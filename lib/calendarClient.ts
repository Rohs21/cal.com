--- conflicted
+++ resolved
@@ -1,6 +1,3 @@
-<<<<<<< HEAD
-import prisma from "./prisma";
-=======
 import EventOrganizerMail from "./emails/EventOrganizerMail";
 import EventAttendeeMail from "./emails/EventAttendeeMail";
 import {v5 as uuidv5} from 'uuid';
@@ -9,14 +6,14 @@
 import EventAttendeeRescheduledMail from "./emails/EventAttendeeRescheduledMail";
 
 const translator = short();
->>>>>>> b0d00e4c
+
+import prisma from "./prisma";
 
 const {google} = require('googleapis');
 
-<<<<<<< HEAD
 const googleAuth = (credential) => {
-    const {client_secret, client_id, redirect_uris} = JSON.parse(process.env.GOOGLE_API_CREDENTIALS).web;
-    const myGoogleAuth = new google.auth.OAuth2(client_id, client_secret, redirect_uris[0]);
+  const {client_secret, client_id, redirect_uris} = JSON.parse(process.env.GOOGLE_API_CREDENTIALS).web;
+  const myGoogleAuth = new google.auth.OAuth2(client_id, client_secret, redirect_uris[0]);
     myGoogleAuth.setCredentials(credential.key);
 
     const isExpired = () => myGoogleAuth.isTokenExpiring();
@@ -44,32 +41,11 @@
     return {
         getToken: () => !isExpired() ? Promise.resolve(myGoogleAuth) : refreshAccessToken()
     };
-
-};
-
-function handleErrorsJson(response) {
-    if (!response.ok) {
-        response.json().then(e => console.error("O365 Error", e));
-        throw Error(response.statusText);
-    }
-    return response.json();
-}
-
-function handleErrorsRaw(response) {
-    if (!response.ok) {
-        response.text().then(e => console.error("O365 Error", e));
-        throw Error(response.statusText);
-    }
-    return response.text();
-=======
-const googleAuth = () => {
-  const {client_secret, client_id, redirect_uris} = JSON.parse(process.env.GOOGLE_API_CREDENTIALS).web;
-  return new google.auth.OAuth2(client_id, client_secret, redirect_uris[0]);
 };
 
 function handleErrorsJson(response) {
   if (!response.ok) {
-    response.json().then(console.log);
+    response.json().then(e => console.error("O365 Error", e));
     throw Error(response.statusText);
   }
   return response.json();
@@ -77,19 +53,17 @@
 
 function handleErrorsRaw(response) {
   if (!response.ok) {
-    response.text().then(console.log);
+    response.text().then(e => console.error("O365 Error", e));
     throw Error(response.statusText);
   }
   return response.text();
->>>>>>> b0d00e4c
 }
 
 const o365Auth = (credential) => {
 
-<<<<<<< HEAD
-    const isExpired = (expiryDate) => expiryDate < Math.round((+(new Date()) / 1000));
-
-    const refreshAccessToken = (refreshToken) => {
+  const isExpired = (expiryDate) => expiryDate < Math.round((+(new Date()) / 1000));
+
+  const refreshAccessToken = (refreshToken) => {
         return fetch('https://login.microsoftonline.com/common/oauth2/v2.0/token', {
             method: 'POST',
             headers: {'Content-Type': 'application/x-www-form-urlencoded'},
@@ -115,27 +89,6 @@
               }).then(() => credential.key.access_token)
           })
     }
-=======
-  const isExpired = (expiryDate) => expiryDate < +(new Date());
-
-  const refreshAccessToken = (refreshToken) => fetch('https://login.microsoftonline.com/common/oauth2/v2.0/token', {
-    method: 'POST',
-    headers: {'Content-Type': 'application/x-www-form-urlencoded'},
-    body: new URLSearchParams({
-      'scope': 'User.Read Calendars.Read Calendars.ReadWrite',
-      'client_id': process.env.MS_GRAPH_CLIENT_ID,
-      'refresh_token': refreshToken,
-      'grant_type': 'refresh_token',
-      'client_secret': process.env.MS_GRAPH_CLIENT_SECRET,
-    })
-  })
-    .then(handleErrorsJson)
-    .then((responseBody) => {
-      credential.key.access_token = responseBody.access_token;
-      credential.key.expiry_date = Math.round((+(new Date()) / 1000) + responseBody.expires_in);
-      return credential.key.access_token;
-    })
->>>>>>> b0d00e4c
 
   return {
     getToken: () => !isExpired(credential.key.expiry_date) ? Promise.resolve(credential.key.access_token) : refreshAccessToken(credential.key.refresh_token)
@@ -337,73 +290,8 @@
                     reject(err);
                 });
 
-<<<<<<< HEAD
-        })),
-        createEvent: (event: CalendarEvent) => new Promise((resolve, reject) => auth.getToken().then(myGoogleAuth => {
-            const payload = {
-                summary: event.title,
-                description: event.description,
-                start: {
-                    dateTime: event.startTime,
-                    timeZone: event.organizer.timeZone,
-                },
-                end: {
-                    dateTime: event.endTime,
-                    timeZone: event.organizer.timeZone,
-                },
-                attendees: event.attendees,
-                reminders: {
-                    useDefault: false,
-                    overrides: [
-                        {'method': 'email', 'minutes': 60}
-                    ],
-                },
-            };
-
-            if (event.location) {
-                payload['location'] = event.location;
-            }
-
-            const calendar = google.calendar({version: 'v3', auth: myGoogleAuth});
-            calendar.events.insert({
-                auth: myGoogleAuth,
-                calendarId: 'primary',
-                resource: payload,
-            }, function (err, event) {
-                if (err) {
-                    console.error('There was an error contacting google calendar service: ', err);
-                    return reject(err);
-                }
-                return resolve(event.data);
-            });
-        })),
-        updateEvent: (uid: String, event: CalendarEvent) => new Promise((resolve, reject) => auth.getToken().then(myGoogleAuth => {
-            const payload = {
-                summary: event.title,
-                description: event.description,
-                start: {
-                    dateTime: event.startTime,
-                    timeZone: event.organizer.timeZone,
-                },
-                end: {
-                    dateTime: event.endTime,
-                    timeZone: event.organizer.timeZone,
-                },
-                attendees: event.attendees,
-                reminders: {
-                    useDefault: false,
-                    overrides: [
-                        {'method': 'email', 'minutes': 60}
-                    ],
-                },
-            };
-
-            if (event.location) {
-                payload['location'] = event.location;
-            }
-=======
-    }),
-    createEvent: (event: CalendarEvent) => new Promise((resolve, reject) => {
+    })),
+    createEvent: (event: CalendarEvent) => new Promise((resolve, reject) => auth.getToken().then(myGoogleAuth => {
       const payload = {
         summary: event.title,
         description: event.description,
@@ -435,13 +323,13 @@
         resource: payload,
       }, function (err, event) {
         if (err) {
-          console.log('There was an error contacting the Calendar service: ' + err);
+          console.error('There was an error contacting google calendar service: ', err);
           return reject(err);
         }
         return resolve(event.data);
       });
-    }),
-    updateEvent: (uid: String, event: CalendarEvent) => new Promise((resolve, reject) => {
+    })),
+    updateEvent: (uid: String, event: CalendarEvent) => new Promise((resolve, reject) => auth.getToken().then(myGoogleAuth => {
       const payload = {
         summary: event.title,
         description: event.description,
@@ -465,7 +353,6 @@
       if (event.location) {
         payload['location'] = event.location;
       }
->>>>>>> b0d00e4c
 
             const calendar = google.calendar({version: 'v3', auth: myGoogleAuth});
             calendar.events.update({
