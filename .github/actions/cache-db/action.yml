name: Cache Database
description: Cache the database for faster CI runs
inputs:
  E2E_TEST_CALCOM_QA_EMAIL:
    required: false
    description: "E2E test Cal.com QA email"
  E2E_TEST_CALCOM_QA_PASSWORD:
    required: false
    description: "E2E test Cal.com QA password"
  E2E_TEST_CALCOM_QA_GCAL_CREDENTIALS:
    required: false
    description: "E2E test Cal.com QA GCal credentials"
  E2E_TEST_CALCOM_GCAL_KEYS:
    required: false
    description: "E2E test Cal.com GCal keys"
outputs:
  cache-hit:
    description: "Whether the cache was hit"
    value: ${{ steps.cache-db.outputs.cache-hit }}
runs:
  using: "composite"
  steps:
    - name: Cache Database
      id: cache-db
      uses: buildjet/cache@v4
      env:
        cache-name: db-v1
      with:
        path: |
          .cache/db
        key: ${{ env.cache-name }}-${{ hashFiles('packages/prisma/schema.prisma') }}-${{ hashFiles('packages/prisma/migrations/**/*.sql') }}
        restore-keys: |
          ${{ env.cache-name }}-${{ hashFiles('packages/prisma/schema.prisma') }}-
          ${{ env.cache-name }}-

    - name: Setup Database
      if: steps.cache-db.outputs.cache-hit != 'true'
      shell: bash
      run: |
        mkdir -p .cache/db
<<<<<<< HEAD
        # Run migrations
        yarn prisma migrate deploy
        # Run seeds
        yarn prisma db seed
        # Store test credentials if provided
        if [ -n "${{ inputs.E2E_TEST_CALCOM_QA_EMAIL }}" ]; then
          echo "E2E_TEST_CALCOM_QA_EMAIL=${{ inputs.E2E_TEST_CALCOM_QA_EMAIL }}" >> .cache/db/env
        fi
        if [ -n "${{ inputs.E2E_TEST_CALCOM_QA_PASSWORD }}" ]; then
          echo "E2E_TEST_CALCOM_QA_PASSWORD=${{ inputs.E2E_TEST_CALCOM_QA_PASSWORD }}" >> .cache/db/env
        fi
        if [ -n "${{ inputs.E2E_TEST_CALCOM_QA_GCAL_CREDENTIALS }}" ]; then
          echo "E2E_TEST_CALCOM_QA_GCAL_CREDENTIALS=${{ inputs.E2E_TEST_CALCOM_QA_GCAL_CREDENTIALS }}" >> .cache/db/env
        fi
        if [ -n "${{ inputs.E2E_TEST_CALCOM_GCAL_KEYS }}" ]; then
          echo "E2E_TEST_CALCOM_GCAL_KEYS=${{ inputs.E2E_TEST_CALCOM_GCAL_KEYS }}" >> .cache/db/env
=======
        # Setup database with migrations and seeds in one go
        yarn prisma migrate deploy && yarn prisma db seed
        # Create optimized dump with parallel compression
        PGPASSWORD=postgres pg_dump -Fc -Z9 -h host.docker.internal -p 5432 -U postgres -d calendso > .cache/db/dump.fc
        # Store test credentials in a single operation if any are provided
        if [ -n "${{ inputs.E2E_TEST_CALCOM_QA_EMAIL }}" ] || [ -n "${{ inputs.E2E_TEST_CALCOM_QA_PASSWORD }}" ] || [ -n "${{ inputs.E2E_TEST_CALCOM_QA_GCAL_CREDENTIALS }}" ] || [ -n "${{ inputs.E2E_TEST_CALCOM_GCAL_KEYS }}" ]; then
          {
            [ -n "${{ inputs.E2E_TEST_CALCOM_QA_EMAIL }}" ] && echo "E2E_TEST_CALCOM_QA_EMAIL=${{ inputs.E2E_TEST_CALCOM_QA_EMAIL }}"
            [ -n "${{ inputs.E2E_TEST_CALCOM_QA_PASSWORD }}" ] && echo "E2E_TEST_CALCOM_QA_PASSWORD=${{ inputs.E2E_TEST_CALCOM_QA_PASSWORD }}"
            [ -n "${{ inputs.E2E_TEST_CALCOM_QA_GCAL_CREDENTIALS }}" ] && echo "E2E_TEST_CALCOM_QA_GCAL_CREDENTIALS=${{ inputs.E2E_TEST_CALCOM_QA_GCAL_CREDENTIALS }}"
            [ -n "${{ inputs.E2E_TEST_CALCOM_GCAL_KEYS }}" ] && echo "E2E_TEST_CALCOM_GCAL_KEYS=${{ inputs.E2E_TEST_CALCOM_GCAL_KEYS }}"
          } > .cache/db/env
>>>>>>> b9efb39e
        fi

    - name: Dump Database
      if: steps.cache-db.outputs.cache-hit != 'true'
      uses: tj-actions/pg-dump@v3
      with:
        host: postgres
        port: 5432
        database: calendso
        username: postgres
        password: postgres
        format: custom
        compression: 9
        output: .cache/db/dump.fc

    - name: Restore Database
      if: steps.cache-db.outputs.cache-hit == 'true'
      uses: tj-actions/pg-restore@v6
      with:
        host: postgres
        port: 5432
        database: calendso
        username: postgres
        password: postgres
        input: .cache/db/dump.fc
        drop: true

    - name: Restore Environment
      if: steps.cache-db.outputs.cache-hit == 'true'
      shell: bash
      run: |
<<<<<<< HEAD
=======
        # Recreate database in a single operation
        PGPASSWORD=postgres psql -h host.docker.internal -p 5432 -U postgres -c "DROP DATABASE IF EXISTS calendso; CREATE DATABASE calendso;"
        # Fast parallel restore with error handling
        PGPASSWORD=postgres pg_restore -j 4 -h host.docker.internal -p 5432 -U postgres -d calendso .cache/db/dump.fc || exit 1
        # Restore test credentials if they exist
>>>>>>> b9efb39e
        if [ -f ".cache/db/env" ]; then
          set -a
          source .cache/db/env
          set +a
        fi<|MERGE_RESOLUTION|>--- conflicted
+++ resolved
@@ -38,7 +38,6 @@
       shell: bash
       run: |
         mkdir -p .cache/db
-<<<<<<< HEAD
         # Run migrations
         yarn prisma migrate deploy
         # Run seeds
@@ -55,20 +54,6 @@
         fi
         if [ -n "${{ inputs.E2E_TEST_CALCOM_GCAL_KEYS }}" ]; then
           echo "E2E_TEST_CALCOM_GCAL_KEYS=${{ inputs.E2E_TEST_CALCOM_GCAL_KEYS }}" >> .cache/db/env
-=======
-        # Setup database with migrations and seeds in one go
-        yarn prisma migrate deploy && yarn prisma db seed
-        # Create optimized dump with parallel compression
-        PGPASSWORD=postgres pg_dump -Fc -Z9 -h host.docker.internal -p 5432 -U postgres -d calendso > .cache/db/dump.fc
-        # Store test credentials in a single operation if any are provided
-        if [ -n "${{ inputs.E2E_TEST_CALCOM_QA_EMAIL }}" ] || [ -n "${{ inputs.E2E_TEST_CALCOM_QA_PASSWORD }}" ] || [ -n "${{ inputs.E2E_TEST_CALCOM_QA_GCAL_CREDENTIALS }}" ] || [ -n "${{ inputs.E2E_TEST_CALCOM_GCAL_KEYS }}" ]; then
-          {
-            [ -n "${{ inputs.E2E_TEST_CALCOM_QA_EMAIL }}" ] && echo "E2E_TEST_CALCOM_QA_EMAIL=${{ inputs.E2E_TEST_CALCOM_QA_EMAIL }}"
-            [ -n "${{ inputs.E2E_TEST_CALCOM_QA_PASSWORD }}" ] && echo "E2E_TEST_CALCOM_QA_PASSWORD=${{ inputs.E2E_TEST_CALCOM_QA_PASSWORD }}"
-            [ -n "${{ inputs.E2E_TEST_CALCOM_QA_GCAL_CREDENTIALS }}" ] && echo "E2E_TEST_CALCOM_QA_GCAL_CREDENTIALS=${{ inputs.E2E_TEST_CALCOM_QA_GCAL_CREDENTIALS }}"
-            [ -n "${{ inputs.E2E_TEST_CALCOM_GCAL_KEYS }}" ] && echo "E2E_TEST_CALCOM_GCAL_KEYS=${{ inputs.E2E_TEST_CALCOM_GCAL_KEYS }}"
-          } > .cache/db/env
->>>>>>> b9efb39e
         fi
 
     - name: Dump Database
@@ -100,14 +85,6 @@
       if: steps.cache-db.outputs.cache-hit == 'true'
       shell: bash
       run: |
-<<<<<<< HEAD
-=======
-        # Recreate database in a single operation
-        PGPASSWORD=postgres psql -h host.docker.internal -p 5432 -U postgres -c "DROP DATABASE IF EXISTS calendso; CREATE DATABASE calendso;"
-        # Fast parallel restore with error handling
-        PGPASSWORD=postgres pg_restore -j 4 -h host.docker.internal -p 5432 -U postgres -d calendso .cache/db/dump.fc || exit 1
-        # Restore test credentials if they exist
->>>>>>> b9efb39e
         if [ -f ".cache/db/env" ]; then
           set -a
           source .cache/db/env
