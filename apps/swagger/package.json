{
  "name": "@calcom/swagger",
  "version": "1.0.0",
  "private": true,
  "scripts": {
    "build": "next build",
    "clean": "rm -rf .turbo && rm -rf node_modules && rm -rf .next",
    "dev": "PORT=4200 next dev",
    "lint": "eslint . --ignore-path .gitignore",
    "lint:fix": "eslint . --ext .ts,.js,.tsx,.jsx --fix",
    "lint:report": "eslint . --format json --output-file ../../lint-results/swagger.json",
    "start": "PORT=4200 next start"
  },
  "dependencies": {
    "highlight.js": "^11.6.0",
    "isarray": "2.0.5",
<<<<<<< HEAD
    "next": "^14.1.0",
=======
    "next": "^13.5.4",
>>>>>>> 7422488b
    "openapi-snippet": "^0.13.0",
    "react": "^18.2.0",
    "react-dom": "^18.2.0",
    "swagger-ui-react": "4.11.1"
  },
  "devDependencies": {
    "@types/node": "16.9.1",
<<<<<<< HEAD
    "@types/react": "18.2.48",
    "@types/react-dom": "^18.2.18",
=======
    "@types/react": "18.0.26",
    "@types/react-dom": "^18.0.9",
    "@types/swagger-ui-react": "^4.18.3",
>>>>>>> 7422488b
    "typescript": "^4.9.4"
  }
}<|MERGE_RESOLUTION|>--- conflicted
+++ resolved
@@ -14,11 +14,7 @@
   "dependencies": {
     "highlight.js": "^11.6.0",
     "isarray": "2.0.5",
-<<<<<<< HEAD
-    "next": "^14.1.0",
-=======
     "next": "^13.5.4",
->>>>>>> 7422488b
     "openapi-snippet": "^0.13.0",
     "react": "^18.2.0",
     "react-dom": "^18.2.0",
@@ -26,14 +22,9 @@
   },
   "devDependencies": {
     "@types/node": "16.9.1",
-<<<<<<< HEAD
-    "@types/react": "18.2.48",
-    "@types/react-dom": "^18.2.18",
-=======
     "@types/react": "18.0.26",
     "@types/react-dom": "^18.0.9",
     "@types/swagger-ui-react": "^4.18.3",
->>>>>>> 7422488b
     "typescript": "^4.9.4"
   }
 }