import { CalendarsRepository } from "@/ee/calendars/calendars.repository";
import { AppsRepository } from "@/modules/apps/apps.repository";
import {
  CredentialsRepository,
  CredentialsWithUserEmail,
} from "@/modules/credentials/credentials.repository";
import { PrismaWriteService } from "@/modules/prisma/prisma-write.service";
import { SelectedCalendarsRepository } from "@/modules/selected-calendars/selected-calendars.repository";
import { UsersRepository } from "@/modules/users/users.repository";
import {
  Injectable,
  InternalServerErrorException,
  NotFoundException,
  UnauthorizedException,
} from "@nestjs/common";
<<<<<<< HEAD
=======
import { User } from "@prisma/client";
import type { Prisma } from "@prisma/client";
>>>>>>> 01a0d439
import { DateTime } from "luxon";
import { z } from "zod";

import { APPS_TYPE_ID_MAPPING } from "@calcom/platform-constants";
import {
  getBusyCalendarTimes,
  getConnectedDestinationCalendarsAndEnsureDefaultsInDb,
  type EventBusyDate,
} from "@calcom/platform-libraries";
import { Calendar } from "@calcom/platform-types";
import { PrismaClient } from "@calcom/prisma";
import { Prisma, User } from "@calcom/prisma/client";

@Injectable()
export class CalendarsService {
  private oAuthCalendarResponseSchema = z.object({ client_id: z.string(), client_secret: z.string() });

  constructor(
    private readonly usersRepository: UsersRepository,
    private readonly credentialsRepository: CredentialsRepository,
    private readonly appsRepository: AppsRepository,
    private readonly calendarsRepository: CalendarsRepository,
    private readonly dbWrite: PrismaWriteService,
    private readonly selectedCalendarsRepository: SelectedCalendarsRepository
  ) {}

  private buildNonDelegationCredentials<TCredential>(credentials: TCredential[]) {
    return credentials
      .map((credential) => ({
        ...credential,
        delegatedTo: null,
        delegatedToId: null,
        delegationCredentialId: null,
      }))
      .filter((credential) => !!credential);
  }

  async getCalendars(userId: number) {
    const userWithCalendars = await this.usersRepository.findByIdWithCalendars(userId);
    if (!userWithCalendars) {
      throw new NotFoundException("User not found");
    }
    return getConnectedDestinationCalendarsAndEnsureDefaultsInDb({
      user: {
        ...userWithCalendars,
        allSelectedCalendars: userWithCalendars.selectedCalendars,
        userLevelSelectedCalendars: userWithCalendars.selectedCalendars.filter(
          (calendar) => !calendar.eventTypeId
        ),
      },
      onboarding: false,
      eventTypeId: null,
      prisma: this.dbWrite.prisma as unknown as PrismaClient,
    });
  }

  async getBusyTimes(
    calendarsToLoad: Calendar[],
    userId: User["id"],
    dateFrom: string,
    dateTo: string,
    timezone: string
  ) {
    const credentials = await this.getUniqCalendarCredentials(calendarsToLoad, userId);
    const composedSelectedCalendars = await this.getCalendarsWithCredentials(
      credentials,
      calendarsToLoad,
      userId
    );
    const calendarBusyTimesQuery = await getBusyCalendarTimes(
      this.buildNonDelegationCredentials(credentials),
      dateFrom,
      dateTo,
      composedSelectedCalendars
    );
    if (!calendarBusyTimesQuery.success) {
      throw new InternalServerErrorException(
        "Unable to fetch connected calendars events. Please try again later."
      );
    }
    const calendarBusyTimesConverted = calendarBusyTimesQuery.data.map(
      (busyTime: EventBusyDate & { timeZone?: string }) => {
        const busyTimeStart = DateTime.fromJSDate(new Date(busyTime.start)).setZone(timezone);
        const busyTimeEnd = DateTime.fromJSDate(new Date(busyTime.end)).setZone(timezone);
        const busyTimeStartDate = busyTimeStart.toJSDate();
        const busyTimeEndDate = busyTimeEnd.toJSDate();
        return {
          ...busyTime,
          start: busyTimeStartDate,
          end: busyTimeEndDate,
        };
      }
    );
    return calendarBusyTimesConverted;
  }

  async getUniqCalendarCredentials(calendarsToLoad: Calendar[], userId: User["id"]) {
    const uniqueCredentialIds = Array.from(new Set(calendarsToLoad.map((item) => item.credentialId)));
    const credentials = await this.credentialsRepository.getUserCredentialsByIds(userId, uniqueCredentialIds);

    if (credentials.length !== uniqueCredentialIds.length) {
      throw new UnauthorizedException("These credentials do not belong to you");
    }

    return credentials;
  }

  async getCalendarsWithCredentials(
    credentials: CredentialsWithUserEmail,
    calendarsToLoad: Calendar[],
    userId: User["id"]
  ) {
    const composedSelectedCalendars = calendarsToLoad.map((calendar) => {
      const credential = credentials.find((item) => item.id === calendar.credentialId);
      if (!credential) {
        throw new UnauthorizedException("These credentials do not belong to you");
      }
      return {
        ...calendar,
        userId,
        integration: credential.type,
      };
    });
    return composedSelectedCalendars;
  }

  async getAppKeys(appName: string) {
    const app = await this.appsRepository.getAppBySlug(appName);

    if (!app) {
      throw new NotFoundException();
    }

    const { client_id, client_secret } = this.oAuthCalendarResponseSchema.parse(app.keys);

    if (!client_id) {
      throw new NotFoundException();
    }

    if (!client_secret) {
      throw new NotFoundException();
    }

    return { client_id, client_secret };
  }

  async checkCalendarCredentials(credentialId: number, userId: number) {
    const credential = await this.calendarsRepository.getCalendarCredentials(credentialId, userId);
    if (!credential) {
      throw new NotFoundException("Calendar credentials not found");
    }
  }

  async createAndLinkCalendarEntry(
    userId: number,
    externalId: string,
    key: Prisma.InputJsonValue,
    calendarType: keyof typeof APPS_TYPE_ID_MAPPING,
    credentialId?: number | null
  ) {
    const credential = await this.credentialsRepository.upsertUserAppCredential(
      calendarType,
      key,
      userId,
      credentialId
    );

    await this.selectedCalendarsRepository.upsertSelectedCalendar(
      externalId,
      credential.id,
      userId,
      calendarType
    );
  }

  async checkCalendarCredentialValidity(userId: number, credentialId: number, type: string) {
    const credential = await this.credentialsRepository.getUserCredentialById(userId, credentialId, type);

    return !credential?.invalid;
  }
}<|MERGE_RESOLUTION|>--- conflicted
+++ resolved
@@ -13,11 +13,6 @@
   NotFoundException,
   UnauthorizedException,
 } from "@nestjs/common";
-<<<<<<< HEAD
-=======
-import { User } from "@prisma/client";
-import type { Prisma } from "@prisma/client";
->>>>>>> 01a0d439
 import { DateTime } from "luxon";
 import { z } from "zod";
 
