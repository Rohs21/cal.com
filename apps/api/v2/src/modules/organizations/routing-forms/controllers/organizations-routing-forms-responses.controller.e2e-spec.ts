import { bootstrap } from "@/app";
import { AppModule } from "@/app.module";
import { PrismaWriteService } from "@/modules/prisma/prisma-write.service";
import { PrismaModule } from "@/modules/prisma/prisma.module";
import { TokensModule } from "@/modules/tokens/tokens.module";
import { UsersModule } from "@/modules/users/users.module";
import { INestApplication } from "@nestjs/common";
import { NestExpressApplication } from "@nestjs/platform-express";
import { Test } from "@nestjs/testing";
import * as request from "supertest";
import { ApiKeysRepositoryFixture } from "test/fixtures/repository/api-keys.repository.fixture";
import { MembershipRepositoryFixture } from "test/fixtures/repository/membership.repository.fixture";
import { OrganizationRepositoryFixture } from "test/fixtures/repository/organization.repository.fixture";
import { ProfileRepositoryFixture } from "test/fixtures/repository/profiles.repository.fixture";
import { TeamRepositoryFixture } from "test/fixtures/repository/team.repository.fixture";
import { UserRepositoryFixture } from "test/fixtures/repository/users.repository.fixture";
import { randomString } from "test/utils/randomString";

import { SUCCESS_STATUS } from "@calcom/platform-constants";
import { App_RoutingForms_Form, App_RoutingForms_FormResponse, Team, User } from "@calcom/prisma/client";

describe("OrganizationsRoutingFormsResponsesController", () => {
  let app: INestApplication;
  let prismaWriteService: PrismaWriteService;
  let org: Team;

  // Grouped data structures
  let orgAdminData: {
    user: User;
    apiKey: string;
    eventType: {
      id: number;
      slug: string | null;
      teamId: number | null;
      userId: number | null;
      title: string;
    };
    routingForm: App_RoutingForms_Form;
  };

  let teamData: {
    team: Team;
    routingForm: App_RoutingForms_Form;
    routingFormResponse1: App_RoutingForms_FormResponse;
    routingFormResponse2: App_RoutingForms_FormResponse;
  };

  let nonOrgAdminData: {
    user: User;
    apiKey: string;
    eventType: {
      id: number;
      slug: string | null;
      teamId: number | null;
      userId: number | null;
      title: string;
    };
    routingForm: App_RoutingForms_Form;
  };

  let apiKeysRepositoryFixture: ApiKeysRepositoryFixture;
  let teamRepositoryFixture: TeamRepositoryFixture;
  let userRepositoryFixture: UserRepositoryFixture;
  let organizationsRepositoryFixture: OrganizationRepositoryFixture;

  const userEmail = `OrganizationsRoutingFormsResponsesController-key-bookings-2024-08-13-user-${randomString()}@api.com`;
  let profileRepositoryFixture: ProfileRepositoryFixture;
<<<<<<< HEAD
  let routingEventType: {
    id: number;
    slug: string | null;
    teamId: number | null;
    userId: number | null;
    title: string;
  };
=======
>>>>>>> 01a0d439
  let membershipsRepositoryFixture: MembershipRepositoryFixture;
  beforeAll(async () => {
    const moduleRef = await Test.createTestingModule({
      imports: [AppModule, PrismaModule, UsersModule, TokensModule],
    }).compile();

    teamRepositoryFixture = new TeamRepositoryFixture(moduleRef);
    userRepositoryFixture = new UserRepositoryFixture(moduleRef);

    prismaWriteService = moduleRef.get<PrismaWriteService>(PrismaWriteService);
    apiKeysRepositoryFixture = new ApiKeysRepositoryFixture(moduleRef);
    profileRepositoryFixture = new ProfileRepositoryFixture(moduleRef);
    organizationsRepositoryFixture = new OrganizationRepositoryFixture(moduleRef);

    membershipsRepositoryFixture = new MembershipRepositoryFixture(moduleRef);
    org = await organizationsRepositoryFixture.create({
      name: `OrganizationsRoutingFormsResponsesController-teams-memberships-organization-${randomString()}`,
      isOrganization: true,
    });

    // Initialize grouped data structures
    orgAdminData = {} as any;
    teamData = {} as any;
    nonOrgAdminData = {} as any;

    teamData.team = await teamRepositoryFixture.create({
      name: "OrganizationsRoutingFormsResponsesController orgs booking 1",
      isOrganization: false,
      parent: { connect: { id: org.id } },
    });

    orgAdminData.user = await userRepositoryFixture.create({
      email: userEmail,
    });

    nonOrgAdminData.user = await userRepositoryFixture.create({
      email: `non-org-admin-user-${randomString()}@api.com`,
    });

    await membershipsRepositoryFixture.create({
      role: "OWNER",
      user: { connect: { id: orgAdminData.user.id } },
      team: { connect: { id: org.id } },
      accepted: true,
    });

    await profileRepositoryFixture.create({
      uid: `usr-${orgAdminData.user.id}`,
      username: userEmail,
      organization: {
        connect: {
          id: org.id,
        },
      },
      user: {
        connect: {
          id: orgAdminData.user.id,
        },
      },
    });
    const now = new Date();
    now.setDate(now.getDate() + 1);
    const { keyString } = await apiKeysRepositoryFixture.createApiKey(orgAdminData.user.id, null);
    orgAdminData.apiKey = `${keyString}`;

    const { keyString: _nonOrgAdminUserApiKey } = await apiKeysRepositoryFixture.createApiKey(
      nonOrgAdminData.user.id,
      null
    );
    nonOrgAdminData.apiKey = `${_nonOrgAdminUserApiKey}`;

    // Create an event type for routing form to route to
    orgAdminData.eventType = await prismaWriteService.prisma.eventType.create({
      data: {
        title: "Test Event Type",
        slug: "test-event-type",
        length: 30,
        userId: orgAdminData.user.id,
        teamId: null,
      },
    });

    nonOrgAdminData.eventType = await prismaWriteService.prisma.eventType.create({
      data: {
        title: "Test Event Type",
        slug: "test-event-type",
        length: 30,
        userId: nonOrgAdminData.user.id,
        teamId: null,
      },
    });

    const routingFormData = {
      name: "Test Routing Form",
      description: "Test Description",
      disabled: false,
      routes: [
        {
          id: "route-1",
          queryValue: {
            id: "route-1",
<<<<<<< HEAD
            queryValue: {
              id: "route-1",
              type: "group",
              children1: {
                "rule-1": {
                  type: "rule",
                  properties: {
                    field: "question1",
                    operator: "equal",
                    value: ["answer1"],
                    valueSrc: ["value"],
                    valueType: ["text"],
                  },
=======
            type: "group",
            children1: {
              "rule-1": {
                type: "rule",
                properties: {
                  field: "question1",
                  operator: "equal",
                  value: ["answer1"],
                  valueSrc: ["value"],
                  valueType: ["text"],
>>>>>>> 01a0d439
                },
              },
            },
          },
          action: null,
          isFallback: false,
        },
        {
          id: "fallback-route",
          action: { type: "customPageMessage", value: "Fallback Message" },
          isFallback: true,
          queryValue: { id: "fallback-route", type: "group" },
        },
      ],
      fields: [
        {
          id: "question1",
          type: "text",
          label: "Question 1",
          required: true,
          identifier: "question1",
        },
        {
          id: "question2",
          type: "text",
          label: "Question 2",
          required: false,
          identifier: "question2",
        },
      ],
      settings: {
        emailOwnerOnSubmission: false,
      },
    };

    orgAdminData.routingForm = await prismaWriteService.prisma.app_RoutingForms_Form.create({
      data: {
        ...routingFormData,
        routes: [
          {
            ...routingFormData.routes[0],
            action: {
              type: "eventTypeRedirectUrl",
<<<<<<< HEAD
              eventTypeId: routingEventType.id,
              value: `team/${team.slug}/${routingEventType.slug}`,
            },
            isFallback: false,
          },
          {
            id: "fallback-route",
            action: { type: "customPageMessage", value: "Fallback Message" },
            isFallback: true,
            queryValue: { id: "fallback-route", type: "group" },
          },
=======
              eventTypeId: orgAdminData.eventType.id,
              value: `${orgAdminData.user.username}/${orgAdminData.eventType.slug}`,
            },
          },
          routingFormData.routes[1],
>>>>>>> 01a0d439
        ],
        userId: orgAdminData.user.id,
        // User Routing Form has teamId=null
        teamId: null,
      },
    });

    nonOrgAdminData.routingForm = await prismaWriteService.prisma.app_RoutingForms_Form.create({
      data: {
        ...routingFormData,
        routes: [
          {
<<<<<<< HEAD
            id: "question1",
            type: "text",
            label: "Question 1",
            required: true,
            identifier: "question1",
=======
            ...routingFormData.routes[0],
            action: {
              type: "eventTypeRedirectUrl",
              eventTypeId: nonOrgAdminData.eventType.id,
              value: `${nonOrgAdminData.user.username}/${nonOrgAdminData.eventType.slug}`,
            },
>>>>>>> 01a0d439
          },
          routingFormData.routes[1],
        ],
        userId: nonOrgAdminData.user.id,
        teamId: null,
      },
    });

    // Patch response and get Responses endpoints right now work for teams only
    // We need to fix them in a followup PR
    teamData.routingForm = await prismaWriteService.prisma.app_RoutingForms_Form.create({
      data: {
        ...routingFormData,
        routes: [
          {
<<<<<<< HEAD
            id: "question2",
            type: "text",
            label: "Question 2",
            required: false,
            identifier: "question2",
          },
        ],
        settings: {
          emailOwnerOnSubmission: false,
        },
        teamId: team.id,
        userId: user.id,
=======
            ...routingFormData.routes[0],
            action: {
              type: "eventTypeRedirectUrl",
              eventTypeId: orgAdminData.eventType.id,
              value: `team/${teamData.team.slug}/${orgAdminData.eventType.slug}`,
            },
          },
          routingFormData.routes[1],
        ],
        userId: orgAdminData.user.id,
        teamId: teamData.team.id,
>>>>>>> 01a0d439
      },
    });

    teamData.routingFormResponse1 = await prismaWriteService.prisma.app_RoutingForms_FormResponse.create({
      data: {
        formId: teamData.routingForm.id,
        response: JSON.stringify({ question1: "answer1", question2: "answer2" }),
      },
    });

    teamData.routingFormResponse2 = await prismaWriteService.prisma.app_RoutingForms_FormResponse.create({
      data: {
        formId: teamData.routingForm.id,
        response: { question1: "answer1", question2: "answer2" },
      },
    });

    app = moduleRef.createNestApplication();
    bootstrap(app as NestExpressApplication);

    await app.init();
  });

  describe(`GET /v2/organizations/:orgId/routing-forms/:routingFormId/responses`, () => {
    it("should not get routing form responses for non existing org", async () => {
      return request(app.getHttpServer())
        .get(`/v2/organizations/99999/routing-forms/${teamData.routingForm.id}/responses`)
        .set({ Authorization: `Bearer cal_test_${orgAdminData.apiKey}` })
        .expect(403);
    });

    it("should not get routing form responses for non existing form", async () => {
      return request(app.getHttpServer())
        .get(`/v2/organizations/${org.id}/routing-forms/non-existent-id/responses`)
        .set({ Authorization: `Bearer cal_test_${orgAdminData.apiKey}` })
        .expect(404);
    });

    it("should not get routing form responses without authentication", async () => {
      return request(app.getHttpServer())
        .get(`/v2/organizations/${org.id}/routing-forms/${teamData.routingForm.id}/responses`)
        .expect(401);
    });

    it("should get routing form responses", async () => {
      const createdAt = new Date(teamData.routingFormResponse1.createdAt);
      createdAt.setHours(createdAt.getHours() - 1);
      const isoStringCreatedAt = createdAt.toISOString();
      return request(app.getHttpServer())
        .get(
          `/v2/organizations/${org.id}/routing-forms/${teamData.routingForm.id}/responses?skip=0&take=2&sortUpdatedAt=asc&sortCreatedAt=desc&afterCreatedAt=${isoStringCreatedAt}`
        )
        .set({ Authorization: `Bearer cal_test_${orgAdminData.apiKey}` })
        .expect(200)
        .then((response) => {
          const responseBody = response.body;
          expect(responseBody.status).toEqual(SUCCESS_STATUS);
          const responses = responseBody.data as App_RoutingForms_FormResponse[];
          expect(responses).toBeDefined();
          expect(responses.length).toBeGreaterThan(0);
          expect(
            responses.find((response) => response.id === teamData.routingFormResponse1.id)
          ).toBeDefined();
          expect(
            responses.find((response) => response.id === teamData.routingFormResponse1.id)?.formId
          ).toEqual(teamData.routingFormResponse1.formId);
          expect(
            responses.find((response) => response.id === teamData.routingFormResponse2.id)
          ).toBeDefined();
          expect(
            responses.find((response) => response.id === teamData.routingFormResponse2.id)?.formId
          ).toEqual(teamData.routingFormResponse2.formId);
        });
    });
  });

  describe(`POST /v2/organizations/:orgId/routing-forms/:routingFormId/responses`, () => {
    it("should return 403 when organization does not exist", async () => {
      return request(app.getHttpServer())
        .post(
<<<<<<< HEAD
          `/v2/organizations/99999/routing-forms/${routingForm.id}/responses?start=2050-09-05&end=2050-09-06`
        )
        .set({ Authorization: `Bearer cal_test_${apiKeyString}` })
=======
          `/v2/organizations/99999/routing-forms/${orgAdminData.routingForm.id}/responses?start=2050-09-05&end=2050-09-06`
        )
        .set({ Authorization: `Bearer cal_test_${orgAdminData.apiKey}` })
>>>>>>> 01a0d439
        .send({
          question1: "answer1",
        })
        .expect(403);
    });

    it("should return 404 when routing form does not exist", async () => {
      return request(app.getHttpServer())
        .post(
          `/v2/organizations/${org.id}/routing-forms/non-existent-id/responses?start=2050-09-05&end=2050-09-06`
        )
<<<<<<< HEAD
        .set({ Authorization: `Bearer cal_test_${apiKeyString}` })
=======
        .set({ Authorization: `Bearer cal_test_${orgAdminData.apiKey}` })
>>>>>>> 01a0d439
        .send({
          question1: "answer1",
        })
        .expect(404);
    });

    it("should return 401 when authentication token is missing", async () => {
      return request(app.getHttpServer())
        .post(
<<<<<<< HEAD
          `/v2/organizations/${org.id}/routing-forms/${routingForm.id}/responses?start=2050-09-05&end=2050-09-06`
=======
          `/v2/organizations/${org.id}/routing-forms/${orgAdminData.routingForm.id}/responses?start=2050-09-05&end=2050-09-06`
>>>>>>> 01a0d439
        )
        .send({
          question1: "answer1",
        })
        .expect(401);
    });

    it("should create response and return available slots when routing to event type", async () => {
      return request(app.getHttpServer())
        .post(
<<<<<<< HEAD
          `/v2/organizations/${org.id}/routing-forms/${routingForm.id}/responses?start=2050-09-05&end=2050-09-06`
        )
        .set({ Authorization: `Bearer cal_test_${apiKeyString}` })
=======
          `/v2/organizations/${org.id}/routing-forms/${orgAdminData.routingForm.id}/responses?start=2050-09-05&end=2050-09-06`
        )
        .set({ Authorization: `Bearer cal_test_${orgAdminData.apiKey}` })
>>>>>>> 01a0d439
        .send({
          question1: "answer1", // This matches the route condition
          question2: "answer2",
        })
        .expect(201)
        .then((response) => {
          const responseBody = response.body;
          expect(responseBody.status).toEqual(SUCCESS_STATUS);
          const data = responseBody.data;
          expect(data).toBeDefined();
          expect(data.routing?.responseId).toBeDefined();
          expect(typeof data.routing?.responseId).toBe("number");
          expect(data.eventTypeId).toEqual(orgAdminData.eventType.id);
          expect(data.slots).toBeDefined();
          expect(typeof data.slots).toBe("object");
        });
    });

    it("should return 400 when required form fields are missing", async () => {
      return request(app.getHttpServer())
        .post(
<<<<<<< HEAD
          `/v2/organizations/${org.id}/routing-forms/${routingForm.id}/responses?start=2050-09-05&end=2050-09-06`
        )
        .set({ Authorization: `Bearer cal_test_${apiKeyString}` })
=======
          `/v2/organizations/${org.id}/routing-forms/${orgAdminData.routingForm.id}/responses?start=2050-09-05&end=2050-09-06`
        )
        .set({ Authorization: `Bearer cal_test_${orgAdminData.apiKey}` })
>>>>>>> 01a0d439
        .send({
          question2: "answer2", // Missing required question1
        })
        .expect(400);
    });

    it("should create response and return custom message if the routing is to custom page", async () => {
      return request(app.getHttpServer())
        .post(
<<<<<<< HEAD
          `/v2/organizations/${org.id}/routing-forms/${routingForm.id}/responses?start=2050-09-05&end=2050-09-06`
        )
        .set({ Authorization: `Bearer cal_test_${apiKeyString}` })
=======
          `/v2/organizations/${org.id}/routing-forms/${orgAdminData.routingForm.id}/responses?start=2050-09-05&end=2050-09-06`
        )
        .set({ Authorization: `Bearer cal_test_${orgAdminData.apiKey}` })
>>>>>>> 01a0d439
        .send({
          question1: "different-answer", // This won't match any route
          question2: "answer2",
        })
        .expect(201)
        .then((response) => {
          const responseBody = response.body;
          expect(responseBody.status).toEqual(SUCCESS_STATUS);
          const data = responseBody.data;
          expect(data).toBeDefined();
          expect(data.routingCustomMessage).toBeDefined();
          expect(data.routingCustomMessage).toBe("Fallback Message");
        });
    });

    it("should return 400 when required slot query parameters are missing", async () => {
      // Missing start parameter
      await request(app.getHttpServer())
        .post(
          `/v2/organizations/${org.id}/routing-forms/${orgAdminData.routingForm.id}/responses?end=2050-09-06`
        )
        .set({ Authorization: `Bearer cal_test_${orgAdminData.apiKey}` })
        .send({
          question1: "answer1",
          question2: "answer2",
        })
        .expect(400);

      // Missing end parameter
      await request(app.getHttpServer())
        .post(
          `/v2/organizations/${org.id}/routing-forms/${orgAdminData.routingForm.id}/responses?start=2050-09-05`
        )
        .set({ Authorization: `Bearer cal_test_${orgAdminData.apiKey}` })
        .send({
          question1: "answer1",
          question2: "answer2",
        })
        .expect(400);
    });

    it("should return 400 when date parameters have invalid format", async () => {
      return request(app.getHttpServer())
        .post(
<<<<<<< HEAD
          `/v2/organizations/${org.id}/routing-forms/${routingForm.id}/responses?start=invalid-date&end=2050-09-06`
        )
        .set({ Authorization: `Bearer cal_test_${apiKeyString}` })
=======
          `/v2/organizations/${org.id}/routing-forms/${orgAdminData.routingForm.id}/responses?start=invalid-date&end=2050-09-06`
        )
        .set({ Authorization: `Bearer cal_test_${orgAdminData.apiKey}` })
>>>>>>> 01a0d439
        .send({
          question1: "answer1",
        })
        .expect(400);
    });

    it("should return 400 when end date is before start date", async () => {
      return request(app.getHttpServer())
        .post(
<<<<<<< HEAD
          `/v2/organizations/${org.id}/routing-forms/${routingForm.id}/responses?start=2050-09-10&end=2050-09-05`
        )
        .set({ Authorization: `Bearer cal_test_${apiKeyString}` })
=======
          `/v2/organizations/${org.id}/routing-forms/${orgAdminData.routingForm.id}/responses?start=2050-09-10&end=2050-09-05`
        )
        .set({ Authorization: `Bearer cal_test_${orgAdminData.apiKey}` })
>>>>>>> 01a0d439
        .send({
          question1: "answer1",
        })
        .expect(400);
    });

    it("should return 403 when user lacks permission to access organization", async () => {
      // Create a new user without organization access
      const unauthorizedUser = await userRepositoryFixture.create({
        email: `unauthorized-user-${randomString()}@api.com`,
      });

      const { keyString: unauthorizedApiKey } = await apiKeysRepositoryFixture.createApiKey(
        unauthorizedUser.id,
        null
      );

      const response = await request(app.getHttpServer())
        .post(
<<<<<<< HEAD
          `/v2/organizations/${org.id}/routing-forms/${routingForm.id}/responses?start=2050-09-05&end=2050-09-06`
=======
          `/v2/organizations/${org.id}/routing-forms/${orgAdminData.routingForm.id}/responses?start=2050-09-05&end=2050-09-06`
>>>>>>> 01a0d439
        )
        .set({ Authorization: `Bearer cal_test_${unauthorizedApiKey}` })
        .send({
          question1: "answer1",
        });

      expect(response.status).toBe(403);

      // Clean up
      await prismaWriteService.prisma.user.delete({
        where: { id: unauthorizedUser.id },
      });
    });

    it("should handle queued response creation", async () => {
      return request(app.getHttpServer())
        .post(
<<<<<<< HEAD
          `/v2/organizations/${org.id}/routing-forms/${routingForm.id}/responses?start=2050-09-05&end=2050-09-06&queueResponse=true`
        )
        .set({ Authorization: `Bearer cal_test_${apiKeyString}` })
=======
          `/v2/organizations/${org.id}/routing-forms/${orgAdminData.routingForm.id}/responses?start=2050-09-05&end=2050-09-06&queueResponse=true`
        )
        .set({ Authorization: `Bearer cal_test_${orgAdminData.apiKey}` })
>>>>>>> 01a0d439
        .send({
          question1: "answer1",
          question2: "answer2",
        })
        .expect(201)
        .then((response) => {
          const responseBody = response.body;
          expect(responseBody.status).toEqual(SUCCESS_STATUS);
          const data = responseBody.data;
          expect(data.routing?.queuedResponseId).toBeDefined();
        });
    });

    it("should return 500 when event type is not found", async () => {
      // Create a routing form with an invalid eventTypeId
      const orgAdminUserRoutingFormWithInvalidEventType =
        await prismaWriteService.prisma.app_RoutingForms_Form.create({
          data: {
            name: "Test Routing Form with Invalid Event Type",
            description: "Test Description",
            disabled: false,
            routes: [
              {
                id: "route-1",
                queryValue: {
                  id: "route-1",
                  type: "group",
                  children1: {
                    "rule-1": {
                      type: "rule",
                      properties: {
                        field: "question1",
                        operator: "equal",
                        value: ["answer1"],
                        valueSrc: ["value"],
                        valueType: ["text"],
                      },
                    },
                  },
                },
                action: {
                  type: "eventTypeRedirectUrl",
                  eventTypeId: 99999, // Invalid event type ID
                  value: `team/${teamData.team.slug}/non-existent-event-type`,
                },
                isFallback: false,
              },
              {
                id: "fallback-route",
                action: { type: "customPageMessage", value: "Fallback Message" },
                isFallback: true,
                queryValue: { id: "fallback-route", type: "group" },
              },
            ],
            fields: [
              {
                id: "question1",
                type: "text",
                label: "Question 1",
                required: true,
                identifier: "question1",
              },
            ],
            settings: {
              emailOwnerOnSubmission: false,
            },

            teamId: null,
            userId: orgAdminData.user.id,
          },
        });

      // Try to create a response for the form with invalid event type
      const response = await request(app.getHttpServer())
        .post(
          `/v2/organizations/${org.id}/routing-forms/${orgAdminUserRoutingFormWithInvalidEventType.id}/responses?start=2050-09-05&end=2050-09-06`
        )
        .set({ Authorization: `Bearer cal_test_${orgAdminData.apiKey}` })
        .send({
          question1: "answer1",
        });

      expect(response.status).toBe(500);

      // Clean up the form
      await prismaWriteService.prisma.app_RoutingForms_Form.delete({
        where: { id: orgAdminUserRoutingFormWithInvalidEventType.id },
      });
    });

    it("should return external redirect URL when routing to external URL", async () => {
      // Create a routing form with external redirect action
      const externalRoutingForm = await prismaWriteService.prisma.app_RoutingForms_Form.create({
        data: {
          name: "Test External Routing Form",
          description: "Test Description for External Redirect",
          disabled: false,
          routes: [
            {
              id: "external-route-1",
              queryValue: {
                id: "external-route-1",
                type: "group",
                children1: {
                  "rule-1": {
                    type: "rule",
                    properties: {
                      field: "question1",
                      operator: "equal",
                      value: ["external"],
                      valueSrc: ["value"],
                      valueType: ["text"],
                    },
                  },
                },
              },
              action: {
<<<<<<< HEAD
                type: "eventTypeRedirectUrl",
                eventTypeId: 99999, // Invalid event type ID
                value: `team/${team.slug}/non-existent-event-type`,
=======
                type: "externalRedirectUrl",
                value: "https://example.com/external-booking",
>>>>>>> 01a0d439
              },
              isFallback: false,
            },
            {
              id: "fallback-route",
              action: { type: "customPageMessage", value: "Fallback Message" },
              isFallback: true,
              queryValue: { id: "fallback-route", type: "group" },
            },
          ],
          fields: [
            {
              id: "question1",
              type: "text",
              label: "Question 1",
              required: true,
              identifier: "question1",
            },
          ],
          settings: {
            emailOwnerOnSubmission: false,
          },
          teamId: null,
          userId: orgAdminData.user.id,
        },
      });

      const response = await request(app.getHttpServer())
        .post(
<<<<<<< HEAD
          `/v2/organizations/${org.id}/routing-forms/${routingFormWithInvalidEventType.id}/responses?start=2050-09-05&end=2050-09-06`
        )
        .set({ Authorization: `Bearer cal_test_${apiKeyString}` })
=======
          `/v2/organizations/${org.id}/routing-forms/${externalRoutingForm.id}/responses?start=2050-09-05&end=2050-09-06`
        )
        .set({ Authorization: `Bearer cal_test_${orgAdminData.apiKey}` })
>>>>>>> 01a0d439
        .send({
          question1: "external", // This matches the route condition for external redirect
        })
        .expect(201);

      const responseBody = response.body;
      expect(responseBody.status).toEqual(SUCCESS_STATUS);
      const data = responseBody.data;
      expect(data).toBeDefined();
      expect(data.routingExternalRedirectUrl).toBeDefined();
      expect(data.routingExternalRedirectUrl).toContain("https://example.com/external-booking");
      expect(data.routingExternalRedirectUrl).toContain("cal.action=externalRedirectUrl");

      // Verify that it doesn't contain event type routing data
      expect(data.eventTypeId).toBeUndefined();
      expect(data.slots).toBeUndefined();
      expect(data.routing).toBeUndefined();
      expect(data.routingCustomMessage).toBeUndefined();

      // Clean up the external routing form
      await prismaWriteService.prisma.app_RoutingForms_Form.delete({
<<<<<<< HEAD
        where: { id: routingFormWithInvalidEventType.id },
=======
        where: { id: externalRoutingForm.id },
>>>>>>> 01a0d439
      });
    });
  });

  describe(`POST /v2/organizations/:orgId/routing-forms/:routingFormId/responses - restrictions check`, () => {
    // Helper functions to centralize API version header setting
    const createAuthenticatedRequest = (method: "get" | "post" | "patch", url: string, apiKey: string) => {
      return request(app.getHttpServer())
<<<<<<< HEAD
        .post(
          `/v2/organizations/${org.id}/routing-forms/${routingForm.id}/responses?start=2050-09-05&end=2050-09-06`
        )
        .set({ Authorization: `Bearer cal_test_${apiKeyString}` })
=======
        [method](url)
        .set({
          Authorization: `Bearer cal_test_${apiKey}`,
        });
    };

    it("should allow non-org-admin user to access their own user routing form", async () => {
      return createAuthenticatedRequest(
        "post",
        `/v2/organizations/${org.id}/routing-forms/${nonOrgAdminData.routingForm.id}/responses?start=2050-09-05&end=2050-09-06`,
        nonOrgAdminData.apiKey
      )
>>>>>>> 01a0d439
        .send({
          question1: "answer1",
          question2: "answer2",
        })
        .expect(201)
        .then((response) => {
          const responseBody = response.body;
          expect(responseBody.status).toEqual(SUCCESS_STATUS);
          const data = responseBody.data;
          expect(data).toBeDefined();
          expect(data.routing?.responseId).toBeDefined();
          expect(typeof data.routing?.responseId).toBe("number");
          expect(data.eventTypeId).toEqual(nonOrgAdminData.eventType.id);
          expect(data.slots).toBeDefined();
          expect(typeof data.slots).toBe("object");
        });
    });

    it("should return 403 when non-org-admin user tries to access routing form they don't own", async () => {
      // Create a second user
      const otherUser = await userRepositoryFixture.create({
        email: `other-user-${randomString()}@api.com`,
      });

      // Create a routing form that belongs to the other user
      const otherorgAdminUserRoutingForm = await prismaWriteService.prisma.app_RoutingForms_Form.create({
        data: {
          name: "Other User's Routing Form",
          description: "Test Description",
          disabled: false,
          routes: [
            {
              id: "route-1",
              queryValue: {
                id: "route-1",
                type: "group",
                children1: {
                  "rule-1": {
                    type: "rule",
                    properties: {
                      field: "question1",
                      operator: "equal",
                      value: ["answer1"],
                      valueSrc: ["value"],
                      valueType: ["text"],
                    },
                  },
                },
              },
              action: {
<<<<<<< HEAD
                type: "externalRedirectUrl",
                value: "https://example.com/external-booking",
              },
              isFallback: false,
            },
            {
              id: "fallback-route",
              action: { type: "customPageMessage", value: "Fallback Message" },
              isFallback: true,
              queryValue: { id: "fallback-route", type: "group" },
            },
=======
                type: "eventTypeRedirectUrl",
                eventTypeId: orgAdminData.eventType.id,
                value: `team/${teamData.team.slug}/${orgAdminData.eventType.slug}`,
              },
              isFallback: false,
            },
>>>>>>> 01a0d439
          ],
          fields: [
            {
              id: "question1",
              type: "text",
              label: "Question 1",
              required: true,
              identifier: "question1",
            },
          ],
          settings: {
            emailOwnerOnSubmission: false,
          },
          // User Routing Form has teamId=null
          teamId: null,
          userId: otherUser.id, // This form belongs to otherUser, not the authenticated user
        },
      });

<<<<<<< HEAD
      const response = await request(app.getHttpServer())
        .post(
          `/v2/organizations/${org.id}/routing-forms/${externalRoutingForm.id}/responses?start=2050-09-05&end=2050-09-06`
        )
        .set({ Authorization: `Bearer cal_test_${apiKeyString}` })
        .send({
          question1: "external", // This matches the route condition for external redirect
        })
        .expect(201);

      const responseBody = response.body;
      expect(responseBody.status).toEqual(SUCCESS_STATUS);
      const data = responseBody.data;
      expect(data).toBeDefined();
      expect(data.routingExternalRedirectUrl).toBeDefined();
      expect(data.routingExternalRedirectUrl).toContain("https://example.com/external-booking");
      expect(data.routingExternalRedirectUrl).toContain("cal.action=externalRedirectUrl");

      // Verify that it doesn't contain event type routing data
      expect(data.eventTypeId).toBeUndefined();
      expect(data.slots).toBeUndefined();
      expect(data.routing).toBeUndefined();
      expect(data.routingCustomMessage).toBeUndefined();
=======
      // Try to access the routing form that belongs to the other user
      const response = await createAuthenticatedRequest(
        "post",
        `/v2/organizations/${org.id}/routing-forms/${otherorgAdminUserRoutingForm.id}/responses?start=2050-09-05&end=2050-09-06`,
        nonOrgAdminData.apiKey
      ).send({
        question1: "answer1",
      });

      expect(response.status).toBe(403);
      expect(response.body.error.message).toContain(
        `Routing Form with id=${otherorgAdminUserRoutingForm.id} is not a user Routing Form owned by user with id=${nonOrgAdminData.user.id}.`
      );
>>>>>>> 01a0d439

      // Clean up
      await prismaWriteService.prisma.app_RoutingForms_Form.delete({
<<<<<<< HEAD
        where: { id: externalRoutingForm.id },
      });
    });
=======
        where: { id: otherorgAdminUserRoutingForm.id },
      });
      await prismaWriteService.prisma.user.delete({
        where: { id: otherUser.id },
      });
    });

    it("should allow org admin to access any routing form using RolesGuard", async () => {
      return createAuthenticatedRequest(
        "post",
        `/v2/organizations/${org.id}/routing-forms/${orgAdminData.routingForm.id}/responses?start=2050-09-05&end=2050-09-06`,
        orgAdminData.apiKey
      )
        .send({
          question1: "answer1",
          question2: "answer2",
        })
        .expect(201)
        .then((response) => {
          const responseBody = response.body;
          expect(responseBody.status).toEqual(SUCCESS_STATUS);
          const data = responseBody.data;
          expect(data).toBeDefined();
          expect(data.routing?.responseId).toBeDefined();
          expect(typeof data.routing?.responseId).toBe("number");
        });
    });

    afterAll(async () => {
      // Clean up user routing form
      await prismaWriteService.prisma.app_RoutingForms_Form.delete({
        where: { id: orgAdminData.routingForm.id },
      });

      // Clean up non-org-admin user
      await prismaWriteService.prisma.user.delete({
        where: { id: nonOrgAdminData.user.id },
      });
    });
>>>>>>> 01a0d439
  });

  describe(`PATCH /v2/organizations/:orgId/routing-forms/:routingFormId/responses/:responseId`, () => {
    it("should not update routing form response for non existing org", async () => {
      return request(app.getHttpServer())
        .patch(
          `/v2/organizations/99999/routing-forms/${teamData.routingForm.id}/responses/${teamData.routingFormResponse1.id}`
        )
        .set({ Authorization: `Bearer cal_test_${orgAdminData.apiKey}` })
        .send({ response: JSON.stringify({ question1: "updated_answer1" }) })
        .expect(403);
    });

    it("should not update routing form response for non existing form", async () => {
      return request(app.getHttpServer())
        .patch(
          `/v2/organizations/${org.id}/routing-forms/non-existent-id/responses/${teamData.routingFormResponse1.id}`
        )
        .set({ Authorization: `Bearer cal_test_${orgAdminData.apiKey}` })
        .send({ response: JSON.stringify({ question1: "updated_answer1" }) })
        .expect(404);
    });

    it("should not update routing form response for non existing response", async () => {
      return request(app.getHttpServer())
        .patch(`/v2/organizations/${org.id}/routing-forms/${teamData.routingForm.id}/responses/99999`)
        .set({ Authorization: `Bearer cal_test_${orgAdminData.apiKey}` })
        .send({ response: JSON.stringify({ question1: "updated_answer1" }) })
        .expect(404);
    });

    it("should not update routing form response without authentication", async () => {
      return request(app.getHttpServer())
        .patch(
          `/v2/organizations/${org.id}/routing-forms/${teamData.routingForm.id}/responses/${teamData.routingFormResponse1.id}`
        )
        .send({ response: JSON.stringify({ question1: "updated_answer1" }) })
        .expect(401);
    });

    it("should update routing form response", async () => {
      const updatedResponse = { question1: "updated_answer1", question2: "updated_answer2" };
      return request(app.getHttpServer())
        .patch(
          `/v2/organizations/${org.id}/routing-forms/${teamData.routingForm.id}/responses/${teamData.routingFormResponse1.id}`
        )
        .set({ Authorization: `Bearer cal_test_${orgAdminData.apiKey}` })
        .send({ response: updatedResponse })
        .expect(200)
        .then((response) => {
          const responseBody = response.body;
          expect(responseBody.status).toEqual(SUCCESS_STATUS);
          const data = responseBody.data;
          expect(data).toBeDefined();
          expect(data.id).toEqual(teamData.routingFormResponse1.id);
          expect(data.formId).toEqual(teamData.routingFormResponse1.formId);
          expect(data.response).toEqual(updatedResponse);
        });
    });
  });

  afterAll(async () => {
    await prismaWriteService.prisma.app_RoutingForms_FormResponse.delete({
      where: {
        id: teamData.routingFormResponse1.id,
      },
    });
    await prismaWriteService.prisma.app_RoutingForms_FormResponse.delete({
      where: {
        id: teamData.routingFormResponse2.id,
      },
    });
    await prismaWriteService.prisma.app_RoutingForms_Form.deleteMany({
      where: {
        teamId: org.id,
      },
    });
    await prismaWriteService.prisma.apiKey.deleteMany({
      where: {
        teamId: org.id,
      },
    });
    await prismaWriteService.prisma.team.delete({
      where: {
        id: teamData.team.id,
      },
    });
    await prismaWriteService.prisma.team.delete({
      where: {
        id: org.id,
      },
    });
    await prismaWriteService.prisma.user.delete({
      where: {
        id: orgAdminData.user.id,
      },
    });

    await app.close();
  });
});<|MERGE_RESOLUTION|>--- conflicted
+++ resolved
@@ -65,16 +65,6 @@
 
   const userEmail = `OrganizationsRoutingFormsResponsesController-key-bookings-2024-08-13-user-${randomString()}@api.com`;
   let profileRepositoryFixture: ProfileRepositoryFixture;
-<<<<<<< HEAD
-  let routingEventType: {
-    id: number;
-    slug: string | null;
-    teamId: number | null;
-    userId: number | null;
-    title: string;
-  };
-=======
->>>>>>> 01a0d439
   let membershipsRepositoryFixture: MembershipRepositoryFixture;
   beforeAll(async () => {
     const moduleRef = await Test.createTestingModule({
@@ -176,21 +166,6 @@
           id: "route-1",
           queryValue: {
             id: "route-1",
-<<<<<<< HEAD
-            queryValue: {
-              id: "route-1",
-              type: "group",
-              children1: {
-                "rule-1": {
-                  type: "rule",
-                  properties: {
-                    field: "question1",
-                    operator: "equal",
-                    value: ["answer1"],
-                    valueSrc: ["value"],
-                    valueType: ["text"],
-                  },
-=======
             type: "group",
             children1: {
               "rule-1": {
@@ -201,7 +176,6 @@
                   value: ["answer1"],
                   valueSrc: ["value"],
                   valueType: ["text"],
->>>>>>> 01a0d439
                 },
               },
             },
@@ -245,25 +219,11 @@
             ...routingFormData.routes[0],
             action: {
               type: "eventTypeRedirectUrl",
-<<<<<<< HEAD
-              eventTypeId: routingEventType.id,
-              value: `team/${team.slug}/${routingEventType.slug}`,
-            },
-            isFallback: false,
-          },
-          {
-            id: "fallback-route",
-            action: { type: "customPageMessage", value: "Fallback Message" },
-            isFallback: true,
-            queryValue: { id: "fallback-route", type: "group" },
-          },
-=======
               eventTypeId: orgAdminData.eventType.id,
               value: `${orgAdminData.user.username}/${orgAdminData.eventType.slug}`,
             },
           },
           routingFormData.routes[1],
->>>>>>> 01a0d439
         ],
         userId: orgAdminData.user.id,
         // User Routing Form has teamId=null
@@ -276,20 +236,12 @@
         ...routingFormData,
         routes: [
           {
-<<<<<<< HEAD
-            id: "question1",
-            type: "text",
-            label: "Question 1",
-            required: true,
-            identifier: "question1",
-=======
             ...routingFormData.routes[0],
             action: {
               type: "eventTypeRedirectUrl",
               eventTypeId: nonOrgAdminData.eventType.id,
               value: `${nonOrgAdminData.user.username}/${nonOrgAdminData.eventType.slug}`,
             },
->>>>>>> 01a0d439
           },
           routingFormData.routes[1],
         ],
@@ -305,20 +257,6 @@
         ...routingFormData,
         routes: [
           {
-<<<<<<< HEAD
-            id: "question2",
-            type: "text",
-            label: "Question 2",
-            required: false,
-            identifier: "question2",
-          },
-        ],
-        settings: {
-          emailOwnerOnSubmission: false,
-        },
-        teamId: team.id,
-        userId: user.id,
-=======
             ...routingFormData.routes[0],
             action: {
               type: "eventTypeRedirectUrl",
@@ -330,7 +268,6 @@
         ],
         userId: orgAdminData.user.id,
         teamId: teamData.team.id,
->>>>>>> 01a0d439
       },
     });
 
@@ -411,15 +348,9 @@
     it("should return 403 when organization does not exist", async () => {
       return request(app.getHttpServer())
         .post(
-<<<<<<< HEAD
-          `/v2/organizations/99999/routing-forms/${routingForm.id}/responses?start=2050-09-05&end=2050-09-06`
-        )
-        .set({ Authorization: `Bearer cal_test_${apiKeyString}` })
-=======
           `/v2/organizations/99999/routing-forms/${orgAdminData.routingForm.id}/responses?start=2050-09-05&end=2050-09-06`
         )
         .set({ Authorization: `Bearer cal_test_${orgAdminData.apiKey}` })
->>>>>>> 01a0d439
         .send({
           question1: "answer1",
         })
@@ -431,11 +362,7 @@
         .post(
           `/v2/organizations/${org.id}/routing-forms/non-existent-id/responses?start=2050-09-05&end=2050-09-06`
         )
-<<<<<<< HEAD
-        .set({ Authorization: `Bearer cal_test_${apiKeyString}` })
-=======
-        .set({ Authorization: `Bearer cal_test_${orgAdminData.apiKey}` })
->>>>>>> 01a0d439
+        .set({ Authorization: `Bearer cal_test_${orgAdminData.apiKey}` })
         .send({
           question1: "answer1",
         })
@@ -445,11 +372,7 @@
     it("should return 401 when authentication token is missing", async () => {
       return request(app.getHttpServer())
         .post(
-<<<<<<< HEAD
-          `/v2/organizations/${org.id}/routing-forms/${routingForm.id}/responses?start=2050-09-05&end=2050-09-06`
-=======
           `/v2/organizations/${org.id}/routing-forms/${orgAdminData.routingForm.id}/responses?start=2050-09-05&end=2050-09-06`
->>>>>>> 01a0d439
         )
         .send({
           question1: "answer1",
@@ -460,15 +383,9 @@
     it("should create response and return available slots when routing to event type", async () => {
       return request(app.getHttpServer())
         .post(
-<<<<<<< HEAD
-          `/v2/organizations/${org.id}/routing-forms/${routingForm.id}/responses?start=2050-09-05&end=2050-09-06`
-        )
-        .set({ Authorization: `Bearer cal_test_${apiKeyString}` })
-=======
           `/v2/organizations/${org.id}/routing-forms/${orgAdminData.routingForm.id}/responses?start=2050-09-05&end=2050-09-06`
         )
         .set({ Authorization: `Bearer cal_test_${orgAdminData.apiKey}` })
->>>>>>> 01a0d439
         .send({
           question1: "answer1", // This matches the route condition
           question2: "answer2",
@@ -490,15 +407,9 @@
     it("should return 400 when required form fields are missing", async () => {
       return request(app.getHttpServer())
         .post(
-<<<<<<< HEAD
-          `/v2/organizations/${org.id}/routing-forms/${routingForm.id}/responses?start=2050-09-05&end=2050-09-06`
-        )
-        .set({ Authorization: `Bearer cal_test_${apiKeyString}` })
-=======
           `/v2/organizations/${org.id}/routing-forms/${orgAdminData.routingForm.id}/responses?start=2050-09-05&end=2050-09-06`
         )
         .set({ Authorization: `Bearer cal_test_${orgAdminData.apiKey}` })
->>>>>>> 01a0d439
         .send({
           question2: "answer2", // Missing required question1
         })
@@ -508,15 +419,9 @@
     it("should create response and return custom message if the routing is to custom page", async () => {
       return request(app.getHttpServer())
         .post(
-<<<<<<< HEAD
-          `/v2/organizations/${org.id}/routing-forms/${routingForm.id}/responses?start=2050-09-05&end=2050-09-06`
-        )
-        .set({ Authorization: `Bearer cal_test_${apiKeyString}` })
-=======
           `/v2/organizations/${org.id}/routing-forms/${orgAdminData.routingForm.id}/responses?start=2050-09-05&end=2050-09-06`
         )
         .set({ Authorization: `Bearer cal_test_${orgAdminData.apiKey}` })
->>>>>>> 01a0d439
         .send({
           question1: "different-answer", // This won't match any route
           question2: "answer2",
@@ -561,15 +466,9 @@
     it("should return 400 when date parameters have invalid format", async () => {
       return request(app.getHttpServer())
         .post(
-<<<<<<< HEAD
-          `/v2/organizations/${org.id}/routing-forms/${routingForm.id}/responses?start=invalid-date&end=2050-09-06`
-        )
-        .set({ Authorization: `Bearer cal_test_${apiKeyString}` })
-=======
           `/v2/organizations/${org.id}/routing-forms/${orgAdminData.routingForm.id}/responses?start=invalid-date&end=2050-09-06`
         )
         .set({ Authorization: `Bearer cal_test_${orgAdminData.apiKey}` })
->>>>>>> 01a0d439
         .send({
           question1: "answer1",
         })
@@ -579,15 +478,9 @@
     it("should return 400 when end date is before start date", async () => {
       return request(app.getHttpServer())
         .post(
-<<<<<<< HEAD
-          `/v2/organizations/${org.id}/routing-forms/${routingForm.id}/responses?start=2050-09-10&end=2050-09-05`
-        )
-        .set({ Authorization: `Bearer cal_test_${apiKeyString}` })
-=======
           `/v2/organizations/${org.id}/routing-forms/${orgAdminData.routingForm.id}/responses?start=2050-09-10&end=2050-09-05`
         )
         .set({ Authorization: `Bearer cal_test_${orgAdminData.apiKey}` })
->>>>>>> 01a0d439
         .send({
           question1: "answer1",
         })
@@ -607,11 +500,7 @@
 
       const response = await request(app.getHttpServer())
         .post(
-<<<<<<< HEAD
-          `/v2/organizations/${org.id}/routing-forms/${routingForm.id}/responses?start=2050-09-05&end=2050-09-06`
-=======
           `/v2/organizations/${org.id}/routing-forms/${orgAdminData.routingForm.id}/responses?start=2050-09-05&end=2050-09-06`
->>>>>>> 01a0d439
         )
         .set({ Authorization: `Bearer cal_test_${unauthorizedApiKey}` })
         .send({
@@ -629,15 +518,9 @@
     it("should handle queued response creation", async () => {
       return request(app.getHttpServer())
         .post(
-<<<<<<< HEAD
-          `/v2/organizations/${org.id}/routing-forms/${routingForm.id}/responses?start=2050-09-05&end=2050-09-06&queueResponse=true`
-        )
-        .set({ Authorization: `Bearer cal_test_${apiKeyString}` })
-=======
           `/v2/organizations/${org.id}/routing-forms/${orgAdminData.routingForm.id}/responses?start=2050-09-05&end=2050-09-06&queueResponse=true`
         )
         .set({ Authorization: `Bearer cal_test_${orgAdminData.apiKey}` })
->>>>>>> 01a0d439
         .send({
           question1: "answer1",
           question2: "answer2",
@@ -755,14 +638,8 @@
                 },
               },
               action: {
-<<<<<<< HEAD
-                type: "eventTypeRedirectUrl",
-                eventTypeId: 99999, // Invalid event type ID
-                value: `team/${team.slug}/non-existent-event-type`,
-=======
                 type: "externalRedirectUrl",
                 value: "https://example.com/external-booking",
->>>>>>> 01a0d439
               },
               isFallback: false,
             },
@@ -792,15 +669,9 @@
 
       const response = await request(app.getHttpServer())
         .post(
-<<<<<<< HEAD
-          `/v2/organizations/${org.id}/routing-forms/${routingFormWithInvalidEventType.id}/responses?start=2050-09-05&end=2050-09-06`
-        )
-        .set({ Authorization: `Bearer cal_test_${apiKeyString}` })
-=======
           `/v2/organizations/${org.id}/routing-forms/${externalRoutingForm.id}/responses?start=2050-09-05&end=2050-09-06`
         )
         .set({ Authorization: `Bearer cal_test_${orgAdminData.apiKey}` })
->>>>>>> 01a0d439
         .send({
           question1: "external", // This matches the route condition for external redirect
         })
@@ -822,11 +693,7 @@
 
       // Clean up the external routing form
       await prismaWriteService.prisma.app_RoutingForms_Form.delete({
-<<<<<<< HEAD
-        where: { id: routingFormWithInvalidEventType.id },
-=======
         where: { id: externalRoutingForm.id },
->>>>>>> 01a0d439
       });
     });
   });
@@ -835,12 +702,6 @@
     // Helper functions to centralize API version header setting
     const createAuthenticatedRequest = (method: "get" | "post" | "patch", url: string, apiKey: string) => {
       return request(app.getHttpServer())
-<<<<<<< HEAD
-        .post(
-          `/v2/organizations/${org.id}/routing-forms/${routingForm.id}/responses?start=2050-09-05&end=2050-09-06`
-        )
-        .set({ Authorization: `Bearer cal_test_${apiKeyString}` })
-=======
         [method](url)
         .set({
           Authorization: `Bearer cal_test_${apiKey}`,
@@ -853,7 +714,6 @@
         `/v2/organizations/${org.id}/routing-forms/${nonOrgAdminData.routingForm.id}/responses?start=2050-09-05&end=2050-09-06`,
         nonOrgAdminData.apiKey
       )
->>>>>>> 01a0d439
         .send({
           question1: "answer1",
           question2: "answer2",
@@ -904,26 +764,12 @@
                 },
               },
               action: {
-<<<<<<< HEAD
-                type: "externalRedirectUrl",
-                value: "https://example.com/external-booking",
-              },
-              isFallback: false,
-            },
-            {
-              id: "fallback-route",
-              action: { type: "customPageMessage", value: "Fallback Message" },
-              isFallback: true,
-              queryValue: { id: "fallback-route", type: "group" },
-            },
-=======
                 type: "eventTypeRedirectUrl",
                 eventTypeId: orgAdminData.eventType.id,
                 value: `team/${teamData.team.slug}/${orgAdminData.eventType.slug}`,
               },
               isFallback: false,
             },
->>>>>>> 01a0d439
           ],
           fields: [
             {
@@ -943,31 +789,6 @@
         },
       });
 
-<<<<<<< HEAD
-      const response = await request(app.getHttpServer())
-        .post(
-          `/v2/organizations/${org.id}/routing-forms/${externalRoutingForm.id}/responses?start=2050-09-05&end=2050-09-06`
-        )
-        .set({ Authorization: `Bearer cal_test_${apiKeyString}` })
-        .send({
-          question1: "external", // This matches the route condition for external redirect
-        })
-        .expect(201);
-
-      const responseBody = response.body;
-      expect(responseBody.status).toEqual(SUCCESS_STATUS);
-      const data = responseBody.data;
-      expect(data).toBeDefined();
-      expect(data.routingExternalRedirectUrl).toBeDefined();
-      expect(data.routingExternalRedirectUrl).toContain("https://example.com/external-booking");
-      expect(data.routingExternalRedirectUrl).toContain("cal.action=externalRedirectUrl");
-
-      // Verify that it doesn't contain event type routing data
-      expect(data.eventTypeId).toBeUndefined();
-      expect(data.slots).toBeUndefined();
-      expect(data.routing).toBeUndefined();
-      expect(data.routingCustomMessage).toBeUndefined();
-=======
       // Try to access the routing form that belongs to the other user
       const response = await createAuthenticatedRequest(
         "post",
@@ -981,15 +802,9 @@
       expect(response.body.error.message).toContain(
         `Routing Form with id=${otherorgAdminUserRoutingForm.id} is not a user Routing Form owned by user with id=${nonOrgAdminData.user.id}.`
       );
->>>>>>> 01a0d439
 
       // Clean up
       await prismaWriteService.prisma.app_RoutingForms_Form.delete({
-<<<<<<< HEAD
-        where: { id: externalRoutingForm.id },
-      });
-    });
-=======
         where: { id: otherorgAdminUserRoutingForm.id },
       });
       await prismaWriteService.prisma.user.delete({
@@ -1029,7 +844,6 @@
         where: { id: nonOrgAdminData.user.id },
       });
     });
->>>>>>> 01a0d439
   });
 
   describe(`PATCH /v2/organizations/:orgId/routing-forms/:routingFormId/responses/:responseId`, () => {
