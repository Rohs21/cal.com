--- conflicted
+++ resolved
@@ -1,18 +1,7 @@
 import { OrganizationsRoutingFormsRepository } from "@/modules/organizations/routing-forms/organizations-routing-forms.repository";
 import { SharedRoutingFormResponseService } from "@/modules/organizations/routing-forms/services/shared-routing-form-response.service";
 import { OrganizationsTeamsRoutingFormsResponsesOutputService } from "@/modules/organizations/teams/routing-forms/services/organizations-teams-routing-forms-responses-output.service";
-<<<<<<< HEAD
-import { SlotsService_2024_09_04 } from "@/modules/slots/slots-2024-09-04/services/slots.service";
-import { TeamsEventTypesRepository } from "@/modules/teams/event-types/teams-event-types.repository";
-import {
-  BadRequestException,
-  Injectable,
-  NotFoundException,
-  InternalServerErrorException,
-} from "@nestjs/common";
-=======
 import { Injectable } from "@nestjs/common";
->>>>>>> 01a0d439
 import { Request } from "express";
 
 import type { CreateRoutingFormResponseInput } from "../inputs/create-routing-form-response.input";
@@ -81,204 +70,4 @@
 
     return this.outputService.getRoutingFormResponses([updatedResponse])[0];
   }
-<<<<<<< HEAD
-
-  async createRoutingFormResponseWithSlots(
-    orgId: number,
-    routingFormId: string,
-    query: CreateRoutingFormResponseInput,
-    request: Request
-  ): Promise<CreateRoutingFormResponseOutputData> {
-    const { queueResponse, ...slotsQuery } = query;
-
-    this.validateDateRange(slotsQuery.start, slotsQuery.end);
-
-    const { redirectUrl, customMessage } = await this.getRoutingUrl(
-      request,
-      routingFormId,
-      queueResponse ?? false
-    );
-
-    // If there is no redirect URL, then we have to show the message as that would be custom page message to be shown as per the route chosen
-    if (!redirectUrl) {
-      return {
-        routingCustomMessage: customMessage,
-      };
-    }
-
-    if (!this.isEventTypeRedirectUrl(redirectUrl)) {
-      return {
-        routingExternalRedirectUrl: redirectUrl.toString(),
-      };
-    }
-
-    // Extract event type information from the routed URL
-    const { eventTypeId, crmParams } = await this.extractEventTypeAndCrmParams(redirectUrl);
-
-    const paramsForGetAvailableSlots = {
-      type: ById_2024_09_04_type,
-      eventTypeId,
-      ...slotsQuery,
-      ...crmParams,
-    } as const;
-
-    // Get available slots using the slots service with CRM parameters
-    const slots = await this.slotsService.getAvailableSlots(paramsForGetAvailableSlots);
-    const teamMemberIds = crmParams.routedTeamMemberIds ?? [];
-    const teamMemberEmail = crmParams.teamMemberEmail ?? undefined;
-    const skipContactOwner = crmParams.skipContactOwner ?? undefined;
-    const queuedResponseId = crmParams.queuedFormResponseId ?? null;
-    const responseId = crmParams.routingFormResponseId ?? null;
-    const crmAppSlug = crmParams.crmAppSlug ?? undefined;
-    const crmOwnerRecordType = crmParams.crmOwnerRecordType ?? undefined;
-
-    if (responseId) {
-      return {
-        routing: {
-          responseId,
-          teamMemberEmail,
-          teamMemberIds,
-          skipContactOwner,
-          crmAppSlug,
-          crmOwnerRecordType,
-        },
-        eventTypeId,
-        slots,
-      };
-    }
-
-    if (!queuedResponseId) {
-      throw new InternalServerErrorException(
-        "No routing form response ID or queued form response ID could be found."
-      );
-    }
-
-    return {
-      routing: {
-        queuedResponseId,
-        teamMemberEmail,
-        teamMemberIds,
-        skipContactOwner,
-        crmAppSlug,
-        crmOwnerRecordType,
-      },
-      eventTypeId,
-      slots,
-    };
-  }
-
-  private validateDateRange(start: string, end: string) {
-    const startDate = new Date(start);
-    const endDate = new Date(end);
-
-    if (endDate < startDate) {
-      throw new BadRequestException("End date cannot be before start date.");
-    }
-  }
-
-  private async getRoutingUrl(request: Request, formId: string, queueResponse: boolean) {
-    const params = Object.fromEntries(new URLSearchParams(request.body));
-    const routedUrlData = await getRoutedUrl(
-      {
-        req: request,
-        query: { ...params, form: formId, ...(queueResponse && { "cal.queueFormResponse": "true" }) },
-      },
-      true
-    );
-
-    if (routedUrlData.notFound) {
-      throw new NotFoundException("Routing form not found.");
-    }
-
-    if (routedUrlData?.props?.errorMessage) {
-      throw new BadRequestException(routedUrlData.props.errorMessage);
-    }
-
-    const destination = routedUrlData?.redirect?.destination;
-
-    if (!destination) {
-      if (routedUrlData?.props?.message) {
-        return {
-          redirectUrl: null,
-          customMessage: routedUrlData.props.message,
-        };
-      }
-      // This should never happen because there is always a fallback route
-      throw new InternalServerErrorException("No route found.");
-    }
-
-    return {
-      redirectUrl: new URL(destination),
-      customMessage: null,
-    };
-  }
-
-  private async extractEventTypeAndCrmParams(routingUrl: URL) {
-    // Extract team and event type information
-    const { teamId, eventTypeSlug } = this.extractTeamIdAndEventTypeSlugFromRedirectUrl(routingUrl);
-    const eventType = await this.teamsEventTypesRepository.getEventTypeByTeamIdAndSlug(teamId, eventTypeSlug);
-
-    if (!eventType?.id) {
-      // This could only happen if the event-type earlier selected as route action was deleted
-      throw new InternalServerErrorException("Chosen event type not found.");
-    }
-
-    // Extract CRM parameters from URL
-    const urlParams = routingUrl.searchParams;
-    const crmParams = {
-      teamMemberEmail: urlParams.get("cal.crmContactOwnerEmail") || undefined,
-      routedTeamMemberIds: urlParams.get("cal.routedTeamMemberIds")
-        ? urlParams
-            .get("cal.routedTeamMemberIds")!
-            .split(",")
-            .map((id) => parseInt(id))
-        : undefined,
-      routingFormResponseId: urlParams.get("cal.routingFormResponseId")
-        ? parseInt(urlParams.get("cal.routingFormResponseId")!)
-        : undefined,
-      queuedFormResponseId: urlParams.get("cal.queuedFormResponseId")
-        ? (urlParams.get("cal.queuedFormResponseId") as string)
-        : undefined,
-      skipContactOwner: urlParams.get("cal.skipContactOwner") === "true" ? true : false,
-      crmAppSlug: urlParams.get("cal.crmAppSlug") || undefined,
-      crmOwnerRecordType: urlParams.get("cal.crmContactOwnerRecordType") || undefined,
-    };
-
-    return {
-      eventTypeId: eventType.id,
-      crmParams,
-    };
-  }
-
-  private isEventTypeRedirectUrl(routingUrl: URL) {
-    const routingSearchParams = routingUrl.searchParams;
-    return routingSearchParams.get("cal.action") === "eventTypeRedirectUrl";
-  }
-
-  private extractTeamIdAndEventTypeSlugFromRedirectUrl(routingUrl: URL) {
-    const eventTypeSlug = this.extractEventTypeFromRoutedUrl(routingUrl);
-    const teamId = this.extractTeamIdFromRoutedUrl(routingUrl);
-
-    if (!teamId) {
-      throw new NotFoundException("Team ID not found in the routed URL.");
-    }
-
-    if (!eventTypeSlug) {
-      throw new NotFoundException("Event type slug not found in the routed URL.");
-    }
-
-    return { teamId, eventTypeSlug };
-  }
-
-  private extractTeamIdFromRoutedUrl(routingUrl: URL) {
-    const routingSearchParams = routingUrl.searchParams;
-    return Number(routingSearchParams.get("cal.teamId"));
-  }
-
-  private extractEventTypeFromRoutedUrl(routingUrl: URL) {
-    const pathNameParams = routingUrl.pathname.split("/");
-    return pathNameParams[pathNameParams.length - 1];
-  }
-=======
->>>>>>> 01a0d439
 }