--- conflicted
+++ resolved
@@ -2,15 +2,17 @@
 import { TeamsEventTypesRepository } from "@/modules/teams/event-types/teams-event-types.repository";
 import { UsersRepository } from "@/modules/users/users.repository";
 import { Injectable } from "@nestjs/common";
-<<<<<<< HEAD
-=======
-import type { EventType, User, Schedule, Host, DestinationCalendar, CalVideoSettings } from "@prisma/client";
-import { SchedulingType, Team } from "@prisma/client";
->>>>>>> bc99e9e5
 
 import { HostPriority, TeamEventTypeResponseHost } from "@calcom/platform-types";
-import type { EventType, User, Schedule, Host, DestinationCalendar } from "@calcom/prisma/client";
-import { Team } from "@calcom/prisma/client";
+import type {
+  CalVideoSettings,
+  DestinationCalendar,
+  EventType,
+  Host,
+  Schedule,
+  Team,
+  User,
+} from "@calcom/prisma/client";
 import { SchedulingType } from "@calcom/prisma/enums";
 
 type EventTypeRelations = {
