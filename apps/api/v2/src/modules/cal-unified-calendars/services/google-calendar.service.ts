import { BookingReferencesRepository_2024_08_13 } from "@/ee/bookings/2024-08-13/booking-references.repository";
import { GoogleCalendarService as GCalService } from "@/ee/calendars/services/gcal.service";
import { GoogleCalendarEventResponse } from "@/modules/cal-unified-calendars/pipes/get-calendar-event-details-output-pipe";
import { calendar_v3 } from "@googleapis/calendar";
import { Injectable, UnauthorizedException } from "@nestjs/common";
import { NotFoundException } from "@nestjs/common";
import { Logger } from "@nestjs/common";
<<<<<<< HEAD
=======
import type { Prisma } from "@prisma/client";
>>>>>>> 01a0d439
import { JWT } from "googleapis-common";

import { DelegationCredentialRepository, OAuth2UniversalSchema } from "@calcom/platform-libraries/app-store";
import { Prisma } from "@calcom/prisma/client";

import { UnifiedCalendarEventOutput } from "../outputs/get-unified-calendar-event";

@Injectable()
export class GoogleCalendarService {
  private logger = new Logger("GoogleCalendarService");
  constructor(
    private readonly bookingReferencesRepository: BookingReferencesRepository_2024_08_13,
    private readonly gCalService: GCalService
  ) {}

  async getEventDetails(eventUid: string): Promise<GoogleCalendarEventResponse> {
    const bookingReference =
      await this.bookingReferencesRepository.getBookingReferencesIncludeSensitiveCredentials(eventUid);

    if (!bookingReference) {
      throw new NotFoundException("Booking reference not found");
    }

    const ownerUserEmail = bookingReference?.booking?.user?.email;

    // Get authenticated calendar instance
    const calendar = await this.getAuthorizedCalendarInstance(
      ownerUserEmail,
      bookingReference.credential?.key,
      bookingReference.delegationCredential
    );

    try {
      const event = await calendar.events.get({
        calendarId: bookingReference?.externalCalendarId ?? "primary",
        eventId: bookingReference?.uid,
        // fields: "id,status,created,updated,summary,description,location,creator,organizer,start,end,attendees,conferenceData"
      });

      if (!event.data) {
        throw new NotFoundException("Meeting not found");
      }
      return event.data as GoogleCalendarEventResponse;
    } catch (error) {
      throw new NotFoundException("Failed to retrieve meeting details");
    }
  }

  /**
   * Gets an authorized Google Calendar instance
   * Tries delegation credentials first, falls back to direct OAuth
   */
  private async getAuthorizedCalendarInstance(
    userEmail?: string,
    oAuthCredentials?: Prisma.JsonValue | undefined,
    delegationCredential?: { id: string } | null
  ): Promise<calendar_v3.Calendar> {
    if (userEmail && delegationCredential?.id) {
      const delegatedCalendar = await this.getDelegatedCalendarInstance(delegationCredential, userEmail);
      if (delegatedCalendar) {
        return delegatedCalendar;
      }
    }

    // Fall back to direct OAuth authentication
    if (!oAuthCredentials) {
      throw new UnauthorizedException("No valid credentials available for Google Calendar");
    }
    const parsedOAuthCredentials = OAuth2UniversalSchema.parse(oAuthCredentials);
    const oAuth2Client = await this.gCalService.getOAuthClient(this.gCalService.redirectUri);
    oAuth2Client.setCredentials(parsedOAuthCredentials);

    return new calendar_v3.Calendar({ auth: oAuth2Client });
  }

  private async getDelegatedCalendarInstance(
    delegationCredential: { id: string },
    emailToImpersonate: string
  ): Promise<calendar_v3.Calendar | null> {
    try {
      const oauthClientIdAliasRegex = /\+[a-zA-Z0-9]{25}/;
      const cleanEmail = emailToImpersonate.replace(oauthClientIdAliasRegex, "");

      const serviceAccountCreds =
        await DelegationCredentialRepository.findByIdIncludeSensitiveServiceAccountKey({
          id: delegationCredential.id,
        });

      if (
        !serviceAccountCreds?.serviceAccountKey?.client_email ||
        !serviceAccountCreds?.serviceAccountKey?.private_key
      ) {
        this.logger.error("Missing service account credentials for delegation", {
          delegationCredentialId: delegationCredential.id,
        });
        return null;
      }

      const authClient = new JWT({
        email: serviceAccountCreds.serviceAccountKey.client_email,
        key: serviceAccountCreds.serviceAccountKey.private_key,
        scopes: ["https://www.googleapis.com/auth/calendar"],
        subject: cleanEmail,
      });

      await authClient.authorize();
      return new calendar_v3.Calendar({ auth: authClient });
    } catch (error) {
      return null;
    }
  }
}<|MERGE_RESOLUTION|>--- conflicted
+++ resolved
@@ -5,16 +5,10 @@
 import { Injectable, UnauthorizedException } from "@nestjs/common";
 import { NotFoundException } from "@nestjs/common";
 import { Logger } from "@nestjs/common";
-<<<<<<< HEAD
-=======
-import type { Prisma } from "@prisma/client";
->>>>>>> 01a0d439
 import { JWT } from "googleapis-common";
 
 import { DelegationCredentialRepository, OAuth2UniversalSchema } from "@calcom/platform-libraries/app-store";
-import { Prisma } from "@calcom/prisma/client";
-
-import { UnifiedCalendarEventOutput } from "../outputs/get-unified-calendar-event";
+import type { Prisma } from "@calcom/prisma/client";
 
 @Injectable()
 export class GoogleCalendarService {
