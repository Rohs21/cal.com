--- conflicted
+++ resolved
@@ -841,11 +841,7 @@
 const Actions = (props: { showDivider: boolean }) => {
   return (
     <div className="hidden items-center md:flex">
-<<<<<<< HEAD
-      <TeamsFilter popoverTriggerClassNames="mb-0" showVerticalDivider={true} />
-=======
       <TeamsFilter useProfileFilter popoverTriggerClassNames="mb-0" showVerticalDivider={props.showDivider} />
->>>>>>> af6899d1
     </div>
   );
 };
