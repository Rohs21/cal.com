"use client";

import { zodResolver } from "@hookform/resolvers/zod";
// eslint-disable-next-line no-restricted-imports
import get from "lodash/get";
// eslint-disable-next-line no-restricted-imports
import pick from "lodash/pick";
import { signOut, useSession } from "next-auth/react";
import type { BaseSyntheticEvent } from "react";
import React, { useRef, useState } from "react";
import { Controller, useFieldArray, useForm } from "react-hook-form";
import { z } from "zod";

import { ErrorCode } from "@calcom/features/auth/lib/ErrorCode";
import { Dialog } from "@calcom/features/components/controlled-dialog";
import SectionBottomActions from "@calcom/features/settings/SectionBottomActions";
import { DisplayInfo } from "@calcom/features/users/components/UserTable/EditSheet/DisplayInfo";
import { APP_NAME, FULL_NAME_LENGTH_MAX_LIMIT } from "@calcom/lib/constants";
import { emailSchema } from "@calcom/lib/emailSchema";
import { getUserAvatarUrl } from "@calcom/lib/getAvatarUrl";
import { useLocale } from "@calcom/lib/hooks/useLocale";
import { md } from "@calcom/lib/markdownIt";
import turndown from "@calcom/lib/turndownService";
import { IdentityProvider } from "@calcom/prisma/enums";
import type { RouterOutputs } from "@calcom/trpc/react";
import { trpc } from "@calcom/trpc/react";
import type { AppRouter } from "@calcom/trpc/types/server/routers/_app";
import { Alert } from "@calcom/ui/components/alert";
import { UserAvatar } from "@calcom/ui/components/avatar";
import { Button } from "@calcom/ui/components/button";
<<<<<<< HEAD
import {
  Dialog,
  DialogContent,
  DialogFooter,
  DialogTrigger,
  DialogClose,
} from "@calcom/ui/components/dialog";
=======
import { DialogContent, DialogFooter, DialogTrigger, DialogClose } from "@calcom/ui/components/dialog";
>>>>>>> f0620149
import { Editor } from "@calcom/ui/components/editor";
import { Form } from "@calcom/ui/components/form";
import { PasswordField } from "@calcom/ui/components/form";
import { Label } from "@calcom/ui/components/form";
import { TextField } from "@calcom/ui/components/form";
import { Icon } from "@calcom/ui/components/icon";
import { ImageUploader } from "@calcom/ui/components/image-uploader";
import {
  SkeletonButton,
  SkeletonContainer,
  SkeletonText,
  SkeletonAvatar,
} from "@calcom/ui/components/skeleton";
import { showToast } from "@calcom/ui/components/toast";

import TwoFactor from "@components/auth/TwoFactor";
import CustomEmailTextField from "@components/settings/CustomEmailTextField";
import SecondaryEmailConfirmModal from "@components/settings/SecondaryEmailConfirmModal";
import SecondaryEmailModal from "@components/settings/SecondaryEmailModal";
import { UsernameAvailabilityField } from "@components/ui/UsernameAvailability";

import type { TRPCClientErrorLike } from "@trpc/client";

const SkeletonLoader = () => {
  return (
    <SkeletonContainer>
      <div className="border-subtle space-y-6 rounded-b-lg border border-t-0 px-4 py-8">
        <div className="flex items-center">
          <SkeletonAvatar className="me-4 mt-0 h-16 w-16 px-4" />
          <SkeletonButton className="h-6 w-32 rounded-md p-5" />
        </div>
        <SkeletonText className="h-8 w-full" />
        <SkeletonText className="h-8 w-full" />
        <SkeletonText className="h-8 w-full" />

        <SkeletonButton className="mr-6 h-8 w-20 rounded-md p-5" />
      </div>
    </SkeletonContainer>
  );
};

interface DeleteAccountValues {
  totpCode: string;
}

type Email = {
  id: number;
  email: string;
  emailVerified: string | null;
  emailPrimary: boolean;
};

export type FormValues = {
  username: string;
  avatarUrl: string | null;
  name: string;
  email: string;
  bio: string;
  secondaryEmails: Email[];
};

const ProfileView = () => {
  const { t } = useLocale();
  const utils = trpc.useUtils();
  const { update } = useSession();
  const { data: user, isPending } = trpc.viewer.me.get.useQuery({ includePasswordAdded: true });

  const updateProfileMutation = trpc.viewer.updateProfile.useMutation({
    onSuccess: async (res) => {
      await update(res);
      utils.viewer.me.invalidate();
      utils.viewer.me.shouldVerifyEmail.invalidate();

      if (res.hasEmailBeenChanged && res.sendEmailVerification) {
        showToast(t("change_of_email_toast", { email: tempFormValues?.email }), "success");
      } else {
        showToast(t("settings_updated_successfully"), "success");
      }

      setTempFormValues(null);
    },
    onError: (e) => {
      switch (e.message) {
        // TODO: Add error codes.
        case "email_already_used":
          {
            showToast(t(e.message), "error");
          }
          return;
        default:
          showToast(t("error_updating_settings"), "error");
      }
    },
  });
  const unlinkConnectedAccountMutation = trpc.viewer.unlinkConnectedAccount.useMutation({
    onSuccess: async (res) => {
      showToast(t(res.message), "success");
      utils.viewer.me.invalidate();
    },
    onError: (e) => {
      showToast(t(e.message), "error");
    },
  });

  const addSecondaryEmailMutation = trpc.viewer.addSecondaryEmail.useMutation({
    onSuccess: (res) => {
      setShowSecondaryEmailModalOpen(false);
      setNewlyAddedSecondaryEmail(res?.data?.email);
      utils.viewer.me.invalidate();
    },
    onError: (error) => {
      setSecondaryEmailAddErrorMessage(error?.message || "");
    },
  });

  const resendVerifyEmailMutation = trpc.viewer.auth.resendVerifyEmail.useMutation();

  const [confirmPasswordOpen, setConfirmPasswordOpen] = useState(false);
  const [tempFormValues, setTempFormValues] = useState<ExtendedFormValues | null>(null);
  const [confirmPasswordErrorMessage, setConfirmPasswordDeleteErrorMessage] = useState("");
  const [showCreateAccountPasswordDialog, setShowCreateAccountPasswordDialog] = useState(false);
  const [showAccountDisconnectWarning, setShowAccountDisconnectWarning] = useState(false);
  const [showSecondaryEmailModalOpen, setShowSecondaryEmailModalOpen] = useState(false);
  const [secondaryEmailAddErrorMessage, setSecondaryEmailAddErrorMessage] = useState("");
  const [newlyAddedSecondaryEmail, setNewlyAddedSecondaryEmail] = useState<undefined | string>(undefined);

  const [deleteAccountOpen, setDeleteAccountOpen] = useState(false);
  const [hasDeleteErrors, setHasDeleteErrors] = useState(false);
  const [deleteErrorMessage, setDeleteErrorMessage] = useState("");
  const form = useForm<DeleteAccountValues>();

  const onDeleteMeSuccessMutation = async () => {
    await utils.viewer.me.invalidate();
    showToast(t("Your account was deleted"), "success");

    setHasDeleteErrors(false); // dismiss any open errors
    if (process.env.NEXT_PUBLIC_WEBAPP_URL === "https://app.cal.com") {
      signOut({ callbackUrl: "/auth/logout?survey=true" });
    } else {
      signOut({ callbackUrl: "/auth/logout" });
    }
  };

  const confirmPasswordMutation = trpc.viewer.auth.verifyPassword.useMutation({
    onSuccess() {
      if (tempFormValues) updateProfileMutation.mutate(tempFormValues);
      setConfirmPasswordOpen(false);
    },
    onError() {
      setConfirmPasswordDeleteErrorMessage(t("incorrect_password"));
    },
  });

  const onDeleteMeErrorMutation = (error: TRPCClientErrorLike<AppRouter>) => {
    setHasDeleteErrors(true);
    setDeleteErrorMessage(errorMessages[error.message]);
  };
  const deleteMeMutation = trpc.viewer.me.deleteMe.useMutation({
    onSuccess: onDeleteMeSuccessMutation,
    onError: onDeleteMeErrorMutation,
    async onSettled() {
      await utils.viewer.me.invalidate();
    },
  });
  const deleteMeWithoutPasswordMutation = trpc.viewer.me.deleteMeWithoutPassword.useMutation({
    onSuccess: onDeleteMeSuccessMutation,
    onError: onDeleteMeErrorMutation,
    async onSettled() {
      await utils.viewer.me.invalidate();
    },
  });

  const isCALIdentityProvider = user?.identityProvider === IdentityProvider.CAL;

  const onConfirmPassword = (e: Event | React.MouseEvent<HTMLElement, MouseEvent>) => {
    e.preventDefault();

    const password = passwordRef.current.value;
    confirmPasswordMutation.mutate({ passwordInput: password });
  };

  const onConfirmButton = (e: Event | React.MouseEvent<HTMLElement, MouseEvent>) => {
    e.preventDefault();
    if (isCALIdentityProvider) {
      const totpCode = form.getValues("totpCode");
      const password = passwordRef.current.value;
      deleteMeMutation.mutate({ password, totpCode });
    } else {
      deleteMeWithoutPasswordMutation.mutate();
    }
  };

  const onConfirm = ({ totpCode }: DeleteAccountValues, e: BaseSyntheticEvent | undefined) => {
    e?.preventDefault();
    if (isCALIdentityProvider) {
      const password = passwordRef.current.value;
      deleteMeMutation.mutate({ password, totpCode });
    } else {
      deleteMeWithoutPasswordMutation.mutate();
    }
  };

  // eslint-disable-next-line @typescript-eslint/no-non-null-assertion
  const passwordRef = useRef<HTMLInputElement>(null!);

  const errorMessages: { [key: string]: string } = {
    [ErrorCode.SecondFactorRequired]: t("2fa_enabled_instructions"),
    [ErrorCode.IncorrectPassword]: `${t("incorrect_password")} ${t("please_try_again")}`,
    [ErrorCode.UserNotFound]: t("no_account_exists"),
    [ErrorCode.IncorrectTwoFactorCode]: `${t("incorrect_2fa_code")} ${t("please_try_again")}`,
    [ErrorCode.InternalServerError]: `${t("something_went_wrong")} ${t("please_try_again_and_contact_us")}`,
    [ErrorCode.ThirdPartyIdentityProviderEnabled]: t("account_created_with_identity_provider"),
  };

  if (isPending || !user) {
    return <SkeletonLoader />;
  }

  const userEmail = user.email || "";
  const defaultValues = {
    username: user.username || "",
    avatarUrl: user.avatarUrl,
    name: user.name || "",
    email: userEmail,
    bio: user.bio || "",
    // We add the primary email as the first item in the list
    secondaryEmails: [
      {
        id: 0,
        email: userEmail,
        emailVerified: user.emailVerified?.toString() || null,
        emailPrimary: true,
      },
      ...(user.secondaryEmails || []).map((secondaryEmail) => ({
        ...secondaryEmail,
        emailVerified: secondaryEmail.emailVerified?.toString() || null,
        emailPrimary: false,
      })),
    ],
  };

  return (
    <>
      <ProfileForm
        key={JSON.stringify(defaultValues)}
        defaultValues={defaultValues}
        isPending={updateProfileMutation.isPending}
        isFallbackImg={!user.avatarUrl}
        user={user}
        userOrganization={user.organization}
        onSubmit={(values) => {
          if (values.email !== user.email && isCALIdentityProvider) {
            setTempFormValues(values);
            setConfirmPasswordOpen(true);
          } else {
            updateProfileMutation.mutate(values);
          }
        }}
        handleAddSecondaryEmail={() => setShowSecondaryEmailModalOpen(true)}
        handleResendVerifyEmail={(email) => {
          resendVerifyEmailMutation.mutate({ email });
          showToast(t("email_sent"), "success");
        }}
        handleAccountDisconnect={(values) => {
          if (isCALIdentityProvider) return;
          if (user?.passwordAdded) {
            setTempFormValues(values);
            setShowAccountDisconnectWarning(true);
            return;
          }
          setShowCreateAccountPasswordDialog(true);
        }}
        extraField={
          <div className="mt-6">
            <UsernameAvailabilityField
              onSuccessMutation={async () => {
                showToast(t("settings_updated_successfully"), "success");
                await utils.viewer.me.invalidate();
              }}
              onErrorMutation={() => {
                showToast(t("error_updating_settings"), "error");
              }}
            />
          </div>
        }
        isCALIdentityProvider={isCALIdentityProvider}
      />

      <div className="border-subtle mt-6 rounded-lg rounded-b-none border border-b-0 p-6">
        <Label className="mb-0 text-base font-semibold text-red-700">{t("danger_zone")}</Label>
        <p className="text-subtle text-sm">{t("account_deletion_cannot_be_undone")}</p>
      </div>
      {/* Delete account Dialog */}
      <Dialog open={deleteAccountOpen} onOpenChange={setDeleteAccountOpen}>
        <SectionBottomActions align="end">
          <DialogTrigger asChild>
            <Button data-testid="delete-account" color="destructive" className="mt-1" StartIcon="trash-2">
              {t("delete_account")}
            </Button>
          </DialogTrigger>
        </SectionBottomActions>
        <DialogContent
          title={t("delete_account_modal_title")}
          description={t("confirm_delete_account_modal", { appName: APP_NAME })}
          type="creation"
          Icon="triangle-alert">
          <>
            <div className="mb-10">
              <p className="text-subtle mb-4 text-sm">{t("delete_account_confirmation_message")}</p>
              {isCALIdentityProvider && (
                <PasswordField
                  data-testid="password"
                  name="password"
                  id="password"
                  autoComplete="current-password"
                  required
                  label="Password"
                  ref={passwordRef}
                />
              )}

              {user?.twoFactorEnabled && isCALIdentityProvider && (
                <Form handleSubmit={onConfirm} className="pb-4" form={form}>
                  <TwoFactor center={false} />
                </Form>
              )}

              {hasDeleteErrors && <Alert severity="error" title={deleteErrorMessage} />}
            </div>
            <DialogFooter showDivider>
              <DialogClose />
              <Button
                color="primary"
                data-testid="delete-account-confirm"
                onClick={(e) => onConfirmButton(e)}
                loading={deleteMeMutation.isPending}>
                {t("delete_my_account")}
              </Button>
            </DialogFooter>
          </>
        </DialogContent>
      </Dialog>

      {/* If changing email, confirm password */}
      <Dialog open={confirmPasswordOpen} onOpenChange={setConfirmPasswordOpen}>
        <DialogContent
          title={t("confirm_password")}
          description={t("confirm_password_change_email")}
          type="creation"
          Icon="triangle-alert">
          <div className="mb-10">
            <div className="mb-4 grid gap-2 md:grid-cols-2">
              <div>
                <span className="text-emphasis mb-2 block text-sm font-medium leading-none">
                  {t("old_email_address")}
                </span>
                <p className="text-subtle leading-none">{user.email}</p>
              </div>
              <div>
                <span className="text-emphasis mb-2 block text-sm font-medium leading-none">
                  {t("new_email_address")}
                </span>
                <p className="text-subtle leading-none">{tempFormValues?.email}</p>
              </div>
            </div>
            <PasswordField
              data-testid="password"
              name="password"
              id="password"
              autoComplete="current-password"
              required
              label="Password"
              ref={passwordRef}
            />

            {confirmPasswordErrorMessage && <Alert severity="error" title={confirmPasswordErrorMessage} />}
          </div>
          <DialogFooter showDivider>
            <Button
              data-testid="profile-update-email-submit-button"
              color="primary"
              loading={confirmPasswordMutation.isPending}
              onClick={(e) => onConfirmPassword(e)}>
              {t("confirm")}
            </Button>
            <DialogClose />
          </DialogFooter>
        </DialogContent>
      </Dialog>

      <Dialog open={showCreateAccountPasswordDialog} onOpenChange={setShowCreateAccountPasswordDialog}>
        <DialogContent
          title={t("create_account_password")}
          description={t("create_account_password_hint")}
          type="creation"
          Icon="triangle-alert">
          <DialogFooter>
            <DialogClose />
          </DialogFooter>
        </DialogContent>
      </Dialog>

      <Dialog open={showAccountDisconnectWarning} onOpenChange={setShowAccountDisconnectWarning}>
        <DialogContent
          title={t("disconnect_account")}
          description={t("disconnect_account_hint")}
          type="creation"
          Icon="triangle-alert">
          <DialogFooter>
            <Button
              color="primary"
              onClick={() => {
                unlinkConnectedAccountMutation.mutate();
                setShowAccountDisconnectWarning(false);
              }}>
              {t("confirm")}
            </Button>
            <DialogClose />
          </DialogFooter>
        </DialogContent>
      </Dialog>

      {showSecondaryEmailModalOpen && (
        <SecondaryEmailModal
          isLoading={addSecondaryEmailMutation.isPending}
          errorMessage={secondaryEmailAddErrorMessage}
          handleAddEmail={(values) => {
            setSecondaryEmailAddErrorMessage("");
            addSecondaryEmailMutation.mutate(values);
          }}
          onCancel={() => {
            setSecondaryEmailAddErrorMessage("");
            setShowSecondaryEmailModalOpen(false);
          }}
          clearErrorMessage={() => {
            addSecondaryEmailMutation.reset();
            setSecondaryEmailAddErrorMessage("");
          }}
        />
      )}
      {!!newlyAddedSecondaryEmail && (
        <SecondaryEmailConfirmModal
          email={newlyAddedSecondaryEmail}
          onCancel={() => setNewlyAddedSecondaryEmail(undefined)}
        />
      )}
    </>
  );
};

type SecondaryEmailApiPayload = {
  id: number;
  email: string;
  isDeleted: boolean;
};

type ExtendedFormValues = Omit<FormValues, "secondaryEmails"> & {
  secondaryEmails: SecondaryEmailApiPayload[];
};

const ProfileForm = ({
  defaultValues,
  onSubmit,
  handleAddSecondaryEmail,
  handleResendVerifyEmail,
  handleAccountDisconnect,
  extraField,
  isPending = false,
  isFallbackImg,
  user,
  userOrganization,
  isCALIdentityProvider,
}: {
  defaultValues: FormValues;
  onSubmit: (values: ExtendedFormValues) => void;
  handleAddSecondaryEmail: () => void;
  handleResendVerifyEmail: (email: string) => void;
  handleAccountDisconnect: (values: ExtendedFormValues) => void;
  extraField?: React.ReactNode;
  isPending: boolean;
  isFallbackImg: boolean;
  user: RouterOutputs["viewer"]["me"]["get"];
  userOrganization: RouterOutputs["viewer"]["me"]["get"]["organization"];
  isCALIdentityProvider: boolean;
}) => {
  const { t } = useLocale();
  const [firstRender, setFirstRender] = useState(true);

  const profileFormSchema = z.object({
    username: z.string(),
    avatarUrl: z.string().nullable(),
    name: z
      .string()
      .trim()
      .min(1, t("you_need_to_add_a_name"))
      .max(FULL_NAME_LENGTH_MAX_LIMIT, {
        message: t("max_limit_allowed_hint", { limit: FULL_NAME_LENGTH_MAX_LIMIT }),
      }),
    email: emailSchema,
    bio: z.string(),
    secondaryEmails: z.array(
      z.object({
        id: z.number(),
        email: emailSchema,
        emailVerified: z.union([z.string(), z.null()]).optional(),
        emailPrimary: z.boolean().optional(),
      })
    ),
  });

  const formMethods = useForm<FormValues>({
    defaultValues,
    resolver: zodResolver(profileFormSchema),
  });

  const {
    fields: secondaryEmailFields,
    remove: deleteSecondaryEmail,
    replace: updateAllSecondaryEmailFields,
  } = useFieldArray({
    control: formMethods.control,
    name: "secondaryEmails",
    keyName: "itemId",
  });

  const getUpdatedFormValues = (values: FormValues) => {
    const changedFields = formMethods.formState.dirtyFields?.secondaryEmails || [];
    const updatedValues: FormValues = {
      ...values,
    };

    // If the primary email is changed, we will need to update
    const primaryEmailIndex = updatedValues.secondaryEmails.findIndex(
      (secondaryEmail) => secondaryEmail.emailPrimary
    );
    if (primaryEmailIndex >= 0) {
      // Add the new updated value as primary email
      updatedValues.email = updatedValues.secondaryEmails[primaryEmailIndex].email;
    }

    // We will only send the emails which have already changed
    const updatedEmails: Email[] = [];
    changedFields.map((field, index) => {
      // If the email changed and if its only secondary email, we add it for updation, the first
      // item in the list is always primary email
      if (field?.email && updatedValues.secondaryEmails[index]?.id) {
        updatedEmails.push(updatedValues.secondaryEmails[index]);
      }
    });

    const deletedEmails = (user?.secondaryEmails || []).filter(
      (secondaryEmail) => !updatedValues.secondaryEmails.find((val) => val.id && val.id === secondaryEmail.id)
    );
    const secondaryEmails = [
      ...updatedEmails.map((email) => ({ ...email, isDeleted: false })),
      ...deletedEmails.map((email) => ({ ...email, isDeleted: true })),
    ].map((secondaryEmail) => pick(secondaryEmail, ["id", "email", "isDeleted"]));

    return {
      ...updatedValues,
      secondaryEmails,
    };
  };

  const handleFormSubmit = (values: FormValues) => {
    onSubmit(getUpdatedFormValues(values));
  };

  const onDisconnect = () => {
    handleAccountDisconnect(getUpdatedFormValues(formMethods.getValues()));
  };

  const { data: usersAttributes, isPending: usersAttributesPending } =
    trpc.viewer.attributes.getByUserId.useQuery({
      userId: user.id,
    });

  const {
    formState: { isSubmitting, isDirty },
  } = formMethods;

  const isDisabled = isSubmitting || !isDirty;
  return (
    <Form form={formMethods} handleSubmit={handleFormSubmit}>
      <div className="border-subtle border-x px-4 pb-10 pt-8 sm:px-6">
        <div className="flex items-center">
          <Controller
            control={formMethods.control}
            name="avatarUrl"
            render={({ field: { value, onChange } }) => {
              const showRemoveAvatarButton = value !== null;
              return (
                <>
                  <UserAvatar data-testid="profile-upload-avatar" previewSrc={value} size="lg" user={user} />
                  <div className="ms-4">
                    <h2 className="mb-2 text-sm font-medium">{t("profile_picture")}</h2>
                    <div className="flex gap-2">
                      <ImageUploader
                        target="avatar"
                        id="avatar-upload"
                        buttonMsg={t("upload_avatar")}
                        handleAvatarChange={(newAvatar) => {
                          onChange(newAvatar);
                        }}
                        imageSrc={getUserAvatarUrl({ avatarUrl: value })}
                        triggerButtonColor={showRemoveAvatarButton ? "secondary" : "secondary"}
                      />

                      {showRemoveAvatarButton && (
                        <Button
                          color="destructive"
                          onClick={() => {
                            onChange(null);
                          }}>
                          {t("remove")}
                        </Button>
                      )}
                    </div>
                  </div>
                </>
              );
            }}
          />
        </div>
        {extraField}
        <p className="text-subtle mt-1 flex items-center gap-1 text-sm">
          <Icon name="info" /> {t("tip_username_plus")}
        </p>
        <div className="mt-6">
          <TextField label={t("full_name")} {...formMethods.register("name")} />
        </div>
        <div className="mt-6">
          <Label>{t("email")}</Label>
          <div className="-mt-2 flex flex-wrap items-start gap-2">
            <div
              className={
                secondaryEmailFields.length > 1 ? "grid w-full grid-cols-1 gap-2 sm:grid-cols-2" : "flex-1"
              }>
              {secondaryEmailFields.map((field, index) => (
                <CustomEmailTextField
                  key={field.itemId}
                  formMethods={formMethods}
                  formMethodFieldName={`secondaryEmails.${index}.email` as keyof FormValues}
                  errorMessage={get(formMethods.formState.errors, `secondaryEmails.${index}.email.message`)}
                  emailVerified={Boolean(field.emailVerified)}
                  emailPrimary={field.emailPrimary}
                  dataTestId={`profile-form-email-${index}`}
                  handleChangePrimary={() => {
                    const fields = secondaryEmailFields.map((secondaryField, cIndex) => ({
                      ...secondaryField,
                      emailPrimary: cIndex === index,
                    }));
                    updateAllSecondaryEmailFields(fields);
                  }}
                  handleVerifyEmail={() => handleResendVerifyEmail(field.email)}
                  handleItemDelete={() => deleteSecondaryEmail(index)}
                />
              ))}
            </div>
            <Button
              color="secondary"
              StartIcon="plus"
              className="mt-2"
              onClick={() => handleAddSecondaryEmail()}
              data-testid="add-secondary-email">
              {t("add_email")}
            </Button>
          </div>
        </div>
        <div className="mt-6">
          <Label>{t("about")}</Label>
          <Editor
            getText={() => md.render(formMethods.getValues("bio") || "")}
            setText={(value: string) => {
              formMethods.setValue("bio", turndown(value), { shouldDirty: true });
            }}
            excludedToolbarItems={["blockType"]}
            disableLists
            firstRender={firstRender}
            setFirstRender={setFirstRender}
            height="120px"
          />
        </div>
        {usersAttributes && usersAttributes?.length > 0 && (
          <div className="mt-6 flex flex-col">
            <Label>{t("attributes")}</Label>
            <div className="flex flex-col space-y-4">
              {usersAttributes.map((attribute, index) => (
                <>
                  <DisplayInfo
                    key={index}
                    label={attribute.name}
                    labelClassname="font-normal text-sm text-subtle"
                    valueClassname="text-emphasis inline-flex items-center gap-1 font-normal text-sm leading-5"
                    value={
                      ["TEXT", "NUMBER", "SINGLE_SELECT"].includes(attribute.type)
                        ? attribute.options[0].value
                        : attribute.options.map((option) => option.value)
                    }
                  />
                </>
              ))}
            </div>
          </div>
        )}
        {/* // For Non-Cal identities, we merge the values from DB and the user logging in,
        so essentially there's no point in allowing them to disconnect, since when they log in they will get logged into the same account */}
        {!isCALIdentityProvider && user.email !== user.identityProviderEmail && (
          <div className="mt-6">
            <Label>Connected accounts</Label>
            <div className="flex items-center">
              <span className="text-default text-sm capitalize">{user.identityProvider.toLowerCase()}</span>
              {user.identityProviderEmail && (
                <span className="text-default ml-2 text-sm">{user.identityProviderEmail}</span>
              )}
              <div className="flex flex-1 justify-end">
                <Button color="destructive" onClick={onDisconnect}>
                  {t("disconnect")}
                </Button>
              </div>
            </div>
          </div>
        )}
      </div>
      <SectionBottomActions align="end">
        <Button
          loading={isPending}
          disabled={isDisabled}
          color="primary"
          type="submit"
          data-testid="profile-submit-button">
          {t("update")}
        </Button>
      </SectionBottomActions>
    </Form>
  );
};

export default ProfileView;<|MERGE_RESOLUTION|>--- conflicted
+++ resolved
@@ -28,17 +28,7 @@
 import { Alert } from "@calcom/ui/components/alert";
 import { UserAvatar } from "@calcom/ui/components/avatar";
 import { Button } from "@calcom/ui/components/button";
-<<<<<<< HEAD
-import {
-  Dialog,
-  DialogContent,
-  DialogFooter,
-  DialogTrigger,
-  DialogClose,
-} from "@calcom/ui/components/dialog";
-=======
 import { DialogContent, DialogFooter, DialogTrigger, DialogClose } from "@calcom/ui/components/dialog";
->>>>>>> f0620149
 import { Editor } from "@calcom/ui/components/editor";
 import { Form } from "@calcom/ui/components/form";
 import { PasswordField } from "@calcom/ui/components/form";
