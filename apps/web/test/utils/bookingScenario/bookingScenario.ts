import appStoreMock from "../../../../../tests/libs/__mocks__/app-store";
import i18nMock from "../../../../../tests/libs/__mocks__/libServerI18n";
import prismock from "../../../../../tests/libs/__mocks__/prisma";

import type { BookingReference, Attendee, Booking, Membership } from "@prisma/client";
import type { Prisma } from "@prisma/client";
import type { WebhookTriggerEvents } from "@prisma/client";
import type Stripe from "stripe";
import { v4 as uuidv4 } from "uuid";
import { vi } from "vitest";
import "vitest-fetch-mock";
import type { z } from "zod";

import { appStoreMetadata } from "@calcom/app-store/appStoreMetaData";
import { handleStripePaymentSuccess } from "@calcom/features/ee/payments/api/webhook";
import { weekdayToWeekIndex, type WeekDays } from "@calcom/lib/date-fns";
import type { HttpError } from "@calcom/lib/http-error";
import logger from "@calcom/lib/logger";
import { safeStringify } from "@calcom/lib/safeStringify";
import { ProfileRepository } from "@calcom/lib/server/repository/profile";
import type {
  WorkflowActions,
  WorkflowTemplates,
  WorkflowTriggerEvents,
  WorkflowMethods,
} from "@calcom/prisma/client";
import type { SchedulingType, SMSLockState, TimeUnit } from "@calcom/prisma/enums";
import type { BookingStatus } from "@calcom/prisma/enums";
import type { teamMetadataSchema } from "@calcom/prisma/zod-utils";
import type { userMetadataType } from "@calcom/prisma/zod-utils";
import type { eventTypeBookingFields } from "@calcom/prisma/zod-utils";
import type { AppMeta } from "@calcom/types/App";
import type { NewCalendarEventType } from "@calcom/types/Calendar";
import type { EventBusyDate, IntervalLimit } from "@calcom/types/Calendar";

import { getMockPaymentService } from "./MockPaymentService";
import type { getMockRequestDataForBooking } from "./getMockRequestDataForBooking";

// We don't need to test it. Also, it causes Formbricks error when imported
vi.mock("@calcom/lib/raqb/findTeamMembersMatchingAttributeLogic", () => ({
  default: {},
}));

type Fields = z.infer<typeof eventTypeBookingFields>;

logger.settings.minLevel = 1;
const log = logger.getSubLogger({ prefix: ["[bookingScenario]"] });

type InputWebhook = {
  appId: string | null;
  userId?: number | null;
  teamId?: number | null;
  eventTypeId?: number;
  active: boolean;
  eventTriggers: WebhookTriggerEvents[];
  subscriberUrl: string;
};

type InputWorkflow = {
  id?: number;
  userId?: number | null;
  teamId?: number | null;
  name?: string;
  activeOn?: number[];
  activeOnTeams?: number[];
  trigger: WorkflowTriggerEvents;
  action: WorkflowActions;
  template: WorkflowTemplates;
  time?: number | null;
  timeUnit?: TimeUnit | null;
  sendTo?: string;
};

type InputWorkflowReminder = {
  id?: number;
  bookingUid: string;
  method: WorkflowMethods;
  scheduledDate: Date;
  scheduled: boolean;
  workflowStepId?: number;
  workflowId: number;
};

type InputHost = {
  userId: number;
  isFixed?: boolean;
  scheduleId?: number | null;
};
/**
 * Data to be mocked
 */
export type ScenarioData = {
  /**
   * Prisma would return these eventTypes
   */
  eventTypes: InputEventType[];
  /**
   * Prisma would return these users
   */
  users: InputUser[];
  /**
   * Prisma would return these apps
   */
  apps?: Partial<AppMeta>[];
  bookings?: InputBooking[];
  webhooks?: InputWebhook[];
  workflows?: InputWorkflow[];
};

type InputCredential = typeof TestData.credentials.google & {
  id?: number;
};

type InputSelectedCalendar = typeof TestData.selectedCalendars.google;

type InputUser = Omit<typeof TestData.users.example, "defaultScheduleId"> & {
  id: number;
  defaultScheduleId?: number | null;
  credentials?: InputCredential[];
  organizationId?: number | null;
  selectedCalendars?: InputSelectedCalendar[];
  teams?: {
    membership: Partial<Membership>;
    team: {
      id: number;
      name: string;
      slug: string;
      parentId?: number;
      isPrivate?: boolean;
    };
  }[];
  schedules: {
    // Allows giving id in the input directly so that it can be referenced somewhere else as well
    id?: number;
    name: string;
    availability: {
      days: number[];
      startTime: Date;
      endTime: Date;
      date: string | null;
    }[];
    timeZone: string;
  }[];
  destinationCalendar?: Prisma.DestinationCalendarCreateInput;
  weekStart?: string;
  profiles?: Prisma.ProfileUncheckedCreateWithoutUserInput[];
  completedOnboarding?: boolean;
};

export type InputEventType = {
  id: number;
  title?: string;
  length?: number;
  offsetStart?: number;
  slotInterval?: number;
  userId?: number;
  minimumBookingNotice?: number;
  /**
   * These user ids are `ScenarioData["users"]["id"]`
   */
  users?: { id: number }[];
  hosts?: InputHost[];
  schedulingType?: SchedulingType;
  parent?: { id: number };
  beforeEventBuffer?: number;
  afterEventBuffer?: number;
  teamId?: number | null;
  team?: {
    id?: number | null;
    parentId?: number | null;
    bookingLimits?: IntervalLimit;
    includeManagedEventsInLimits?: boolean;
  };
  requiresConfirmation?: boolean;
  destinationCalendar?: Prisma.DestinationCalendarCreateInput;
  schedule?: InputUser["schedules"][number] | null;
  bookingLimits?: IntervalLimit;
  durationLimits?: IntervalLimit;
  owner?: number;
  metadata?: any;
  rescheduleWithSameRoundRobinHost?: boolean;
} & Partial<Omit<Prisma.EventTypeCreateInput, "users" | "schedule" | "bookingLimits" | "durationLimits">>;

type AttendeeBookingSeatInput = Pick<Prisma.BookingSeatCreateInput, "referenceUid" | "data">;

type WhiteListedBookingProps = {
  id?: number;
  uid?: string;
  userId?: number;
  eventTypeId: number;
  startTime: string;
  endTime: string;
  title?: string;
  status: BookingStatus;
  attendees?: {
    email: string;
    phoneNumber?: string;
    bookingSeat?: AttendeeBookingSeatInput | null;
  }[];
  references?: (Omit<ReturnType<typeof getMockBookingReference>, "credentialId"> & {
    // TODO: Make sure that all references start providing credentialId and then remove this intersection of optional credentialId
    credentialId?: number | null;
  })[];
  user?: { id: number };
  bookingSeat?: Prisma.BookingSeatCreateInput[];
  createdAt?: string;
};

type InputBooking = Partial<Omit<Booking, keyof WhiteListedBookingProps>> & WhiteListedBookingProps;

export const Timezones = {
  "+5:30": "Asia/Kolkata",
  "+6:00": "Asia/Dhaka",
  "-11:00": "Pacific/Pago_Pago",
};

async function addHostsToDb(eventTypes: InputEventType[]) {
  for (const eventType of eventTypes) {
    if (!eventType.hosts?.length) continue;
    for (const host of eventType.hosts) {
      const data: Prisma.HostCreateInput = {
        eventType: {
          connect: {
            id: eventType.id,
          },
        },
        isFixed: host.isFixed ?? false,
        user: {
          connect: {
            id: host.userId,
          },
        },
        schedule: host.scheduleId
          ? {
              connect: {
                id: host.scheduleId,
              },
            }
          : undefined,
      };

      await prismock.host.create({
        data,
      });
    }
  }
}

export async function addEventTypesToDb(
  eventTypes: (Omit<
    Prisma.EventTypeCreateInput,
    "users" | "worflows" | "destinationCalendar" | "schedule"
  > & {
    id?: number;
    // eslint-disable-next-line @typescript-eslint/no-explicit-any
    users?: any[];
    userId?: number;
    // eslint-disable-next-line @typescript-eslint/no-explicit-any
    hosts?: any[];
    // eslint-disable-next-line @typescript-eslint/no-explicit-any
    workflows?: any[];
    // eslint-disable-next-line @typescript-eslint/no-explicit-any
    destinationCalendar?: any;
    // eslint-disable-next-line @typescript-eslint/no-explicit-any
    schedule?: any;
    metadata?: any;
    team?: { id?: number | null; bookingLimits?: IntervalLimit; includeManagedEventsInLimits?: boolean };
  })[]
) {
  log.silly("TestData: Add EventTypes to DB", JSON.stringify(eventTypes));
  await prismock.eventType.createMany({
    data: eventTypes,
  });
  const allEventTypes = await prismock.eventType.findMany({
    include: {
      users: true,
      workflows: true,
      destinationCalendar: true,
      schedule: true,
    },
  });

  /**
   * This is a hack to get the relationship of schedule to be established with eventType. Looks like a prismock bug that creating eventType along with schedule.create doesn't establish the relationship.
   * HACK STARTS
   */
  log.silly("Fixed possible prismock bug by creating schedule separately");
  for (let i = 0; i < eventTypes.length; i++) {
    const eventType = eventTypes[i];
    const createdEventType = allEventTypes[i];

    if (eventType.schedule) {
      log.silly("TestData: Creating Schedule for EventType", JSON.stringify(eventType));
      await prismock.schedule.create({
        // eslint-disable-next-line @typescript-eslint/ban-ts-comment
        //@ts-ignore
        data: {
          ...eventType.schedule.create,
          eventType: {
            connect: {
              id: createdEventType.id,
            },
          },
        },
      });
    }

    if (eventType.team?.id) {
      const createdTeam = await prismock.team.create({
        data: {
          id: eventType.team?.id,
          bookingLimits: eventType.team?.bookingLimits,
          includeManagedEventsInLimits: eventType.team?.includeManagedEventsInLimits,
          name: "",
        },
      });

      await prismock.eventType.update({
        where: { id: eventType.id },
        data: { teamId: createdTeam.id },
      });
    }
  }
  /***
   *  HACK ENDS
   */

  log.silly(
    "TestData: All EventTypes in DB are",
    JSON.stringify({
      eventTypes: allEventTypes,
    })
  );
  return allEventTypes;
}

export async function addEventTypes(eventTypes: InputEventType[], usersStore: InputUser[]) {
  const baseEventType = {
    title: "Base EventType Title",
    slug: "base-event-type-slug",
    timeZone: null,
    beforeEventBuffer: 0,
    afterEventBuffer: 0,
    bookingLimits: {},
    includeManagedEventsInLimits: false,
    schedulingType: null,
    length: 15,
    //TODO: What is the purpose of periodStartDate and periodEndDate? Test these?
    periodStartDate: new Date("2022-01-21T09:03:48.000Z"),
    periodEndDate: new Date("2022-01-21T09:03:48.000Z"),
    periodCountCalendarDays: false,
    periodDays: 30,
    seatsPerTimeSlot: null,
    metadata: {},
    minimumBookingNotice: 0,
    offsetStart: 0,
  };
  const foundEvents: Record<number, boolean> = {};
  const eventTypesWithUsers = eventTypes.map((eventType) => {
    if (!eventType.slotInterval && !eventType.length) {
      throw new Error("eventTypes[number]: slotInterval or length must be defined");
    }
    if (foundEvents[eventType.id]) {
      throw new Error(`eventTypes[number]: id ${eventType.id} is not unique`);
    }
    foundEvents[eventType.id] = true;
    const users =
      eventType.users?.map((userWithJustId) => {
        return usersStore.find((user) => user.id === userWithJustId.id);
      }) || [];
    const hosts =
      eventType.users?.map((host) => {
        const user = usersStore.find((user) => user.id === host.id);
        return { ...host, user };
      }) || [];
    return {
      ...baseEventType,
      ...eventType,
      workflows: [],
      users,
      hosts,
      destinationCalendar: eventType.destinationCalendar
        ? {
            create: eventType.destinationCalendar,
          }
        : eventType.destinationCalendar,
      schedule: eventType.schedule
        ? {
            create: {
              ...eventType.schedule,
              availability: {
                createMany: {
                  data: eventType.schedule.availability,
                },
              },
            },
          }
        : eventType.schedule,
      owner: eventType.owner ? { connect: { id: eventType.owner } } : undefined,
      schedulingType: eventType.schedulingType,
      parent: eventType.parent ? { connect: { id: eventType.parent.id } } : undefined,
      rescheduleWithSameRoundRobinHost: eventType.rescheduleWithSameRoundRobinHost,
    };
  });
  log.silly("TestData: Creating EventType", JSON.stringify(eventTypesWithUsers));
  return await addEventTypesToDb(eventTypesWithUsers);
}

function addBookingReferencesToDB(bookingReferences: Prisma.BookingReferenceCreateManyInput[]) {
  prismock.bookingReference.createMany({
    data: bookingReferences,
  });
}

async function addBookingsToDb(
  bookings: (Prisma.BookingCreateInput & {
    // eslint-disable-next-line @typescript-eslint/no-explicit-any
    references: any[];
    user?: { id: number };
  })[]
) {
  log.silly("TestData: Creating Bookings", JSON.stringify(bookings));

  function getDateObj(time: string | Date) {
    return time instanceof Date ? time : new Date(time);
  }

  // Make sure that we store the date in Date object always. This is to ensure consistency which Prisma does but not prismock
  log.silly("Handling Prismock bug-3");
  const fixedBookings = bookings.map((booking) => {
    const startTime = getDateObj(booking.startTime);
    const endTime = getDateObj(booking.endTime);
    return { ...booking, startTime, endTime };
  });

  await prismock.booking.createMany({
    data: fixedBookings,
  });
  log.silly(
    "TestData: Bookings as in DB",
    JSON.stringify({
      bookings: await prismock.booking.findMany({
        include: {
          references: true,
          attendees: true,
        },
      }),
    })
  );
}

export async function addBookings(bookings: InputBooking[]) {
  log.silly("TestData: Creating Bookings", JSON.stringify(bookings));
  const allBookings = [...bookings].map((booking) => {
    if (booking.references) {
      addBookingReferencesToDB(
        booking.references.map((reference) => {
          return {
            ...reference,
            bookingId: booking.id,
          };
        })
      );
    }
    return {
      uid: booking.uid || uuidv4(),
      workflowReminders: [],
      references: [],
      title: "Test Booking Title",
      ...booking,
    };
  });

  await addBookingsToDb(
    // eslint-disable-next-line @typescript-eslint/ban-ts-comment
    //@ts-ignore
    allBookings.map((booking) => {
      const bookingCreate = booking;
      if (booking.references) {
        bookingCreate.references = {
          // eslint-disable-next-line @typescript-eslint/ban-ts-comment
          //@ts-ignore
          createMany: {
            data: booking.references,
          },
        };
      }
      if (booking.attendees) {
        bookingCreate.attendees = {
          // eslint-disable-next-line @typescript-eslint/ban-ts-comment
          //@ts-ignore
          createMany: {
            data: booking.attendees.map((attendee) => {
              if (attendee.bookingSeat) {
                const { bookingSeat, ...attendeeWithoutBookingSeat } = attendee;
                return {
                  ...attendeeWithoutBookingSeat,
                  bookingSeat: {
                    create: { ...bookingSeat, bookingId: booking.id },
                  },
                };
              } else {
                return attendee;
              }
            }),
          },
        };
      }

      if (booking?.user?.id) {
        bookingCreate.user = {
          // eslint-disable-next-line @typescript-eslint/ban-ts-comment
          //@ts-ignore
          connect: {
            id: booking.user.id,
          },
        };
      }

      return bookingCreate;
    })
  );
}

// eslint-disable-next-line @typescript-eslint/no-explicit-any
async function addWebhooksToDb(webhooks: any[]) {
  await prismock.webhook.createMany({
    data: webhooks,
  });
}

async function addWebhooks(webhooks: InputWebhook[]) {
  log.silly("TestData: Creating Webhooks", safeStringify(webhooks));

  await addWebhooksToDb(webhooks);
}

async function addWorkflowsToDb(workflows: InputWorkflow[]) {
  await Promise.all(
    workflows.map(async (workflow) => {
      const team = await prismock.team.findFirst({
        where: {
          id: workflow.teamId ?? 0,
        },
      });

      if (workflow.teamId && !team) {
        throw new Error(`Team with ID ${workflow.teamId} not found`);
      }

      const isOrg = team?.isOrganization;

      // Create the workflow first
      const createdWorkflow = await prismock.workflow.create({
        data: {
          ...(workflow.id && { id: workflow.id }),
          userId: workflow.userId,
          teamId: workflow.teamId,
          trigger: workflow.trigger,
          name: workflow.name ? workflow.name : "Test Workflow",
          time: workflow.time,
          timeUnit: workflow.timeUnit,
        },
        include: {
          steps: true,
        },
      });

      await prismock.workflowStep.create({
        data: {
          stepNumber: 1,
          action: workflow.action,
          template: workflow.template,
          numberVerificationPending: false,
          includeCalendarEvent: false,
          sendTo: workflow.sendTo,
          workflow: {
            connect: {
              id: createdWorkflow.id,
            },
          },
        },
      });

      //activate event types and teams on workflows
      if (isOrg && workflow.activeOnTeams) {
        await Promise.all(
          workflow.activeOnTeams.map((id) =>
            prismock.workflowsOnTeams.create({
              data: {
                workflowId: createdWorkflow.id,
                teamId: id,
              },
            })
          )
        );
      } else if (workflow.activeOn) {
        await Promise.all(
          workflow.activeOn.map((id) =>
            prismock.workflowsOnEventTypes.create({
              data: {
                workflowId: createdWorkflow.id,
                eventTypeId: id,
              },
            })
          )
        );
      }
    })
  );
}

async function addWorkflows(workflows: InputWorkflow[]) {
  log.silly("TestData: Creating Workflows", safeStringify(workflows));

  return await addWorkflowsToDb(workflows);
}

export async function addWorkflowReminders(workflowReminders: InputWorkflowReminder[]) {
  log.silly("TestData: Creating Workflow Reminders", safeStringify(workflowReminders));

  return await prismock.workflowReminder.createMany({
    data: workflowReminders,
  });
}

export async function addUsersToDb(
  users: (Prisma.UserCreateInput & { schedules: Prisma.ScheduleCreateInput[]; id?: number })[]
) {
  log.silly("TestData: Creating Users", JSON.stringify(users));
  await prismock.user.createMany({
    data: users,
  });

  const allUsers = await prismock.user.findMany({
    include: {
      credentials: true,
      teams: true,
      profiles: true,
      schedules: {
        include: {
          availability: true,
        },
      },
      destinationCalendar: true,
    },
  });

  log.silly(
    "Added users to Db",
    safeStringify({
      allUsers,
    })
  );

  return allUsers;
}

export async function addTeamsToDb(teams: NonNullable<InputUser["teams"]>[number]["team"][]) {
  log.silly("TestData: Creating Teams", JSON.stringify(teams));

  for (const team of teams) {
    const teamsWithParentId = {
      ...team,
      parentId: team.parentId,
    };
    await prismock.team.upsert({
      where: {
        id: teamsWithParentId.id,
      },
      update: {
        ...teamsWithParentId,
      },
      create: {
        ...teamsWithParentId,
      },
    });
  }

  const addedTeams = await prismock.team.findMany({
    where: {
      id: {
        in: teams.map((team) => team.id),
      },
    },
  });
  log.silly(
    "Added teams to Db",
    safeStringify({
      addedTeams,
    })
  );
  return addedTeams;
}

export async function addUsers(users: InputUser[]) {
  const prismaUsersCreate = [];
  for (let i = 0; i < users.length; i++) {
    const newUser = users[i];
    const user = users[i];
    if (user.schedules) {
      newUser.schedules = {
        // eslint-disable-next-line @typescript-eslint/ban-ts-comment
        // @ts-ignore
        createMany: {
          data: user.schedules.map((schedule) => {
            return {
              ...schedule,
              availability: {
                createMany: {
                  data: schedule.availability,
                },
              },
            };
          }),
        },
      };
    }
    if (user.credentials) {
      newUser.credentials = {
        // eslint-disable-next-line @typescript-eslint/ban-ts-comment
        //@ts-ignore
        createMany: {
          data: user.credentials,
        },
      };
    }

    if (user.teams) {
      const addedTeams = await addTeamsToDb(user.teams.map((team) => team.team));
      newUser.teams = {
        // eslint-disable-next-line @typescript-eslint/ban-ts-comment
        //@ts-ignore
        createMany: {
          data: user.teams.map((team, index) => {
            return {
              teamId: addedTeams[index].id,
              ...team.membership,
            };
          }),
        },
      };
    }
    if (user.selectedCalendars) {
      newUser.selectedCalendars = {
        // eslint-disable-next-line @typescript-eslint/ban-ts-comment
        //@ts-ignore
        createMany: {
          data: user.selectedCalendars,
        },
      };
    }
    if (user.destinationCalendar) {
      newUser.destinationCalendar = {
        // eslint-disable-next-line @typescript-eslint/ban-ts-comment
        //@ts-ignore
        create: user.destinationCalendar,
      };
    }
    if (user.profiles) {
      newUser.profiles = {
        // eslint-disable-next-line @typescript-eslint/ban-ts-comment
        // @ts-expect-error Not sure why this is not working
        createMany: {
          data: user.profiles,
        },
      };
    }

    prismaUsersCreate.push(newUser);
  }
  // eslint-disable-next-line @typescript-eslint/ban-ts-comment
  //@ts-ignore
  return await addUsersToDb(prismaUsersCreate);
}

// eslint-disable-next-line @typescript-eslint/no-explicit-any
async function addAppsToDb(apps: any[]) {
  log.silly("TestData: Creating Apps", JSON.stringify({ apps }));
  await prismock.app.createMany({
    data: apps,
  });
  const allApps = await prismock.app.findMany();
  log.silly("TestData: Apps as in DB", JSON.stringify({ apps: allApps }));
}
export async function createBookingScenario(data: ScenarioData) {
  log.silly("TestData: Creating Scenario", JSON.stringify({ data }));
  await addUsers(data.users);
  if (data.apps) {
    await addAppsToDb(
      data.apps.map((app) => {
        // Enable the app by default
        return { enabled: true, ...app };
      })
    );
  }
  const eventTypes = await addEventTypes(data.eventTypes, data.users);
  await addHostsToDb(data.eventTypes);

  data.bookings = data.bookings || [];
  // allowSuccessfulBookingCreation();
  await addBookings(data.bookings);
  // mockBusyCalendarTimes([]);
  await addWebhooks(data.webhooks || []);
  // addPaymentMock();
  const workflows = await addWorkflows(data.workflows || []);

  return {
    eventTypes,
    workflows,
  };
}

type TeamCreateReturnType = Awaited<ReturnType<typeof prismock.team.create>>;

function assertNonNullableSlug<T extends { slug: string | null }>(
  org: T
): asserts org is T & { slug: string } {
  if (org.slug === null) {
    throw new Error("Slug cannot be null");
  }
}

export async function createOrganization(orgData: {
  name: string;
  slug: string;
  metadata?: z.infer<typeof teamMetadataSchema>;
  withTeam?: boolean;
}): Promise<TeamCreateReturnType & { slug: NonNullable<TeamCreateReturnType["slug"]> }> {
  const org = await prismock.team.create({
    data: {
      name: orgData.name,
      slug: orgData.slug,
      isOrganization: true,
      metadata: {
        ...(orgData.metadata || {}),
        isOrganization: true,
      },
    },
  });
  if (orgData.withTeam) {
    await prismock.team.create({
      data: {
        name: "Org Team",
        slug: "org-team",
        isOrganization: false,
        parent: {
          connect: {
            id: org.id,
          },
        },
      },
    });
  }
  assertNonNullableSlug(org);
  return org;
}

export async function createCredentials(
  credentialData: {
    type: string;
    key: any;
    id?: number;
    userId?: number | null;
    teamId?: number | null;
  }[]
) {
  const credentials = await prismock.credential.createMany({
    data: credentialData,
  });
  return credentials;
}

// async function addPaymentsToDb(payments: Prisma.PaymentCreateInput[]) {
//   await prismaMock.payment.createMany({
//     data: payments,
//   });
// }

/**
 * This fn indents to /ally compute day, month, year for the purpose of testing.
 * We are not using DayJS because that's actually being tested by this code.
 * - `dateIncrement` adds the increment to current day
 * - `monthIncrement` adds the increment to current month
 * - `yearIncrement` adds the increment to current year
 * - `fromDate` starts incrementing from this date (default: today)
 *  @deprecated Stop using this function as it is not timezone aware and can return wrong date depending on the time of the day and timezone. Instead
 *  use vi.setSystemTime to fix the date and time and then use hardcoded days instead of dynamic date calculation.
 */
export const getDate = (
  param: {
    dateIncrement?: number;
    monthIncrement?: number;
    yearIncrement?: number;
    fromDate?: Date;
  } = {}
) => {
  let { dateIncrement, monthIncrement, yearIncrement, fromDate } = param;

  dateIncrement = dateIncrement || 0;
  monthIncrement = monthIncrement || 0;
  yearIncrement = yearIncrement || 0;
  fromDate = fromDate || new Date();

  fromDate.setDate(fromDate.getDate() + dateIncrement);
  fromDate.setMonth(fromDate.getMonth() + monthIncrement);
  fromDate.setFullYear(fromDate.getFullYear() + yearIncrement);

  let _date = fromDate.getDate();
  let year = fromDate.getFullYear();

  // Make it start with 1 to match with DayJS requiremet
  let _month = fromDate.getMonth() + 1;

  // If last day of the month(As _month is plus 1 already it is going to be the 0th day of next month which is the last day of current month)
  const lastDayOfMonth = new Date(year, _month, 0).getDate();
  const numberOfDaysForNextMonth = +_date - +lastDayOfMonth;
  if (numberOfDaysForNextMonth > 0) {
    _date = numberOfDaysForNextMonth;
    _month = _month + 1;
  }

  if (_month === 13) {
    _month = 1;
    year = year + 1;
  }

  const date = _date < 10 ? `0${_date}` : _date;
  const month = _month < 10 ? `0${_month}` : _month;

  return {
    date: String(date),
    month: String(month),
    year: String(year),
    dateString: `${year}-${month}-${date}`,
  };
};

const isWeekStart = (date: Date, weekStart: WeekDays) => {
  return date.getDay() === weekdayToWeekIndex(weekStart);
};

export const getNextMonthNotStartingOnWeekStart = (weekStart: WeekDays, from?: Date) => {
  const date = from ?? new Date();

  const incrementMonth = (date: Date) => {
    date.setMonth(date.getMonth() + 1);
  };

  // start searching from the 1st day of next month
  incrementMonth(date);
  date.setDate(1);

  while (isWeekStart(date, weekStart)) {
    incrementMonth(date);
  }

  return getDate({ fromDate: date });
};

export function getMockedCredential({
  metadataLookupKey,
  key,
}: {
  metadataLookupKey: string;
  key: {
    expiry_date?: number;
    token_type?: string;
    access_token?: string;
    refresh_token?: string;
    scope: string;
  };
}) {
  const app = appStoreMetadata[metadataLookupKey as keyof typeof appStoreMetadata];
  return {
    type: app.type,
    appId: app.slug,
    app: app,
    key: {
      expiry_date: Date.now() + 1000000,
      token_type: "Bearer",
      access_token: "ACCESS_TOKEN",
      refresh_token: "REFRESH_TOKEN",
      ...key,
    },
  };
}

export function getGoogleCalendarCredential() {
  return getMockedCredential({
    metadataLookupKey: "googlecalendar",
    key: {
      scope:
        "https://www.googleapis.com/auth/calendar.events https://www.googleapis.com/auth/calendar.readonly",
    },
  });
}

export function getGoogleMeetCredential() {
  return getMockedCredential({
    metadataLookupKey: "googlevideo",
    key: {
      scope: "",
    },
  });
}

export function getAppleCalendarCredential() {
  return getMockedCredential({
    metadataLookupKey: "applecalendar",
    key: {
      scope:
        "https://www.applecalendar.example/auth/calendar.events https://www.applecalendar.example/auth/calendar.readonly",
    },
  });
}

export function getZoomAppCredential() {
  return getMockedCredential({
    metadataLookupKey: "zoomvideo",
    key: {
      scope: "meeting:write",
    },
  });
}

export function getStripeAppCredential() {
  return getMockedCredential({
    metadataLookupKey: "stripepayment",
    key: {
      scope: "read_write",
    },
  });
}

export const TestData = {
  selectedCalendars: {
    google: {
      integration: "google_calendar",
      externalId: "john@example.com",
    },
  },
  credentials: {
    google: getGoogleCalendarCredential(),
  },
  schedules: {
    IstWorkHours: {
      id: 1,
      name: "9:30AM to 6PM in India - 4:00AM to 12:30PM in GMT",
      availability: [
        {
          // userId: null,
          // eventTypeId: null,
          days: [0, 1, 2, 3, 4, 5, 6],
          startTime: new Date("1970-01-01T09:30:00.000Z"),
          endTime: new Date("1970-01-01T18:00:00.000Z"),
          date: null,
        },
      ],
      timeZone: Timezones["+5:30"],
    },
    /**
     * Has an overlap with IstEveningShift from 5PM to 6PM IST(11:30AM to 12:30PM GMT)
     */
    IstMorningShift: {
      name: "9:30AM to 6PM in India - 4:00AM to 12:30PM in GMT",
      availability: [
        {
          // userId: null,
          // eventTypeId: null,
          days: [0, 1, 2, 3, 4, 5, 6],
          startTime: new Date("1970-01-01T09:30:00.000Z"),
          endTime: new Date("1970-01-01T18:00:00.000Z"),
          date: null,
        },
      ],
      timeZone: Timezones["+5:30"],
    },
    /**
     * Has an overlap with IstMorningShift and IstEveningShift
     */
    IstMidShift: {
      name: "12:30AM to 8PM in India - 7:00AM to 14:30PM in GMT",
      availability: [
        {
          // userId: null,
          // eventTypeId: null,
          days: [0, 1, 2, 3, 4, 5, 6],
          startTime: new Date("1970-01-01T12:30:00.000Z"),
          endTime: new Date("1970-01-01T20:00:00.000Z"),
          date: null,
        },
      ],
      timeZone: Timezones["+5:30"],
    },
    /**
     * Has an overlap with IstMorningShift from 5PM to 6PM IST(11:30AM to 12:30PM GMT)
     */
    IstEveningShift: {
      name: "5:00PM to 10PM in India - 11:30AM to 16:30PM in GMT",
      availability: [
        {
          // userId: null,
          // eventTypeId: null,
          days: [0, 1, 2, 3, 4, 5, 6],
          startTime: new Date("1970-01-01T17:00:00.000Z"),
          endTime: new Date("1970-01-01T22:00:00.000Z"),
          date: null,
        },
      ],
      timeZone: Timezones["+5:30"],
    },
    EmptyAvailability: {
      name: "Empty Availability",
      availability: [],
      timeZone: Timezones["+5:30"],
    },
    IstWorkHoursWithDateOverride: (dateString: string) => ({
      name: "9:30AM to 6PM in India - 4:00AM to 12:30PM in GMT but with a Date Override for 2PM to 6PM IST(in GST time it is 8:30AM to 12:30PM)",
      availability: [
        {
          days: [0, 1, 2, 3, 4, 5, 6],
          startTime: new Date("1970-01-01T09:30:00.000Z"),
          endTime: new Date("1970-01-01T18:00:00.000Z"),
          date: null,
        },
        {
          days: [0, 1, 2, 3, 4, 5, 6],
          startTime: new Date(`1970-01-01T14:00:00.000Z`),
          endTime: new Date(`1970-01-01T18:00:00.000Z`),
          date: dateString,
        },
      ],
      timeZone: Timezones["+5:30"],
    }),
    IstWorkHoursNoWeekends: {
      id: 1,
      name: "9:30AM to 6PM in India - 4:00AM to 12:30PM in GMT",
      availability: [
        {
          // userId: null,
          // eventTypeId: null,
          days: [/*0*/ 1, 2, 3, 4, 5 /*6*/],
          startTime: new Date("1970-01-01T09:30:00.000Z"),
          endTime: new Date("1970-01-01T18:00:00.000Z"),
          date: null,
        },
      ],
      timeZone: Timezones["+5:30"],
    },
  },
  users: {
    example: {
      name: "Example",
      email: "example@example.com",
      username: "example.username",
      defaultScheduleId: 1,
      timeZone: Timezones["+5:30"],
    },
  },
  apps: {
    "google-calendar": {
      ...appStoreMetadata.googlecalendar,
      // eslint-disable-next-line @typescript-eslint/ban-ts-comment
      //@ts-ignore
      keys: {
        expiry_date: Infinity,
        client_id: "client_id",
        client_secret: "client_secret",
        redirect_uris: ["http://localhost:3000/auth/callback"],
      },
    },
    "google-meet": {
      ...appStoreMetadata.googlevideo,
      // eslint-disable-next-line @typescript-eslint/ban-ts-comment
      //@ts-ignore
      keys: {
        expiry_date: Infinity,
        client_id: "client_id",
        client_secret: "client_secret",
        redirect_uris: ["http://localhost:3000/auth/callback"],
      },
    },
    "daily-video": {
      ...appStoreMetadata.dailyvideo,
      // eslint-disable-next-line @typescript-eslint/ban-ts-comment
      //@ts-ignore
      keys: {
        expiry_date: Infinity,
        api_key: "",
        scale_plan: "false",
        client_id: "client_id",
        client_secret: "client_secret",
        redirect_uris: ["http://localhost:3000/auth/callback"],
      },
    },
    zoomvideo: {
      ...appStoreMetadata.zoomvideo,
      // eslint-disable-next-line @typescript-eslint/ban-ts-comment
      //@ts-ignore
      keys: {
        expiry_date: Infinity,
        api_key: "",
        scale_plan: "false",
        client_id: "client_id",
        client_secret: "client_secret",
        redirect_uris: ["http://localhost:3000/auth/callback"],
      },
    },
    "stripe-payment": {
      ...appStoreMetadata.stripepayment,
      // eslint-disable-next-line @typescript-eslint/ban-ts-comment
      //@ts-ignore
      keys: {
        expiry_date: Infinity,
        api_key: "",
        scale_plan: "false",
        client_id: "client_id",
        client_secret: "client_secret",
        redirect_uris: ["http://localhost:3000/auth/callback"],
      },
    },
  },
};

export class MockError extends Error {
  constructor(message: string) {
    super(message);
    this.name = "MockError";
  }
}

export function getOrganizer({
  name,
  email,
  id,
  schedules,
  credentials,
  selectedCalendars,
  destinationCalendar,
  defaultScheduleId,
  weekStart = "Sunday",
  teams,
  organizationId,
  metadata,
  smsLockState,
<<<<<<< HEAD
  bookingLimits,
=======
  completedOnboarding,
>>>>>>> a6f9952d
}: {
  name: string;
  email: string;
  id: number;
  organizationId?: number | null;
  schedules: InputUser["schedules"];
  credentials?: InputCredential[];
  selectedCalendars?: InputSelectedCalendar[];
  defaultScheduleId?: number | null;
  destinationCalendar?: Prisma.DestinationCalendarCreateInput;
  weekStart?: WeekDays;
  teams?: InputUser["teams"];
  metadata?: userMetadataType;
  smsLockState?: SMSLockState;
<<<<<<< HEAD
  bookingLimits?: IntervalLimit;
=======
  completedOnboarding?: boolean;
>>>>>>> a6f9952d
}) {
  return {
    ...TestData.users.example,
    name,
    email,
    id,
    schedules,
    credentials,
    selectedCalendars,
    destinationCalendar,
    defaultScheduleId,
    weekStart,
    teams,
    organizationId,
    profiles: [],
    metadata,
    smsLockState,
<<<<<<< HEAD
    bookingLimits,
=======
    completedOnboarding,
>>>>>>> a6f9952d
  };
}

export function getScenarioData(
  {
    organizer,
    eventTypes,
    usersApartFromOrganizer = [],
    apps = [],
    webhooks,
    workflows,
    bookings,
  }: {
    organizer: ReturnType<typeof getOrganizer>;
    eventTypes: ScenarioData["eventTypes"];
    apps?: ScenarioData["apps"];
    usersApartFromOrganizer?: ScenarioData["users"];
    webhooks?: ScenarioData["webhooks"];
    workflows?: ScenarioData["workflows"];
    bookings?: ScenarioData["bookings"];
  },
  org?: { id: number | null } | undefined | null
) {
  const users = [organizer, ...usersApartFromOrganizer];
  if (org) {
    const orgId = org.id;
    if (!orgId) {
      throw new Error("If org is specified org.id is required");
    }
    users.forEach((user) => {
      user.profiles = [
        {
          organizationId: orgId,
          username: user.username || "",
          uid: ProfileRepository.generateProfileUid(),
        },
      ];
    });
  }
  eventTypes.forEach((eventType) => {
    if (
      eventType.users?.filter((eventTypeUser) => {
        return !users.find((userToCreate) => userToCreate.id === eventTypeUser.id);
      }).length
    ) {
      throw new Error(`EventType ${eventType.id} has users that are not present in ScenarioData["users"]`);
    }
  });
  return {
    eventTypes: eventTypes.map((eventType, index) => {
      return {
        ...eventType,
        teamId: eventType.teamId || null,
        team: {
          id: eventType.teamId ?? eventType.team?.id,
          parentId: org ? org.id : null,
          bookingLimits: eventType?.team?.bookingLimits,
          includeManagedEventsInLimits: eventType?.team?.includeManagedEventsInLimits,
        },
        title: `Test Event Type - ${index + 1}`,
        description: `It's a test event type - ${index + 1}`,
      };
    }),
    users: users.map((user) => {
      const newUser = {
        ...user,
        organizationId: user.organizationId ?? null,
      };
      return newUser;
    }),
    apps: [...apps],
    webhooks,
    bookings: bookings || [],
    workflows,
  } satisfies ScenarioData;
}

export function enableEmailFeature() {
  prismock.feature.create({
    data: {
      slug: "emails",
      enabled: false,
      type: "KILL_SWITCH",
    },
  });
}

export function mockNoTranslations() {
  log.silly("Mocking i18n.getTranslation to return identity function");
  i18nMock.getTranslation.mockImplementation(() => {
    return new Promise((resolve) => {
      const identityFn = (key: string) => key;
      // @ts-expect-error FIXME
      resolve(identityFn);
    });
  });
}

export const enum BookingLocations {
  CalVideo = "integrations:daily",
  ZoomVideo = "integrations:zoom",
  GoogleMeet = "integrations:google:meet",
}

/**
 * @param metadataLookupKey
 * @param calendarData Specify uids and other data to be faked to be returned by createEvent and updateEvent
 */
export function mockCalendar(
  metadataLookupKey: keyof typeof appStoreMetadata,
  calendarData?: {
    create?: {
      id?: string;
      uid?: string;
      iCalUID?: string;
    };
    update?: {
      id?: string;
      uid: string;
      iCalUID?: string;
    };
    busySlots?: { start: `${string}Z`; end: `${string}Z` }[];
    creationCrash?: boolean;
    updationCrash?: boolean;
    getAvailabilityCrash?: boolean;
  }
) {
  const appStoreLookupKey = metadataLookupKey;
  const normalizedCalendarData = calendarData || {
    create: {
      uid: "MOCK_ID",
    },
    update: {
      uid: "UPDATED_MOCK_ID",
    },
  };
  log.silly(`Mocking ${appStoreLookupKey} on appStoreMock`);
  // eslint-disable-next-line @typescript-eslint/no-explicit-any
  const createEventCalls: any[] = [];
  // eslint-disable-next-line @typescript-eslint/no-explicit-any
  const updateEventCalls: any[] = [];
  // eslint-disable-next-line @typescript-eslint/no-explicit-any
  const deleteEventCalls: any[] = [];
  const app = appStoreMetadata[metadataLookupKey as keyof typeof appStoreMetadata];

  const appMock = appStoreMock.default[appStoreLookupKey as keyof typeof appStoreMock.default];

  appMock &&
    `mockResolvedValue` in appMock &&
    appMock.mockResolvedValue({
      lib: {
        // eslint-disable-next-line @typescript-eslint/ban-ts-comment
        //@ts-ignore
        CalendarService: function MockCalendarService() {
          return {
            // eslint-disable-next-line @typescript-eslint/no-explicit-any
            createEvent: async function (...rest: any[]): Promise<NewCalendarEventType> {
              if (calendarData?.creationCrash) {
                throw new Error("MockCalendarService.createEvent fake error");
              }
              const [calEvent, credentialId] = rest;
              log.silly("mockCalendar.createEvent", JSON.stringify({ calEvent, credentialId }));
              createEventCalls.push(rest);
              return Promise.resolve({
                type: app.type,
                additionalInfo: {},
                uid: "PROBABLY_UNUSED_UID",
                // A Calendar is always expected to return an id.
                id: normalizedCalendarData.create?.id || "FALLBACK_MOCK_CALENDAR_EVENT_ID",
                iCalUID: normalizedCalendarData.create?.iCalUID,
                // Password and URL seems useless for CalendarService, plan to remove them if that's the case
                password: "MOCK_PASSWORD",
                url: "https://UNUSED_URL",
              });
            },
            // eslint-disable-next-line @typescript-eslint/no-explicit-any
            updateEvent: async function (...rest: any[]): Promise<NewCalendarEventType> {
              if (calendarData?.updationCrash) {
                throw new Error("MockCalendarService.updateEvent fake error");
              }
              const [uid, event, externalCalendarId] = rest;
              log.silly("mockCalendar.updateEvent", JSON.stringify({ uid, event, externalCalendarId }));
              // eslint-disable-next-line prefer-rest-params
              updateEventCalls.push(rest);
              const isGoogleMeetLocation = event.location === BookingLocations.GoogleMeet;
              return Promise.resolve({
                type: app.type,
                additionalInfo: {},
                uid: "PROBABLY_UNUSED_UID",
                iCalUID: normalizedCalendarData.update?.iCalUID,

                // eslint-disable-next-line @typescript-eslint/no-non-null-assertion
                id: normalizedCalendarData.update?.uid || "FALLBACK_MOCK_ID",
                // Password and URL seems useless for CalendarService, plan to remove them if that's the case
                password: "MOCK_PASSWORD",
                url: "https://UNUSED_URL",
                location: isGoogleMeetLocation ? "https://UNUSED_URL" : undefined,
                hangoutLink: isGoogleMeetLocation ? "https://UNUSED_URL" : undefined,
                conferenceData: isGoogleMeetLocation ? event.conferenceData : undefined,
              });
            },
            // eslint-disable-next-line @typescript-eslint/no-explicit-any
            deleteEvent: async (...rest: any[]) => {
              log.silly("mockCalendar.deleteEvent", JSON.stringify({ rest }));
              // eslint-disable-next-line prefer-rest-params
              deleteEventCalls.push(rest);
            },
            getAvailability: async (): Promise<EventBusyDate[]> => {
              if (calendarData?.getAvailabilityCrash) {
                throw new Error("MockCalendarService.getAvailability fake error");
              }
              return new Promise((resolve) => {
                resolve(calendarData?.busySlots || []);
              });
            },
          };
        },
      },
    });
  return {
    createEventCalls,
    deleteEventCalls,
    updateEventCalls,
  };
}

export function mockCalendarToHaveNoBusySlots(
  metadataLookupKey: keyof typeof appStoreMetadata,
  calendarData?: Parameters<typeof mockCalendar>[1]
) {
  calendarData = calendarData || {
    create: {
      uid: "MOCK_ID",
    },
    update: {
      uid: "UPDATED_MOCK_ID",
    },
  };
  return mockCalendar(metadataLookupKey, { ...calendarData, busySlots: [] });
}

export function mockCalendarToCrashOnCreateEvent(metadataLookupKey: keyof typeof appStoreMetadata) {
  return mockCalendar(metadataLookupKey, { creationCrash: true });
}

export function mockCalendarToCrashOnUpdateEvent(metadataLookupKey: keyof typeof appStoreMetadata) {
  return mockCalendar(metadataLookupKey, { updationCrash: true });
}

export function mockVideoApp({
  metadataLookupKey,
  appStoreLookupKey,
  videoMeetingData,
  creationCrash,
  updationCrash,
}: {
  metadataLookupKey: string;
  appStoreLookupKey?: string;
  videoMeetingData?: {
    password: string;
    id: string;
    url: string;
  };
  creationCrash?: boolean;
  updationCrash?: boolean;
}) {
  appStoreLookupKey = appStoreLookupKey || metadataLookupKey;
  videoMeetingData = videoMeetingData || {
    id: "MOCK_ID",
    password: "MOCK_PASS",
    url: `http://mock-${metadataLookupKey}.example.com`,
  };
  log.silly("mockVideoApp", JSON.stringify({ metadataLookupKey, appStoreLookupKey }));
  // eslint-disable-next-line @typescript-eslint/no-explicit-any
  const createMeetingCalls: any[] = [];
  // eslint-disable-next-line @typescript-eslint/no-explicit-any
  const updateMeetingCalls: any[] = [];
  // eslint-disable-next-line @typescript-eslint/no-explicit-any
  const deleteMeetingCalls: any[] = [];
  // eslint-disable-next-line @typescript-eslint/ban-ts-comment
  //@ts-ignore
  appStoreMock.default[appStoreLookupKey as keyof typeof appStoreMock.default].mockImplementation(() => {
    return new Promise((resolve) => {
      resolve({
        lib: {
          // eslint-disable-next-line @typescript-eslint/ban-ts-comment
          //@ts-ignore
          VideoApiAdapter: (credential) => {
            return {
              // eslint-disable-next-line @typescript-eslint/no-explicit-any
              createMeeting: (...rest: any[]) => {
                if (creationCrash) {
                  throw new Error("MockVideoApiAdapter.createMeeting fake error");
                }
                createMeetingCalls.push({
                  credential,
                  args: rest,
                });

                return Promise.resolve({
                  type: appStoreMetadata[metadataLookupKey as keyof typeof appStoreMetadata].type,
                  ...videoMeetingData,
                });
              },
              // eslint-disable-next-line @typescript-eslint/no-explicit-any
              updateMeeting: async (...rest: any[]) => {
                if (updationCrash) {
                  throw new Error("MockVideoApiAdapter.updateMeeting fake error");
                }
                const [bookingRef, calEvent] = rest;
                updateMeetingCalls.push({
                  credential,
                  args: rest,
                });
                if (!bookingRef.type) {
                  throw new Error("bookingRef.type is not defined");
                }
                if (!calEvent.organizer) {
                  throw new Error("calEvent.organizer is not defined");
                }
                log.silly("MockVideoApiAdapter.updateMeeting", JSON.stringify({ bookingRef, calEvent }));
                return Promise.resolve({
                  type: appStoreMetadata[metadataLookupKey as keyof typeof appStoreMetadata].type,
                  ...videoMeetingData,
                });
              },
              // eslint-disable-next-line @typescript-eslint/no-explicit-any
              deleteMeeting: async (...rest: any[]) => {
                log.silly("MockVideoApiAdapter.deleteMeeting", JSON.stringify(rest));
                deleteMeetingCalls.push({
                  credential,
                  args: rest,
                });
              },
            };
          },
        },
      });
    });
  });
  return {
    createMeetingCalls,
    updateMeetingCalls,
    deleteMeetingCalls,
  };
}

export function mockSuccessfulVideoMeetingCreation({
  metadataLookupKey,
  appStoreLookupKey,
  videoMeetingData,
}: {
  metadataLookupKey: string;
  appStoreLookupKey?: string;
  videoMeetingData?: {
    password: string;
    id: string;
    url: string;
  };
}) {
  return mockVideoApp({
    metadataLookupKey,
    appStoreLookupKey,
    videoMeetingData,
  });
}

export function mockVideoAppToCrashOnCreateMeeting({
  metadataLookupKey,
  appStoreLookupKey,
}: {
  metadataLookupKey: string;
  appStoreLookupKey?: string;
}) {
  return mockVideoApp({
    metadataLookupKey,
    appStoreLookupKey,
    creationCrash: true,
  });
}

export function mockPaymentApp({
  metadataLookupKey,
  appStoreLookupKey,
}: {
  metadataLookupKey: string;
  appStoreLookupKey?: string;
}) {
  appStoreLookupKey = appStoreLookupKey || metadataLookupKey;
  const { paymentUid, externalId, MockPaymentService } = getMockPaymentService();
  // eslint-disable-next-line @typescript-eslint/ban-ts-comment
  //@ts-ignore
  appStoreMock.default[appStoreLookupKey as keyof typeof appStoreMock.default].mockImplementation(() => {
    return new Promise((resolve) => {
      resolve({
        lib: {
          PaymentService: MockPaymentService,
        },
      });
    });
  });

  return {
    paymentUid,
    externalId,
  };
}

export function mockErrorOnVideoMeetingCreation({
  metadataLookupKey,
  appStoreLookupKey,
}: {
  metadataLookupKey: string;
  appStoreLookupKey?: string;
}) {
  appStoreLookupKey = appStoreLookupKey || metadataLookupKey;
  // eslint-disable-next-line @typescript-eslint/ban-ts-comment
  //@ts-ignore
  appStoreMock.default[appStoreLookupKey].mockImplementation(() => {
    return new Promise((resolve) => {
      resolve({
        lib: {
          // eslint-disable-next-line @typescript-eslint/ban-ts-comment
          //@ts-ignore
          VideoApiAdapter: () => ({
            createMeeting: () => {
              throw new MockError("Error creating Video meeting");
            },
          }),
        },
      });
    });
  });
}

export function mockCrmApp(
  metadataLookupKey: string,
  crmData?: {
    createContacts?: {
      id: string;
      email: string;
    }[];
    getContacts?: {
      id: string;
      email: string;
      ownerEmail: string;
    }[];
  }
) {
  let contactsCreated: {
    id: string;
    email: string;
  }[] = [];
  let contactsQueried: {
    id: string;
    email: string;
    ownerEmail: string;
  }[] = [];
  const eventsCreated: boolean[] = [];
  const app = appStoreMetadata[metadataLookupKey as keyof typeof appStoreMetadata];
  const appMock = appStoreMock.default[metadataLookupKey as keyof typeof appStoreMock.default];
  appMock &&
    `mockResolvedValue` in appMock &&
    appMock.mockResolvedValue({
      lib: {
        // eslint-disable-next-line @typescript-eslint/ban-ts-comment
        //@ts-ignore
        CrmService: class {
          constructor() {
            log.debug("Create CrmSerive");
          }

          createContact() {
            if (crmData?.createContacts) {
              contactsCreated = crmData.createContacts;
              return Promise.resolve(crmData?.createContacts);
            }
          }

          getContacts(email: string) {
            if (crmData?.getContacts) {
              contactsQueried = crmData?.getContacts;
              const contactsOfEmail = contactsQueried.filter((contact) => contact.email === email);

              return Promise.resolve(contactsOfEmail);
            }
          }

          createEvent() {
            eventsCreated.push(true);
            return Promise.resolve({});
          }
        },
      },
    });

  return {
    contactsCreated,
    contactsQueried,
    eventsCreated,
  };
}

export function getBooker({
  name,
  email,
  attendeePhoneNumber,
}: {
  name: string;
  email: string;
  attendeePhoneNumber?: string;
}) {
  return {
    name,
    email,
    attendeePhoneNumber,
  };
}

export function getMockedStripePaymentEvent({ paymentIntentId }: { paymentIntentId: string }) {
  return {
    id: null,
    data: {
      object: {
        id: paymentIntentId,
      },
    },
  } as unknown as Stripe.Event;
}

export async function mockPaymentSuccessWebhookFromStripe({ externalId }: { externalId: string }) {
  let webhookResponse = null;
  try {
    await handleStripePaymentSuccess(getMockedStripePaymentEvent({ paymentIntentId: externalId }));
  } catch (e) {
    log.silly("mockPaymentSuccessWebhookFromStripe:catch", JSON.stringify(e));
    webhookResponse = e as HttpError;
  }
  return { webhookResponse };
}

export function getExpectedCalEventForBookingRequest({
  bookingRequest,
  eventType,
}: {
  bookingRequest: ReturnType<typeof getMockRequestDataForBooking>;
  // eslint-disable-next-line @typescript-eslint/no-explicit-any
  eventType: any;
}) {
  return {
    // keep adding more fields as needed, so that they can be verified in all scenarios
    type: eventType.slug,
    // Not sure why, but milliseconds are missing in cal Event.
    startTime: bookingRequest.start.replace(".000Z", "Z"),
    endTime: bookingRequest.end.replace(".000Z", "Z"),
  };
}

export function getMockBookingReference(
  bookingReference: Partial<BookingReference> & Pick<BookingReference, "type" | "uid" | "credentialId">
) {
  let credentialId = bookingReference.credentialId;
  if (bookingReference.type === appStoreMetadata.dailyvideo.type) {
    // Right now we seems to be storing credentialId for `dailyvideo` in BookingReference as null. Another possible value is 0 in there.
    credentialId = null;
    log.debug("Ensuring null credentialId for dailyvideo");
  }
  return {
    ...bookingReference,
    credentialId,
  };
}

export function getMockBookingAttendee(
  attendee: Omit<Attendee, "bookingId" | "phoneNumber" | "email" | "noShow"> & {
    bookingSeat?: AttendeeBookingSeatInput;
    phoneNumber?: string | null;
    email: string;
    noShow?: boolean;
  }
) {
  return {
    id: attendee.id,
    timeZone: attendee.timeZone,
    name: attendee.name,
    email: attendee.email,
    locale: attendee.locale,
    bookingSeat: attendee.bookingSeat || null,
    phoneNumber: attendee.phoneNumber ?? undefined,
    noShow: attendee.noShow ?? false,
  };
}

const getMockAppStatus = ({
  slug,
  failures,
  success,
  overrideName,
}: {
  slug: string;
  failures: number;
  success: number;
  overrideName?: string;
}) => {
  const foundEntry = Object.entries(appStoreMetadata).find(([, app]) => {
    return app.slug === slug;
  });
  if (!foundEntry) {
    throw new Error("App not found for the slug");
  }
  const foundApp = foundEntry[1];
  return {
    appName: overrideName ?? foundApp.slug,
    type: foundApp.type,
    failures,
    success,
    errors: [],
  };
};
export const getMockFailingAppStatus = ({ slug }: { slug: string }) => {
  return getMockAppStatus({ slug, failures: 1, success: 0 });
};

export const getMockPassingAppStatus = ({ slug, overrideName }: { slug: string; overrideName?: string }) => {
  return getMockAppStatus({ slug, overrideName, failures: 0, success: 1 });
};

export const replaceDates = (dates: string[], replacement: Record<string, string>) => {
  return dates.map((date) => {
    return date.replace(/(.*)T/, (_, group1) => `${replacement[group1]}T`);
  });
};

export const getDefaultBookingFields = ({
  emailField,
  bookingFields = [],
}: {
  emailField?: Fields[number];
  bookingFields: Fields;
}) => {
  return [
    {
      name: "name",
      type: "name",
      sources: [{ id: "default", type: "default", label: "Default" }],
      editable: "system",
      required: true,
      defaultLabel: "your_name",
    },
    !!emailField
      ? emailField
      : {
          name: "email",
          type: "email",
          label: "",
          hidden: false,
          sources: [{ id: "default", type: "default", label: "Default" }],
          editable: "system",
          required: true,
          placeholder: "",
          defaultLabel: "email_address",
        },
    {
      name: "location",
      type: "radioInput",
      sources: [{ id: "default", type: "default", label: "Default" }],
      editable: "system",
      required: false,
      defaultLabel: "location",
      getOptionsAt: "locations",
      optionsInputs: {
        phone: { type: "phone", required: true, placeholder: "" },
        attendeeInPerson: { type: "address", required: true, placeholder: "" },
      },
      hideWhenJustOneOption: true,
    },
    {
      name: "title",
      type: "text",
      hidden: true,
      sources: [{ id: "default", type: "default", label: "Default" }],
      editable: "system-but-optional",
      required: true,
      defaultLabel: "what_is_this_meeting_about",
      defaultPlaceholder: "",
    },
    {
      name: "notes",
      type: "textarea",
      sources: [{ id: "default", type: "default", label: "Default" }],
      editable: "system-but-optional",
      required: false,
      defaultLabel: "additional_notes",
      defaultPlaceholder: "share_additional_notes",
    },
    {
      name: "guests",
      type: "multiemail",
      hidden: false,
      sources: [{ id: "default", type: "default", label: "Default" }],
      editable: "system-but-optional",
      required: false,
      defaultLabel: "additional_guests",
      defaultPlaceholder: "email",
    },
    {
      name: "rescheduleReason",
      type: "textarea",
      views: [{ id: "reschedule", label: "Reschedule View" }],
      sources: [{ id: "default", type: "default", label: "Default" }],
      editable: "system-but-optional",
      required: false,
      defaultLabel: "reason_for_reschedule",
      defaultPlaceholder: "reschedule_placeholder",
    },
    ...bookingFields,
  ] as Fields;
};<|MERGE_RESOLUTION|>--- conflicted
+++ resolved
@@ -1244,11 +1244,8 @@
   organizationId,
   metadata,
   smsLockState,
-<<<<<<< HEAD
   bookingLimits,
-=======
   completedOnboarding,
->>>>>>> a6f9952d
 }: {
   name: string;
   email: string;
@@ -1263,11 +1260,8 @@
   teams?: InputUser["teams"];
   metadata?: userMetadataType;
   smsLockState?: SMSLockState;
-<<<<<<< HEAD
   bookingLimits?: IntervalLimit;
-=======
   completedOnboarding?: boolean;
->>>>>>> a6f9952d
 }) {
   return {
     ...TestData.users.example,
@@ -1285,11 +1279,8 @@
     profiles: [],
     metadata,
     smsLockState,
-<<<<<<< HEAD
     bookingLimits,
-=======
     completedOnboarding,
->>>>>>> a6f9952d
   };
 }
 
