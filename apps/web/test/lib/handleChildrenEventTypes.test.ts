--- conflicted
+++ resolved
@@ -1,9 +1,5 @@
-<<<<<<< HEAD
-import type { EventType, Prisma } from "@prisma/client";
-=======
 import type { EventType } from "@prisma/client";
 import { describe, expect, it, vi } from "vitest";
->>>>>>> 94b16fb3
 
 import updateChildrenEventTypes from "@calcom/features/ee/managed-event-types/lib/handleChildrenEventTypes";
 import { buildEventType } from "@calcom/lib/test/builder";
