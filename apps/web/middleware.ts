--- conflicted
+++ resolved
@@ -3,7 +3,6 @@
 import type { NextMiddleware } from "next/server";
 import { NextResponse, userAgent } from "next/server";
 
-import { orgDomainConfig } from "@calcom/features/ee/organizations/lib/orgDomains";
 import { CONSOLE_URL, WEBAPP_URL, WEBSITE_URL } from "@calcom/lib/constants";
 import { isIpInBanlist } from "@calcom/lib/getIP";
 import { extendEventData, nextCollectBasicSettings } from "@calcom/lib/telemetry";
@@ -11,22 +10,10 @@
 const middleware: NextMiddleware = async (req) => {
   const url = req.nextUrl;
   const requestHeaders = new Headers(req.headers);
-<<<<<<< HEAD
-  const { currentOrgDomain, isValidOrgDomain } = orgDomainConfig(req.headers.get("host") ?? "");
-
-  // Make sure we are in the presence of an organization
-  if (isValidOrgDomain && url.pathname === "/") {
-    // In the presence of an organization, cover its profile page at "/"
-    // rewrites for org profile page using team profile page
-    url.pathname = `/org/${currentOrgDomain}`;
-    return NextResponse.rewrite(url);
-  }
-=======
   /**
    * We are using env variable to toggle new-booker because using flags would be an unnecessary delay for booking pages
    * Also, we can't easily identify the booker page requests here(to just fetch the flags for those requests)
    */
->>>>>>> fefb297c
 
   if (isIpInBanlist(req) && url.pathname !== "/api/nope") {
     // DDOS Prevention: Immediately end request with no response - Avoids a redirect as well initiated by NextAuth on invalid callback
@@ -86,26 +73,6 @@
     requestHeaders.set("x-csp-enforce", "true");
   }
 
-  if (isValidOrgDomain) {
-    // Match /:slug to determine if it corresponds to org subteam slug or org user slug
-    const slugs = /^\/([^/]+)(\/[^/]+)?$/.exec(url.pathname);
-    // In the presence of an organization, if not team profile, a user or team is being accessed
-    if (slugs) {
-      const [_, teamName, eventType] = slugs;
-      // Fetch the corresponding subteams for the entered organization
-      const getSubteams = await fetch(`${WEBAPP_URL}/api/organizations/${currentOrgDomain}/subteams`);
-      if (getSubteams.ok) {
-        const data = await getSubteams.json();
-        // Treat entered slug as a team if found in the subteams fetched
-        if (data.slugs.includes(teamName)) {
-          // Rewriting towards /team/:slug to bring up the team profile within the org
-          url.pathname = `/team/${teamName}${eventType ?? ""}`;
-          return NextResponse.rewrite(url);
-        }
-      }
-    }
-  }
-
   return NextResponse.next({
     request: {
       headers: requestHeaders,
