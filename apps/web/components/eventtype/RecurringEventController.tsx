import type { FormValues } from "pages/event-types/[type]";
import { useState } from "react";
import { UseFormReturn } from "react-hook-form";

import { useLocale } from "@calcom/lib/hooks/useLocale";
import { EventFrequency } from "@calcom/prisma/zod-utils";
import { RecurringEvent } from "@calcom/types/Calendar";

import Select from "@components/ui/form/Select";

type RecurringEventControllerProps = {
  recurringEvent: RecurringEvent | null;
  formMethods: UseFormReturn<FormValues>;
  onRecurringEventDefined: (value: boolean) => void;
};

export default function RecurringEventController({
  recurringEvent,
  formMethods,
  onRecurringEventDefined,
}: RecurringEventControllerProps) {
  const { t } = useLocale();
  const [recurringEventState, setRecurringEventState] = useState<RecurringEvent | null>(recurringEvent);

  /* Just yearly-0, monthly-1 and weekly-2 */
  const recurringEventFreqOptions = Object.entries(EventFrequency)
    .filter(([key, value]) => isNaN(Number(key)) && Number(value) < 3)
    .map(([key, value]) => ({
      label: t(`${key.toString().toLowerCase()}`, { count: recurringEventState?.interval }),
      value: value.toString(),
    }));

  return (
    <div className="block items-start sm:flex">
      <div className="min-w-48 mb-4 sm:mb-0">
        <span className="flex text-sm font-medium text-neutral-700">{t("recurring_event")}</span>
      </div>
      <div className="w-full">
        <div className="relative flex items-start">
          <div className="flex h-5 items-center">
            <input
              onChange={(event) => {
                onRecurringEventDefined(event?.target.checked);
                if (!event?.target.checked) {
                  formMethods.setValue("recurringEvent", null);
                  setRecurringEventState(null);
                } else {
                  const newVal = recurringEvent || {
                    interval: 1,
                    count: 12,
                    freq: EventFrequency.WEEKLY,
                  };
                  formMethods.setValue("recurringEvent", newVal);
                  setRecurringEventState(newVal);
                }
              }}
              type="checkbox"
              className="text-primary-600  h-4 w-4 rounded border-gray-300"
              defaultChecked={recurringEventState !== null}
              data-testid="recurring-event-check"
              id="recurringEvent"
            />
          </div>
          <div className="text-sm ltr:ml-3 rtl:mr-3">
            <label htmlFor="recurringEvent" className="text-neutral-900">
              {t("recurring_event_description")}
            </label>
          </div>
        </div>
        {recurringEventState && (
          <div data-testid="recurring-event-collapsible" className="mt-4 text-sm">
            <div className="flex items-center">
              <p className="mr-2 text-neutral-900">{t("repeats_every")}</p>
              <input
                type="number"
                min="1"
                max="20"
                className="block w-16 rounded-sm border-gray-300 shadow-sm [appearance:textfield] ltr:mr-2 rtl:ml-2 sm:text-sm"
                defaultValue={recurringEventState.interval}
                onChange={(event) => {
                  const newVal = {
                    ...recurringEventState,
                    interval: parseInt(event?.target.value),
                  };
                  formMethods.setValue("recurringEvent", newVal);
                  setRecurringEventState(newVal);
                }}
              />
              <Select
                options={recurringEventFreqOptions}
                value={recurringEventFreqOptions[recurringEventState.freq]}
                isSearchable={false}
                className="w-18 block min-w-0 rounded-sm sm:text-sm"
                onChange={(event) => {
                  const newVal = {
                    ...recurringEventState,
                    freq: parseInt(event?.value || `${EventFrequency.WEEKLY}`),
                  };
                  formMethods.setValue("recurringEvent", newVal);
                  setRecurringEventState(newVal);
                }}
              />
            </div>
<<<<<<< HEAD
            <div className="mt-4 flex items-center">
              <p className="mr-2 text-neutral-900">{t("max")}</p>
              <input
                type="number"
                min="1"
                max="20"
                className="block w-16 rounded-sm border-gray-300 shadow-sm [appearance:textfield] ltr:mr-2 rtl:ml-2 sm:text-sm"
                defaultValue={recurringEventState.count}
                onChange={(event) => {
                  const newVal = {
                    ...recurringEventState,
                    count: parseInt(event?.target.value),
                  };
                  formMethods.setValue("recurringEvent", newVal);
                  setRecurringEventState(newVal);
                }}
              />
              <p className="mr-2 text-neutral-900">
                {t("occurrence", {
                  count: recurringEventState.count,
                })}
              </p>
            </div>
          </div>
=======
            {recurringEventState && (
              <div data-testid="recurring-event-collapsible" className="mt-4 text-sm">
                <div className="flex items-center">
                  <p className="mr-2 text-neutral-900">{t("repeats_every")}</p>
                  <input
                    type="number"
                    min="1"
                    max="20"
                    className="block w-16 rounded-sm border-gray-300 [appearance:textfield] ltr:mr-2 rtl:ml-2 sm:text-sm"
                    defaultValue={recurringEventState.interval}
                    onChange={(event) => {
                      const newVal = {
                        ...recurringEventState,
                        interval: parseInt(event?.target.value),
                      };
                      formMethods.setValue("recurringEvent", newVal);
                      setRecurringEventState(newVal);
                    }}
                  />
                  <Select
                    options={recurringEventFreqOptions}
                    value={recurringEventFreqOptions[recurringEventState.freq]}
                    isSearchable={false}
                    className="w-18 block min-w-0 rounded-sm sm:text-sm"
                    onChange={(event) => {
                      const newVal = {
                        ...recurringEventState,
                        freq: parseInt(event?.value || `${Frequency.WEEKLY}`),
                      };
                      formMethods.setValue("recurringEvent", newVal);
                      setRecurringEventState(newVal);
                    }}
                  />
                </div>
                <div className="mt-4 flex items-center">
                  <p className="mr-2 text-neutral-900">{t("max")}</p>
                  <input
                    type="number"
                    min="1"
                    max="20"
                    className="block w-16 rounded-sm border-gray-300 [appearance:textfield] ltr:mr-2 rtl:ml-2 sm:text-sm"
                    defaultValue={recurringEventState.count}
                    onChange={(event) => {
                      const newVal = {
                        ...recurringEventState,
                        count: parseInt(event?.target.value),
                      };
                      formMethods.setValue("recurringEvent", newVal);
                      setRecurringEventState(newVal);
                    }}
                  />
                  <p className="mr-2 text-neutral-900">
                    {t("occurrence", {
                      count: recurringEventState.count,
                    })}
                  </p>
                </div>
              </div>
            )}
          </>
>>>>>>> 78e2db6d
        )}
      </div>
    </div>
  );
}<|MERGE_RESOLUTION|>--- conflicted
+++ resolved
@@ -75,7 +75,7 @@
                 type="number"
                 min="1"
                 max="20"
-                className="block w-16 rounded-sm border-gray-300 shadow-sm [appearance:textfield] ltr:mr-2 rtl:ml-2 sm:text-sm"
+                className="block w-16 rounded-sm border-gray-300 [appearance:textfield] ltr:mr-2 rtl:ml-2 sm:text-sm"
                 defaultValue={recurringEventState.interval}
                 onChange={(event) => {
                   const newVal = {
@@ -101,14 +101,13 @@
                 }}
               />
             </div>
-<<<<<<< HEAD
             <div className="mt-4 flex items-center">
               <p className="mr-2 text-neutral-900">{t("max")}</p>
               <input
                 type="number"
                 min="1"
                 max="20"
-                className="block w-16 rounded-sm border-gray-300 shadow-sm [appearance:textfield] ltr:mr-2 rtl:ml-2 sm:text-sm"
+                className="block w-16 rounded-sm border-gray-300 [appearance:textfield] ltr:mr-2 rtl:ml-2 sm:text-sm"
                 defaultValue={recurringEventState.count}
                 onChange={(event) => {
                   const newVal = {
@@ -126,68 +125,6 @@
               </p>
             </div>
           </div>
-=======
-            {recurringEventState && (
-              <div data-testid="recurring-event-collapsible" className="mt-4 text-sm">
-                <div className="flex items-center">
-                  <p className="mr-2 text-neutral-900">{t("repeats_every")}</p>
-                  <input
-                    type="number"
-                    min="1"
-                    max="20"
-                    className="block w-16 rounded-sm border-gray-300 [appearance:textfield] ltr:mr-2 rtl:ml-2 sm:text-sm"
-                    defaultValue={recurringEventState.interval}
-                    onChange={(event) => {
-                      const newVal = {
-                        ...recurringEventState,
-                        interval: parseInt(event?.target.value),
-                      };
-                      formMethods.setValue("recurringEvent", newVal);
-                      setRecurringEventState(newVal);
-                    }}
-                  />
-                  <Select
-                    options={recurringEventFreqOptions}
-                    value={recurringEventFreqOptions[recurringEventState.freq]}
-                    isSearchable={false}
-                    className="w-18 block min-w-0 rounded-sm sm:text-sm"
-                    onChange={(event) => {
-                      const newVal = {
-                        ...recurringEventState,
-                        freq: parseInt(event?.value || `${Frequency.WEEKLY}`),
-                      };
-                      formMethods.setValue("recurringEvent", newVal);
-                      setRecurringEventState(newVal);
-                    }}
-                  />
-                </div>
-                <div className="mt-4 flex items-center">
-                  <p className="mr-2 text-neutral-900">{t("max")}</p>
-                  <input
-                    type="number"
-                    min="1"
-                    max="20"
-                    className="block w-16 rounded-sm border-gray-300 [appearance:textfield] ltr:mr-2 rtl:ml-2 sm:text-sm"
-                    defaultValue={recurringEventState.count}
-                    onChange={(event) => {
-                      const newVal = {
-                        ...recurringEventState,
-                        count: parseInt(event?.target.value),
-                      };
-                      formMethods.setValue("recurringEvent", newVal);
-                      setRecurringEventState(newVal);
-                    }}
-                  />
-                  <p className="mr-2 text-neutral-900">
-                    {t("occurrence", {
-                      count: recurringEventState.count,
-                    })}
-                  </p>
-                </div>
-              </div>
-            )}
-          </>
->>>>>>> 78e2db6d
         )}
       </div>
     </div>
