import {
  CalendarIcon,
  ClockIcon,
  CreditCardIcon,
  ExclamationIcon,
  InformationCircleIcon,
} from "@heroicons/react/solid";
import { EventTypeCustomInputType } from "@prisma/client";
import { useContracts } from "contexts/contractsContext";
import dayjs from "dayjs";
import { useSession } from "next-auth/react";
import dynamic from "next/dynamic";
import Head from "next/head";
import { useRouter } from "next/router";
import { useEffect, useMemo, useState } from "react";
import { Controller, useForm, useWatch } from "react-hook-form";
import { FormattedNumber, IntlProvider } from "react-intl";
import { ReactMultiEmail } from "react-multi-email";
import { useMutation } from "react-query";

import {
  useIsEmbed,
  useEmbedStyles,
  useIsBackgroundTransparent,
  useEmbedType,
  useEmbedNonStylesConfig,
} from "@calcom/embed-core";
import classNames from "@calcom/lib/classNames";
import { useLocale } from "@calcom/lib/hooks/useLocale";
import { HttpError } from "@calcom/lib/http-error";
import { createPaymentLink } from "@calcom/stripe/client";
import { Button } from "@calcom/ui/Button";
import { EmailInput, Form } from "@calcom/ui/form/fields";

import { asStringOrNull } from "@lib/asStringOrNull";
import { timeZone } from "@lib/clock";
import { ensureArray } from "@lib/ensureArray";
import useTheme from "@lib/hooks/useTheme";
import { LocationType } from "@lib/location";
import createBooking from "@lib/mutations/bookings/create-booking";
import { parseDate } from "@lib/parseDate";
import slugify from "@lib/slugify";
import { collectPageParameters, telemetryEventTypes, useTelemetry } from "@lib/telemetry";

import CustomBranding from "@components/CustomBranding";
import AvatarGroup from "@components/ui/AvatarGroup";
import type PhoneInputType from "@components/ui/form/PhoneInput";

import { BookPageProps } from "../../../pages/[user]/book";
import { TeamBookingPageProps } from "../../../pages/team/[slug]/book";

/** These are like 40kb that not every user needs */
const PhoneInput = dynamic(
  () => import("@components/ui/form/PhoneInput")
) as unknown as typeof PhoneInputType;

type BookingPageProps = BookPageProps | TeamBookingPageProps;

type BookingFormValues = {
  name: string;
  email: string;
  notes?: string;
  locationType?: LocationType;
  guests?: string[];
  phone?: string;
  customInputs?: {
    [key: string]: string;
  };
};

const BookingPage = ({
  eventType,
  booking,
  profile,
  isDynamicGroupBooking,
  locationLabels,
}: BookingPageProps) => {
  const { t, i18n } = useLocale();
  const isEmbed = useIsEmbed();
  const shouldAlignCentrallyInEmbed = useEmbedNonStylesConfig("align") !== "left";
  const shouldAlignCentrally = !isEmbed || shouldAlignCentrallyInEmbed;
  const router = useRouter();
  const { contracts } = useContracts();
  const { data: session } = useSession();
  const isBackgroundTransparent = useIsBackgroundTransparent();

  useEffect(() => {
    if (eventType.metadata.smartContractAddress) {
      const eventOwner = eventType.users[0];

      if (!contracts[(eventType.metadata.smartContractAddress || null) as number])
        /* @ts-ignore */
        router.replace(`/${eventOwner.username}`);
    }
  }, [contracts, eventType.metadata.smartContractAddress, router]);

  const mutation = useMutation(createBooking, {
    onSuccess: async (responseData) => {
      const { attendees, paymentUid } = responseData;
      if (paymentUid) {
        return await router.push(
          createPaymentLink({
            paymentUid,
            date,
            name: attendees[0].name,
            absolute: false,
          })
        );
      }

      const location = (function humanReadableLocation(location) {
        if (!location) {
          return;
        }
        if (location.includes("integration")) {
          return t("web_conferencing_details_to_follow");
        }
        return location;
      })(responseData.location);

      return router.push({
        pathname: "/success",
        query: {
          date,
          type: eventType.id,
          eventSlug: eventType.slug,
          user: profile.slug,
          reschedule: !!rescheduleUid,
          name: attendees[0].name,
          email: attendees[0].email,
          location,
          eventName: profile.eventName || "",
        },
      });
    },
  });

  const rescheduleUid = router.query.rescheduleUid as string;
  const { isReady, Theme } = useTheme(profile.theme);
  const date = asStringOrNull(router.query.date);

  const [guestToggle, setGuestToggle] = useState(booking && booking.attendees.length > 1);

  const eventTypeDetail = { isWeb3Active: false, ...eventType };

  type Location = { type: LocationType; address?: string; link?: string };
  // it would be nice if Prisma at some point in the future allowed for Json<Location>; as of now this is not the case.
  const locations: Location[] = useMemo(
    () => (eventType.locations as Location[]) || [],
    [eventType.locations]
  );

  useEffect(() => {
    if (router.query.guest) {
      setGuestToggle(true);
    }
  }, [router.query.guest]);

  const telemetry = useTelemetry();

  const locationInfo = (type: LocationType) => locations.find((location) => location.type === type);
  const loggedInIsOwner = eventType?.users[0]?.name === session?.user?.name;
  const guestListEmails = !isDynamicGroupBooking
    ? booking?.attendees.slice(1).map((attendee) => attendee.email)
    : [];

  const defaultValues = () => {
    if (!rescheduleUid) {
      return {
        name: loggedInIsOwner ? "" : session?.user?.name || (router.query.name as string) || "",
        email: loggedInIsOwner ? "" : session?.user?.email || (router.query.email as string) || "",
        notes: (router.query.notes as string) || "",
        guests: ensureArray(router.query.guest) as string[],
        customInputs: eventType.customInputs.reduce(
          (customInputs, input) => ({
            ...customInputs,
            [input.id]: router.query[slugify(input.label)],
          }),
          {}
        ),
      };
    }
    if (!booking || !booking.attendees.length) {
      return {};
    }
    const primaryAttendee = booking.attendees[0];
    if (!primaryAttendee) {
      return {};
    }
    return {
      name: primaryAttendee.name || "",
      email: primaryAttendee.email || "",
      guests: guestListEmails,
      notes: booking.description || "",
    };
  };

  const bookingForm = useForm<BookingFormValues>({
    defaultValues: defaultValues(),
  });

  const selectedLocation = useWatch({
    control: bookingForm.control,
    name: "locationType",
    defaultValue: ((): LocationType | undefined => {
      if (router.query.location) {
        return router.query.location as LocationType;
      }
      if (locations.length === 1) {
        return locations[0]?.type;
      }
    })(),
  });

  const getLocationValue = (booking: Pick<BookingFormValues, "locationType" | "phone">) => {
    const { locationType } = booking;
    switch (locationType) {
      case LocationType.Phone: {
        return booking.phone || "";
      }
      case LocationType.InPerson: {
        return locationInfo(locationType)?.address || "";
      }
      case LocationType.Link: {
        return locationInfo(locationType)?.link || "";
      }
      // Catches all other location types, such as Google Meet, Zoom etc.
      default:
        return selectedLocation || "";
    }
  };

  const bookEvent = (booking: BookingFormValues) => {
    telemetry.withJitsu((jitsu) =>
      jitsu.track(
        telemetryEventTypes.bookingConfirmed,
        collectPageParameters("/book", { isTeamBooking: document.URL.includes("team/") })
      )
    );

    // "metadata" is a reserved key to allow for connecting external users without relying on the email address.
    // <...url>&metadata[user_id]=123 will be send as a custom input field as the hidden type.

    // @TODO: move to metadata
    const metadata = Object.keys(router.query)
      .filter((key) => key.startsWith("metadata"))
      .reduce(
        (metadata, key) => ({
          ...metadata,
          [key.substring("metadata[".length, key.length - 1)]: router.query[key],
        }),
        {}
      );

    let web3Details;
    if (eventTypeDetail.metadata.smartContractAddress) {
      web3Details = {
        // @ts-ignore
        userWallet: window.web3.currentProvider.selectedAddress,
        userSignature: contracts[(eventTypeDetail.metadata.smartContractAddress || null) as number],
      };
    }

    mutation.mutate({
      ...booking,
      web3Details,
      start: dayjs(date).format(),
      end: dayjs(date).add(eventType.length, "minute").format(),
      eventTypeId: eventType.id,
      eventTypeSlug: eventType.slug,
      timeZone: timeZone(),
      language: i18n.language,
      rescheduleUid,
      bookingId: parseInt(router.query.bookingId as string),
      user: router.query.user,
      location: getLocationValue(
        booking.locationType ? booking : { ...booking, locationType: selectedLocation }
      ),
      metadata,
      customInputs: Object.keys(booking.customInputs || {}).map((inputId) => ({
        label: eventType.customInputs.find((input) => input.id === parseInt(inputId))!.label,
        value: booking.customInputs![inputId],
      })),
    });
  };

  const disableInput = !!rescheduleUid;

  return (
    <div>
      <Theme />
      <Head>
        <title>
          {rescheduleUid
            ? t("booking_reschedule_confirmation", {
                eventTypeTitle: eventType.title,
                profileName: profile.name,
              })
            : t("booking_confirmation", {
                eventTypeTitle: eventType.title,
                profileName: profile.name,
              })}{" "}
          | Cal.com
        </title>
        <link rel="icon" href="/favicon.ico" />
      </Head>
      <CustomBranding lightVal={profile.brandColor} darkVal={profile.darkBrandColor} />
      <main
        className={classNames(
          shouldAlignCentrally ? "mx-auto" : "",
          isEmbed ? "" : "sm:my-24",
          "my-0 max-w-3xl "
        )}>
        {isReady && (
          <div
            className={classNames(
              "main overflow-hidden",
              isEmbed ? "" : "border border-gray-200",
              isBackgroundTransparent ? "" : "dark:border-1 bg-white dark:bg-gray-800",
              "rounded-md sm:border sm:dark:border-gray-600"
            )}>
            <div className="px-4 py-5 sm:flex sm:p-4">
              <div className="sm:w-1/2 sm:border-r sm:dark:border-gray-700">
                <AvatarGroup
                  border="border-2 border-white dark:border-gray-800"
                  size={14}
                  items={[{ image: profile.image || "", alt: profile.name || "" }].concat(
                    eventType.users
                      .filter((user) => user.name !== profile.name)
                      .map((user) => ({
                        image: user.avatar || "",
                        alt: user.name || "",
                      }))
                  )}
                />
                <h2 className="font-cal text-bookinglight mt-2 font-medium dark:text-gray-300">
                  {profile.name}
                </h2>
                <h1 className="text-bookingdark mb-4 text-xl font-semibold dark:text-white">
                  {eventType.title}
                </h1>
<<<<<<< HEAD
                {eventType.seatsPerTimeSlot && (
                  <p
                    className={`${
                      booking && booking.attendees.length / eventType.seatsPerTimeSlot >= 0.5
                        ? "text-rose-600"
                        : booking && booking.attendees.length / eventType.seatsPerTimeSlot >= 0.33
                        ? "text-yellow-500"
                        : "text-emerald-400"
                    } mb-2`}>
                    {booking
                      ? eventType.seatsPerTimeSlot - booking.attendees.length
                      : eventType.seatsPerTimeSlot}{" "}
                    / {eventType.seatsPerTimeSlot} Seats available
                  </p>
                )}
                <p className="text-bookinglight mb-2">
                  <ClockIcon className="mr-1 -mt-1 inline-block h-4 w-4" />
=======
                {eventType?.description && (
                  <p className="text-bookinglight mb-2 dark:text-white">
                    <InformationCircleIcon className="mr-[10px] ml-[2px] -mt-1 inline-block h-4 w-4 text-gray-400" />
                    {eventType.description}
                  </p>
                )}
                <p className="text-bookinglight mb-2 dark:text-white">
                  <ClockIcon className="mr-[10px] -mt-1 ml-[2px] inline-block h-4 w-4 text-gray-400" />
>>>>>>> a0057911
                  {eventType.length} {t("minutes")}
                </p>
                {eventType.price > 0 && (
                  <p className="text-bookinglight mb-1 -ml-2 px-2 py-1 dark:text-white">
                    <CreditCardIcon className="mr-[10px] ml-[2px] -mt-1 inline-block h-4 w-4" />
                    <IntlProvider locale="en">
                      <FormattedNumber
                        value={eventType.price / 100.0}
                        style="currency"
                        currency={eventType.currency.toUpperCase()}
                      />
                    </IntlProvider>
                  </p>
                )}
                <p className="text-bookinghighlight mb-4">
                  <CalendarIcon className="mr-[10px] ml-[2px] -mt-1 inline-block h-4 w-4" />
                  {parseDate(date, i18n)}
                </p>
                {eventTypeDetail.isWeb3Active && eventType.metadata.smartContractAddress && (
                  <p className="text-bookinglight mb-1 -ml-2 px-2 py-1">
                    {t("requires_ownership_of_a_token") + " " + eventType.metadata.smartContractAddress}
                  </p>
                )}
                {booking?.startTime && rescheduleUid && (
                  <div>
                    <p className="mt-8 mb-2 text-gray-600 dark:text-white" data-testid="former_time_p">
                      {t("former_time")}
                    </p>
                    <p className="text-gray-500 line-through dark:text-white">
                      <CalendarIcon className="mr-[10px] ml-[2px] -mt-1 inline-block h-4 w-4 text-gray-400" />
                      {typeof booking.startTime === "string" && parseDate(dayjs(booking.startTime), i18n)}
                    </p>
                  </div>
                )}
              </div>
              <div className="mt-8 sm:w-1/2 sm:pl-8 sm:pr-4">
                <Form form={bookingForm} handleSubmit={bookEvent}>
                  <div className="mb-4">
                    <label htmlFor="name" className="block text-sm font-medium text-gray-700 dark:text-white">
                      {t("your_name")}
                    </label>
                    <div className="mt-1">
                      <input
                        {...bookingForm.register("name")}
                        type="text"
                        name="name"
                        id="name"
                        required
                        className={classNames(
                          "focus:border-brand block w-full rounded-sm border-gray-300 shadow-sm focus:ring-black dark:border-gray-900 dark:bg-gray-700 dark:text-white dark:selection:bg-green-500 sm:text-sm",
                          disableInput ? "bg-gray-200 dark:text-gray-500" : ""
                        )}
                        placeholder={t("example_name")}
                        disabled={disableInput}
                      />
                    </div>
                  </div>
                  <div className="mb-4">
                    <label
                      htmlFor="email"
                      className="block text-sm font-medium text-gray-700 dark:text-white">
                      {t("email_address")}
                    </label>
                    <div className="mt-1">
                      <EmailInput
                        {...bookingForm.register("email")}
                        required
                        className={classNames(
                          "focus:border-brand block w-full rounded-sm border-gray-300 shadow-sm focus:ring-black dark:border-gray-900 dark:bg-gray-700 dark:text-white dark:selection:bg-green-500 sm:text-sm",
                          disableInput ? "bg-gray-200 dark:text-gray-500" : ""
                        )}
                        placeholder="you@example.com"
                        type="search" // Disables annoying 1password intrusive popup (non-optimal, I know I know...)
                        disabled={disableInput}
                      />
                    </div>
                  </div>
                  {locations.length > 1 && (
                    <div className="mb-4">
                      <span className="block text-sm font-medium text-gray-700 dark:text-white">
                        {t("location")}
                      </span>
                      {locations.map((location, i) => (
                        <label key={i} className="block">
                          <input
                            type="radio"
                            className="location h-4 w-4 border-gray-300 text-black focus:ring-black ltr:mr-2 rtl:ml-2"
                            {...bookingForm.register("locationType", { required: true })}
                            value={location.type}
                            defaultChecked={selectedLocation === location.type}
                            disabled={disableInput}
                          />
                          <span className="text-sm ltr:ml-2 rtl:mr-2 dark:text-gray-500">
                            {locationLabels[location.type]}
                          </span>
                        </label>
                      ))}
                    </div>
                  )}
                  {selectedLocation === LocationType.Phone && (
                    <div className="mb-4">
                      <label
                        htmlFor="phone"
                        className="block text-sm font-medium text-gray-700 dark:text-white">
                        {t("phone_number")}
                      </label>
                      <div className="mt-1">
                        <PhoneInput<BookingFormValues>
                          control={bookingForm.control}
                          name="phone"
                          placeholder={t("enter_phone_number")}
                          id="phone"
                          required
                          disabled={disableInput}
                        />
                      </div>
                    </div>
                  )}
                  {eventType.customInputs
                    .sort((a, b) => a.id - b.id)
                    .map((input) => (
                      <div className="mb-4" key={input.id}>
                        {input.type !== EventTypeCustomInputType.BOOL && (
                          <label
                            htmlFor={"custom_" + input.id}
                            className="mb-1 block text-sm font-medium text-gray-700 dark:text-white">
                            {input.label}
                          </label>
                        )}
                        {input.type === EventTypeCustomInputType.TEXTLONG && (
                          <textarea
                            {...bookingForm.register(`customInputs.${input.id}`, {
                              required: input.required,
                            })}
                            id={"custom_" + input.id}
                            rows={3}
                            className={classNames(
                              "focus:border-brand block w-full rounded-sm border-gray-300 shadow-sm focus:ring-black dark:border-gray-900 dark:bg-gray-700 dark:text-white dark:selection:bg-green-500 sm:text-sm",
                              disableInput ? "bg-gray-200 dark:text-gray-500" : ""
                            )}
                            placeholder={input.placeholder}
                            disabled={disableInput}
                          />
                        )}
                        {input.type === EventTypeCustomInputType.TEXT && (
                          <input
                            type="text"
                            {...bookingForm.register(`customInputs.${input.id}`, {
                              required: input.required,
                            })}
                            id={"custom_" + input.id}
                            className="focus:border-brand block w-full rounded-sm border-gray-300 shadow-sm focus:ring-black dark:border-gray-900 dark:bg-gray-700 dark:text-white dark:selection:bg-green-500 sm:text-sm"
                            placeholder={input.placeholder}
                            disabled={disableInput}
                          />
                        )}
                        {input.type === EventTypeCustomInputType.NUMBER && (
                          <input
                            type="number"
                            {...bookingForm.register(`customInputs.${input.id}`, {
                              required: input.required,
                            })}
                            id={"custom_" + input.id}
                            className="focus:border-brand block w-full rounded-sm border-gray-300 shadow-sm focus:ring-black dark:border-gray-900 dark:bg-gray-700 dark:text-white dark:selection:bg-green-500 sm:text-sm"
                            placeholder=""
                          />
                        )}
                        {input.type === EventTypeCustomInputType.BOOL && (
                          <div className="flex h-5 items-center">
                            <input
                              type="checkbox"
                              {...bookingForm.register(`customInputs.${input.id}`, {
                                required: input.required,
                              })}
                              id={"custom_" + input.id}
                              className="h-4 w-4 rounded border-gray-300 text-black focus:ring-black ltr:mr-2 rtl:ml-2"
                              placeholder=""
                            />
                            <label
                              htmlFor={"custom_" + input.id}
                              className="mb-1 block text-sm font-medium text-gray-700 dark:text-white">
                              {input.label}
                            </label>
                          </div>
                        )}
                      </div>
                    ))}
                  {!eventType.disableGuests && (
                    <div className="mb-4">
                      {!guestToggle && (
                        <label
                          onClick={() => setGuestToggle(!guestToggle)}
                          htmlFor="guests"
                          className="mb-1 block text-sm font-medium hover:cursor-pointer dark:text-white">
                          {/*<UserAddIcon className="inline-block w-5 h-5 mr-1 -mt-1" />*/}
                          {t("additional_guests")}
                        </label>
                      )}
                      {guestToggle && (
                        <div>
                          <label
                            htmlFor="guests"
                            className="mb-1 block text-sm font-medium text-gray-700 dark:text-white">
                            {t("guests")}
                          </label>
                          {!disableInput && (
                            <Controller
                              control={bookingForm.control}
                              name="guests"
                              render={({ field: { onChange, value } }) => (
                                <ReactMultiEmail
                                  className="relative"
                                  placeholder="guest@example.com"
                                  emails={value}
                                  onChange={onChange}
                                  getLabel={(
                                    email: string,
                                    index: number,
                                    removeEmail: (index: number) => void
                                  ) => {
                                    return (
                                      <div data-tag key={index} className="cursor-pointer">
                                        {email}
                                        {!disableInput && (
                                          <span data-tag-handle onClick={() => removeEmail(index)}>
                                            ×
                                          </span>
                                        )}
                                      </div>
                                    );
                                  }}
                                />
                              )}
                            />
                          )}
                          {/* Custom code when guest emails should not be editable */}
                          {disableInput && guestListEmails && guestListEmails.length > 0 && (
                            <div data-tag className="react-multi-email">
                              {/* // @TODO: user owners are appearing as guest here when should be only user input */}
                              {guestListEmails.map((email, index) => {
                                return (
                                  <div key={index} className="cursor-pointer">
                                    <span data-tag>{email}</span>
                                  </div>
                                );
                              })}
                            </div>
                          )}
                        </div>
                      )}
                    </div>
                  )}
                  <div className="mb-4">
                    <label
                      htmlFor="notes"
                      className="mb-1 block text-sm font-medium text-gray-700 dark:text-white">
                      {t("additional_notes")}
                    </label>
                    <textarea
                      {...bookingForm.register("notes")}
                      id="notes"
                      name="notes"
                      rows={3}
                      className={classNames(
                        "focus:border-brand block w-full rounded-sm border-gray-300 shadow-sm focus:ring-black dark:border-gray-900 dark:bg-gray-700 dark:text-white dark:selection:bg-green-500 sm:text-sm",
                        disableInput ? "bg-gray-200 dark:text-gray-500" : ""
                      )}
                      placeholder={t("share_additional_notes")}
                      disabled={disableInput}
                    />
                  </div>
                  <div className="flex items-start space-x-2 rtl:space-x-reverse">
                    <Button
                      type="submit"
                      data-testid={rescheduleUid ? "confirm-reschedule-button" : "confirm-book-button"}
                      loading={mutation.isLoading}>
                      {rescheduleUid ? t("reschedule") : t("confirm")}
                    </Button>
                    <Button color="secondary" type="button" onClick={() => router.back()}>
                      {t("cancel")}
                    </Button>
                  </div>
                </Form>
                {mutation.isError && (
                  <div
                    data-testid="booking-fail"
                    className="mt-2 border-l-4 border-yellow-400 bg-yellow-50 p-4">
                    <div className="flex">
                      <div className="flex-shrink-0">
                        <ExclamationIcon className="h-5 w-5 text-yellow-400" aria-hidden="true" />
                      </div>
                      <div className="ltr:ml-3 rtl:mr-3">
                        <p className="text-sm text-yellow-700">
                          {rescheduleUid ? t("reschedule_fail") : t("booking_fail")}{" "}
                          {(mutation.error as HttpError)?.message}
                        </p>
                      </div>
                    </div>
                  </div>
                )}
              </div>
            </div>
          </div>
        )}
      </main>
    </div>
  );
};

export default BookingPage;<|MERGE_RESOLUTION|>--- conflicted
+++ resolved
@@ -339,7 +339,6 @@
                 <h1 className="text-bookingdark mb-4 text-xl font-semibold dark:text-white">
                   {eventType.title}
                 </h1>
-<<<<<<< HEAD
                 {eventType.seatsPerTimeSlot && (
                   <p
                     className={`${
@@ -357,7 +356,7 @@
                 )}
                 <p className="text-bookinglight mb-2">
                   <ClockIcon className="mr-1 -mt-1 inline-block h-4 w-4" />
-=======
+                </p>
                 {eventType?.description && (
                   <p className="text-bookinglight mb-2 dark:text-white">
                     <InformationCircleIcon className="mr-[10px] ml-[2px] -mt-1 inline-block h-4 w-4 text-gray-400" />
@@ -366,7 +365,6 @@
                 )}
                 <p className="text-bookinglight mb-2 dark:text-white">
                   <ClockIcon className="mr-[10px] -mt-1 ml-[2px] inline-block h-4 w-4 text-gray-400" />
->>>>>>> a0057911
                   {eventType.length} {t("minutes")}
                 </p>
                 {eventType.price > 0 && (
