--- conflicted
+++ resolved
@@ -246,16 +246,6 @@
                       )}
                       {paymentAppData.price > 0 && (
                         <p className="-ml-2 px-2 text-sm font-medium">
-<<<<<<< HEAD
-                          <FiCreditCard className="-mt-1 ml-[2px] inline-block h-4 w-4 ltr:mr-[10px] rtl:ml-[10px]" />
-                          <IntlProvider locale="en">
-                            <FormattedNumber
-                              value={paymentAppData.price / 100.0}
-                              style="currency"
-                              currency={paymentAppData.currency?.toUpperCase()}
-                            />
-                          </IntlProvider>
-=======
                           <FiCreditCard className="ml-[2px] -mt-1 inline-block h-4 w-4 ltr:mr-[10px] rtl:ml-[10px]" />
                           {paymentAppData.paymentOption === "HOLD" ? (
                             <>
@@ -273,7 +263,6 @@
                               />
                             </IntlProvider>
                           )}
->>>>>>> d61f5072
                         </p>
                       )}
                       {timezoneDropdown}
