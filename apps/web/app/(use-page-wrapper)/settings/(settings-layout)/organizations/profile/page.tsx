--- conflicted
+++ resolved
@@ -7,10 +7,7 @@
 import { Resource } from "@calcom/features/pbac/domain/types/permission-registry";
 import { getResourcePermissions } from "@calcom/features/pbac/lib/resource-permissions";
 import SettingsHeader from "@calcom/features/settings/appDir/SettingsHeader";
-<<<<<<< HEAD
-=======
 import type { Membership } from "@calcom/prisma/client";
->>>>>>> 8e2df352
 import { MembershipRole } from "@calcom/prisma/enums";
 
 import { buildLegacyRequest } from "@lib/buildLegacyCtx";
@@ -28,29 +25,19 @@
   const session = await getServerSession({ req: buildLegacyRequest(await headers(), await cookies()) });
   const t = await getTranslate();
 
-<<<<<<< HEAD
-  if (!session?.user.id || !session?.user.profile?.organizationId || !session?.user.org) {
-=======
   const orgRole = session?.user.profile?.organization.members?.find(
     (member: Membership) => member.userId === session?.user.id
   )?.role;
 
   if (!session?.user.id || !session?.user.profile?.organizationId || !orgRole) {
->>>>>>> 8e2df352
     return redirect("/settings/profile");
   }
 
   const { canRead, canEdit, canDelete } = await getResourcePermissions({
     userId: session.user.id,
-<<<<<<< HEAD
-    teamId: session.user.profile.organizationId,
-    resource: Resource.Organization,
-    userRole: session.user.org.role,
-=======
     teamId: session?.user.profile?.organizationId,
     resource: Resource.Organization,
     userRole: orgRole,
->>>>>>> 8e2df352
     fallbackRoles: {
       read: {
         roles: [MembershipRole.ADMIN, MembershipRole.OWNER],
