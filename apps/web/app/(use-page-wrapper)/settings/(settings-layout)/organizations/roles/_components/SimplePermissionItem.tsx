"use client";

<<<<<<< HEAD
import type { Resource, PermissionRegistry } from "@calcom/features/pbac/domain/types/permission-registry";
=======
import type { Resource, Scope } from "@calcom/features/pbac/domain/types/permission-registry";
>>>>>>> 2d9c1b3f
import { PERMISSION_REGISTRY } from "@calcom/features/pbac/domain/types/permission-registry";
import { useLocale } from "@calcom/lib/hooks/useLocale";
import { ToggleGroup } from "@calcom/ui/components/form";

import type { PermissionLevel } from "./usePermissions";
import { usePermissions } from "./usePermissions";

interface SimplePermissionItemProps {
  resource: string;
  permissions: string[];
  onChange: (permissions: string[]) => void;
  disabled?: boolean;
<<<<<<< HEAD
  scopedRegistry?: PermissionRegistry;
=======
  scope?: Scope;
>>>>>>> 2d9c1b3f
}

export function SimplePermissionItem({
  resource,
  permissions,
  onChange,
  disabled,
<<<<<<< HEAD
  scopedRegistry,
=======
  scope,
>>>>>>> 2d9c1b3f
}: SimplePermissionItemProps) {
  const { t } = useLocale();
  const { getResourcePermissionLevel, toggleResourcePermissionLevel } = usePermissions(scope);

  const registry = scopedRegistry || PERMISSION_REGISTRY;
  const isAllResources = resource === "*";
  const options = isAllResources
    ? [
        { value: "none", label: t("none") },
        { value: "all", label: t("all") },
      ]
    : [
        { value: "none", label: t("none") },
        { value: "read", label: t("read_only") },
        { value: "all", label: t("all") },
      ];

  return (
    <div className="flex items-center justify-between px-3 py-2">
      <span className="text-default text-sm font-medium leading-none">
        {t(registry[resource as Resource]._resource?.i18nKey || resource)}
      </span>
      <ToggleGroup
        onValueChange={(val) => {
          if (val && !disabled)
            onChange(toggleResourcePermissionLevel(resource, val as PermissionLevel, permissions));
        }}
        value={getResourcePermissionLevel(resource, permissions)}
        options={options}
        disabled={disabled}
      />
    </div>
  );
}<|MERGE_RESOLUTION|>--- conflicted
+++ resolved
@@ -1,10 +1,6 @@
 "use client";
 
-<<<<<<< HEAD
-import type { Resource, PermissionRegistry } from "@calcom/features/pbac/domain/types/permission-registry";
-=======
 import type { Resource, Scope } from "@calcom/features/pbac/domain/types/permission-registry";
->>>>>>> 2d9c1b3f
 import { PERMISSION_REGISTRY } from "@calcom/features/pbac/domain/types/permission-registry";
 import { useLocale } from "@calcom/lib/hooks/useLocale";
 import { ToggleGroup } from "@calcom/ui/components/form";
@@ -17,11 +13,7 @@
   permissions: string[];
   onChange: (permissions: string[]) => void;
   disabled?: boolean;
-<<<<<<< HEAD
-  scopedRegistry?: PermissionRegistry;
-=======
   scope?: Scope;
->>>>>>> 2d9c1b3f
 }
 
 export function SimplePermissionItem({
@@ -29,11 +21,7 @@
   permissions,
   onChange,
   disabled,
-<<<<<<< HEAD
-  scopedRegistry,
-=======
   scope,
->>>>>>> 2d9c1b3f
 }: SimplePermissionItemProps) {
   const { t } = useLocale();
   const { getResourcePermissionLevel, toggleResourcePermissionLevel } = usePermissions(scope);
