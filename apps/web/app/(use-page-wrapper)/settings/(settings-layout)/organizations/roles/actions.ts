--- conflicted
+++ resolved
@@ -9,16 +9,12 @@
   // Revalidate team roles paths (dynamic routes)
   revalidatePath("/settings/teams/[id]/roles", "page");
 
-<<<<<<< HEAD
-  // Invalidate team-specific cache tags
-=======
   // Invalidate cache tags that match the unstable_cache keys
   revalidateTag("team-roles");
   revalidateTag("resource-permissions");
   revalidateTag("team-feature");
 
   // Also invalidate team-specific cache tags for completeness
->>>>>>> fa47456d
   revalidateTag(`team-roles-${teamId}`);
   revalidateTag(`resource-permissions-${teamId}`);
   revalidateTag(`team-members-${teamId}`);
