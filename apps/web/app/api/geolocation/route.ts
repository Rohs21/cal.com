--- conflicted
+++ resolved
@@ -2,13 +2,8 @@
 import { headers } from "next/headers";
 import { NextResponse } from "next/server";
 
-<<<<<<< HEAD
-export async function GET() {
+async function getHandler() {
   const headersList = await headers();
-=======
-async function getHandler() {
-  const headersList = headers();
->>>>>>> 0ef93edd
   const country = headersList.get("x-vercel-ip-country") || "Unknown";
 
   const response = NextResponse.json({ country });
