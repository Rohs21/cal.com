--- conflicted
+++ resolved
@@ -197,11 +197,6 @@
 
     // If we need to resize the team logos (via Next.js' built-in image processing)
     if (teamLogos[logoDefinition.source] && logoDefinition.w) {
-<<<<<<< HEAD
-=======
-      const { detectContentType, optimizeImage } = await import("next/dist/server/image-optimizer");
-
->>>>>>> 739ef153
       buffer = await optimizeImage({
         buffer,
         contentType: detectContentType(buffer) ?? "image/jpeg",
