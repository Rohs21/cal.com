{
  "name": "@calcom/web",
<<<<<<< HEAD
  "version": "5.5.3",
=======
  "version": "5.5.4",
>>>>>>> fa47456d
  "private": true,
  "scripts": {
    "analyze": "ANALYZE=true next build",
    "analyze:server": "BUNDLE_ANALYZE=server next build",
    "analyze:browser": "BUNDLE_ANALYZE=browser next build",
    "clean": "rm -rf .turbo && rm -rf node_modules && rm -rf .next",
    "dev": "yarn copy-static && next dev --turbopack",
    "dev:cron": "npx tsx cron-tester.ts",
    "dev-https": "NODE_TLS_REJECT_UNAUTHORIZED=0 next dev --experimental-https",
    "dx": "yarn dev",
    "test-codegen": "yarn playwright codegen http://localhost:3000",
    "type-check": "tsc --pretty --noEmit",
    "type-check:ci": "tsc-absolute --pretty --noEmit",
    "sentry:release": "NODE_OPTIONS='--max-old-space-size=6144' node scripts/create-sentry-release.js",
    "copy-static": "node scripts/copy-app-store-static.js",
    "build": "yarn copy-static && next build && yarn sentry:release",
    "start": "next start",
    "lint": "eslint . --ignore-path .gitignore",
    "lint:fix": "eslint . --ext .ts,.js,.tsx,.jsx --fix",
    "lint:report": "eslint . --format json --output-file ../../lint-results/web.json",
    "check-changed-files": "ts-node scripts/ts-check-changed-files.ts",
    "translate-locales": "ts-node scripts/check-missing-translations.ts",
    "stripe:listen": "stripe listen --forward-to http://localhost:3000/api/stripe/webhook"
  },
  "engines": {
    "yarn": "3.4.1"
  },
  "dependencies": {
    "@boxyhq/saml-jackson": "1.42.0",
    "@calcom/app-store": "*",
    "@calcom/app-store-cli": "*",
    "@calcom/dayjs": "*",
    "@calcom/embed-core": "workspace:*",
    "@calcom/embed-react": "workspace:*",
    "@calcom/embed-snippet": "workspace:*",
    "@calcom/features": "*",
    "@calcom/lib": "*",
    "@calcom/platform-enums": "*",
    "@calcom/platform-types": "*",
    "@calcom/prisma": "*",
    "@calcom/trpc": "*",
    "@calcom/tsconfig": "*",
    "@calcom/ui": "*",
    "@daily-co/daily-js": "^0.76.0",
    "@daily-co/daily-react": "^0.22.0",
    "@dub/analytics": "^0.0.27",
    "@dub/embed-core": "^0.0.10",
    "@dub/embed-react": "^0.0.10",
    "@formkit/auto-animate": "1.0.0-beta.5",
    "@glidejs/glide": "^3.5.2",
    "@googleapis/admin": "^23.0.0",
    "@googleapis/calendar": "^9.7.9",
    "@googleapis/oauth2": "^1.0.7",
    "@hookform/error-message": "^2.0.0",
    "@hookform/resolvers": "^2.9.7",
    "@lingo.dev/_sdk": "^0.7.27",
    "@next-auth/prisma-adapter": "^1.0.4",
    "@next/bundle-analyzer": "^13.1.6",
    "@radix-ui/react-avatar": "^1.0.4",
    "@radix-ui/react-collapsible": "^1.0.0",
    "@radix-ui/react-dialog": "^1.0.4",
    "@radix-ui/react-dropdown-menu": "^2.0.5",
    "@radix-ui/react-hover-card": "^1.0.7",
    "@radix-ui/react-id": "^1.0.0",
    "@radix-ui/react-popover": "^1.0.2",
    "@radix-ui/react-radio-group": "^1.0.0",
    "@radix-ui/react-slider": "^1.0.0",
    "@radix-ui/react-switch": "^1.0.0",
    "@radix-ui/react-toggle-group": "^1.0.0",
    "@radix-ui/react-tooltip": "^1.0.0",
    "@sentry/nextjs": "^9.15.0",
    "@stripe/react-stripe-js": "^1.10.0",
    "@stripe/stripe-js": "^1.35.0",
    "@tanstack/react-query": "^5.17.15",
    "@tremor/react": "^2.11.0",
    "@types/turndown": "^5.0.1",
    "@unkey/ratelimit": "^0.1.1",
    "@upstash/redis": "^1.21.0",
    "@vercel/edge-config": "^0.1.1",
    "@vercel/edge-functions-ui": "^0.2.1",
    "@vercel/og": "^0.6.3",
    "accept-language-parser": "^1.5.0",
    "async": "^3.2.4",
    "bcp-47-match": "^2.0.3",
    "bcryptjs": "^2.4.3",
    "classnames": "^2.3.1",
    "dompurify": "^3.1.7",
    "dotenv-cli": "^6.0.0",
    "entities": "^4.4.0",
    "gray-matter": "^4.0.3",
    "handlebars": "^4.7.7",
    "ical.js": "^1.4.0",
    "ics": "^2.37.0",
    "jose": "^4.13.1",
    "jotai": "^2.12.2",
    "jsdom": "^22.0.0",
    "kbar": "^0.1.0-beta.36",
    "libphonenumber-js": "^1.11.18",
    "lodash": "^4.17.21",
    "lottie-react": "^2.3.1",
    "markdown-it": "^13.0.1",
    "md5": "^2.3.0",
    "memory-cache": "^0.2.0",
    "micro": "^10.0.1",
    "mime-types": "^2.1.35",
    "next": "^15.3.0",
    "next-auth": "^4.22.1",
    "next-axiom": "^0.17.0",
    "next-collect": "^0.2.1",
    "next-i18next": "^15.4.2",
    "next-seo": "^6.0.0",
    "next-themes": "^0.2.0",
    "nodemailer": "^6.7.8",
    "nuqs": "^1.20.0",
    "otplib": "^12.0.1",
    "posthog-js": "^1.164.1",
    "posthog-node": "^4.2.0",
    "qrcode": "^1.5.1",
    "raw-body": "^2.5.1",
    "react": "^18.2.0",
    "react-colorful": "^5.6.0",
    "react-date-picker": "^8.3.6",
    "react-digit-input": "^2.1.0",
    "react-dom": "^18.2.0",
    "react-easy-crop": "^3.5.2",
    "react-hook-form": "^7.43.3",
    "react-live-chat-loader": "^2.8.1",
    "react-multi-email": "^0.5.3",
    "react-phone-input-2": "^2.15.1",
    "react-phone-number-input": "^3.2.7",
    "react-schemaorg": "^2.0.0",
    "react-select": "^5.7.0",
    "react-timezone-select": "^1.4.0",
    "react-turnstile": "^1.1.3",
    "react-use-intercom": "1.5.1",
    "recoil": "^0.7.7",
    "remove-markdown": "^0.5.0",
    "rrule": "^2.7.1",
    "sanitize-html": "^2.10.0",
    "schema-dts": "^1.1.0",
    "sharp": "0.33.5",
    "short-uuid": "^4.2.0",
    "sonner": "^1.7.4",
    "stripe": "^9.16.0",
    "superjson": "1.9.1",
    "tailwindcss-radix": "^2.6.0",
    "turndown": "^7.1.3",
    "uuid": "^8.3.2",
    "zod": "^3.22.4"
  },
  "devDependencies": {
    "@babel/core": "^7.19.6",
    "@calcom/config": "*",
    "@calcom/types": "*",
    "@microsoft/microsoft-graph-types-beta": "0.15.0-preview",
    "@playwright/test": "^1.45.3",
    "@testing-library/react": "^13.3.0",
    "@types/accept-language-parser": "1.5.2",
    "@types/async": "^3.2.15",
    "@types/bcryptjs": "^2.4.2",
    "@types/detect-port": "^1.3.2",
    "@types/dompurify": "^3.0.5",
    "@types/glidejs__glide": "^3.4.2",
    "@types/jsdom": "^21.1.3",
    "@types/lodash": "^4.14.182",
    "@types/markdown-it": "^12.2.3",
    "@types/md5": "^2.3.2",
    "@types/memory-cache": "^0.2.2",
    "@types/micro": "7.3.7",
    "@types/mime-types": "^2.1.1",
    "@types/module-alias": "^2.0.1",
    "@types/nodemailer": "^6.4.5",
    "@types/qrcode": "^1.4.3",
    "@types/react": "18.0.26",
    "@types/react-phone-number-input": "^3.0.14",
    "@types/remove-markdown": "^0.3.1",
    "@types/sanitize-html": "^2.9.0",
    "@types/stripe": "^8.0.417",
    "@types/uuid": "8.3.1",
    "autoprefixer": "^10.4.12",
    "cron": "^3.1.7",
    "detect-port": "^1.3.0",
    "env-cmd": "^10.1.0",
    "glob": "^10.3.10",
    "google-auth-library": "^9.15.0",
    "module-alias": "^2.2.2",
    "msw": "^0.42.3",
    "node-html-parser": "^6.1.10",
    "node-mocks-http": "^1.11.0",
    "postcss": "^8.4.18",
    "tailwindcss": "^3.3.3",
    "tailwindcss-animate": "^1.0.6",
    "ts-node": "^10.9.1",
    "typescript": "^5.7.2"
  },
  "nextBundleAnalysis": {
    "budget": 358400,
    "budgetPercentIncreaseRed": 20,
    "minimumChangeThreshold": 500,
    "showDetails": true
  }
}<|MERGE_RESOLUTION|>--- conflicted
+++ resolved
@@ -1,10 +1,6 @@
 {
   "name": "@calcom/web",
-<<<<<<< HEAD
-  "version": "5.5.3",
-=======
   "version": "5.5.4",
->>>>>>> fa47456d
   "private": true,
   "scripts": {
     "analyze": "ANALYZE=true next build",
