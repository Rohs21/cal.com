--- conflicted
+++ resolved
@@ -59,13 +59,8 @@
   const locale = await getLocale(context.req);
   const i18n = await serverSideTranslations(locale, ["common", "vital"]);
 
-<<<<<<< HEAD
   const ssr = createServerSideHelpers({
-    router: appRouter,
-=======
-  const ssr = createProxySSGHelpers({
     router: routerSlice,
->>>>>>> 95e037c6
     transformer: superjson,
     ctx: { ...ctx, locale, i18n },
   });
