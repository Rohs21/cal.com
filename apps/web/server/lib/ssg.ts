--- conflicted
+++ resolved
@@ -4,12 +4,6 @@
 
 import { CALCOM_VERSION } from "@calcom/lib/constants";
 import prisma, { readonlyPrisma } from "@calcom/prisma";
-<<<<<<< HEAD
-import { createServerSideHelpers } from "@calcom/trpc/react/server";
-import { createAppRouter } from "@calcom/trpc/server/routers/_app";
-=======
-import { appRouter } from "@calcom/trpc/server/routers/_app";
->>>>>>> 7701edb0
 
 import { createServerSideHelpers } from "@trpc/react-query/server";
 
