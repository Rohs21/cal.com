import type { GetServerSidePropsContext } from "next";
import { useSearchParams } from "next/navigation";
import { z } from "zod";

import { Booker } from "@calcom/atoms";
import { getServerSession } from "@calcom/features/auth/lib/getServerSession";
import { handleTypeRedirection } from "@calcom/features/booking-redirect/handle-type";
import { getBookerWrapperClasses } from "@calcom/features/bookings/Booker/utils/getBookerWrapperClasses";
import { BookerSeo } from "@calcom/features/bookings/components/BookerSeo";
import { getBookingForReschedule, getBookingForSeatedEvent } from "@calcom/features/bookings/lib/get-booking";
import type { GetBookingType } from "@calcom/features/bookings/lib/get-booking";
import { orgDomainConfig } from "@calcom/features/ee/organizations/lib/orgDomains";
import { getUsernameList } from "@calcom/lib/defaultEvents";
import { User } from "@calcom/lib/server/repository/user";
import slugify from "@calcom/lib/slugify";
import { RedirectType } from "@calcom/prisma/client";

import type { inferSSRProps } from "@lib/types/inferSSRProps";
import type { EmbedProps } from "@lib/withEmbedSsr";

import PageWrapper from "@components/PageWrapper";

import { getTemporaryOrgRedirect } from "../../lib/getTemporaryOrgRedirect";

export type PageProps = inferSSRProps<typeof getServerSideProps> & EmbedProps;

export const getMultipleDurationValue = (
  multipleDurationConfig: number[] | undefined,
  queryDuration: string | string[] | null | undefined,
  defaultValue: number
) => {
  if (!multipleDurationConfig) return null;
  if (multipleDurationConfig.includes(Number(queryDuration))) return Number(queryDuration);
  return defaultValue;
};

export default function Type({
  slug,
  user,
  isEmbed,
  booking,
  away,
  isBrandingHidden,
  isSEOIndexable,
  rescheduleUid,
  eventData,
}: PageProps) {
  const searchParams = useSearchParams();

  return (
    <main className={getBookerWrapperClasses({ isEmbed: !!isEmbed })}>
      <BookerSeo
        username={user}
        eventSlug={slug}
        rescheduleUid={rescheduleUid ?? undefined}
        hideBranding={isBrandingHidden}
        isSEOIndexable={isSEOIndexable ?? true}
        entity={eventData.entity}
        bookingData={booking}
      />
      <Booker
        username={user}
        eventSlug={slug}
        bookingData={booking}
        isAway={away}
        hideBranding={isBrandingHidden}
        entity={eventData.entity}
        durationConfig={eventData.metadata?.multipleDuration}
        /* TODO: Currently unused, evaluate it is needed-
         *       Possible alternative approach is to have onDurationChange.
         */
        duration={getMultipleDurationValue(
          eventData.metadata?.multipleDuration,
          searchParams?.get("duration"),
          eventData.length
        )}
      />
    </main>
  );
}

Type.isBookingPage = true;
Type.PageWrapper = PageWrapper;

async function getDynamicGroupPageProps(context: GetServerSidePropsContext) {
  const session = await getServerSession(context);
  const { user: usernames, type: slug } = paramsSchema.parse(context.params);
  const { rescheduleUid, bookingUid } = context.query;

  const { ssrInit } = await import("@server/lib/ssr");
  const ssr = await ssrInit(context);
  const { currentOrgDomain, isValidOrgDomain } = orgDomainConfig(context.req, context.params?.orgSlug);
<<<<<<< HEAD
=======
  const org = isValidOrgDomain ? currentOrgDomain : null;
>>>>>>> ffbd8a0f
  if (!org) {
    const redirect = await getTemporaryOrgRedirect({
      slugs: usernames,
      redirectType: RedirectType.User,
      eventTypeSlug: slug,
      currentQuery: context.query,
    });

    if (redirect) {
      return redirect;
    }
  }
<<<<<<< HEAD
=======

>>>>>>> ffbd8a0f
  const usersInOrgContext = await User.getUsersFromUsernameInOrgContext({
    usernameList: usernames,
    orgSlug: isValidOrgDomain ? currentOrgDomain : null,
  });

  const users = usersInOrgContext;

  if (!users.length) {
    return {
      notFound: true,
    } as const;
  }

  let booking: GetBookingType | null = null;
  if (rescheduleUid) {
    booking = await getBookingForReschedule(`${rescheduleUid}`, session?.user?.id);
  } else if (bookingUid) {
    booking = await getBookingForSeatedEvent(`${bookingUid}`);
  }

  // We use this to both prefetch the query on the server,
  // as well as to check if the event exist, so we c an show a 404 otherwise.
  const eventData = await ssr.viewer.public.event.fetch({
    username: usernames.join("+"),
    eventSlug: slug,
    org,
  });

  if (!eventData) {
    return {
      notFound: true,
    } as const;
  }

  return {
    props: {
      eventData: {
        entity: eventData.entity,
        length: eventData.length,
        metadata: {
          ...eventData.metadata,
          multipleDuration: [15, 30, 60],
        },
      },
      booking,
      user: usernames.join("+"),
      slug,
      away: false,
      trpcState: ssr.dehydrate(),
      isBrandingHidden: false,
      isSEOIndexable: true,
      themeBasis: null,
      bookingUid: bookingUid ? `${bookingUid}` : null,
      rescheduleUid: rescheduleUid ? `${rescheduleUid}` : null,
    },
  };
}

async function getUserPageProps(context: GetServerSidePropsContext) {
  const session = await getServerSession(context);
  const { user: usernames, type: slug } = paramsSchema.parse(context.params);
  const username = usernames[0];
  const { rescheduleUid, bookingUid } = context.query;
  const { currentOrgDomain, isValidOrgDomain } = orgDomainConfig(context.req, context.params?.orgSlug);
  let outOfOffice = false;
  const isOrgContext = currentOrgDomain && isValidOrgDomain;
  if (!isOrgContext) {
    const redirect = await getTemporaryOrgRedirect({
      slugs: usernames,
      redirectType: RedirectType.User,
      eventTypeSlug: slug,
      currentQuery: context.query,
    });

    if (redirect) {
      return redirect;
    }
  }

  const { ssrInit } = await import("@server/lib/ssr");
  const ssr = await ssrInit(context);
  const user = await prisma.user.findFirst({
    where: {
      username,
      organization: userOrgQuery(context.req, context.params?.orgSlug),
    },
    select: {
      id: true,
      hideBranding: true,
      allowSEOIndexing: true,
    },
  });

  console.log("[type] - getUsersFromUsernameInOrgContext", user);

  if (!user) {
    return {
      notFound: true,
    } as const;
  }
  // If user is found, quickly verify bookingRedirects
  const result = await handleTypeRedirection({
    userId: user.id,
    username,
    slug,
  });
  if (result && result.outOfOffice) {
    outOfOffice = true;
  }
  if (result && result.redirect?.destination) {
    return result;
  }

  let booking: GetBookingType | null = null;
  if (rescheduleUid) {
    booking = await getBookingForReschedule(`${rescheduleUid}`, session?.user?.id);
  } else if (bookingUid) {
    booking = await getBookingForSeatedEvent(`${bookingUid}`);
  }

  const org = isValidOrgDomain ? currentOrgDomain : null;
  // We use this to both prefetch the query on the server,
  // as well as to check if the event exist, so we can show a 404 otherwise.
  const eventData = await ssr.viewer.public.event.fetch({
    username,
    eventSlug: slug,
    org,
  });

  if (!eventData) {
    return {
      notFound: true,
    } as const;
  }

  return {
    props: {
      booking,
      eventData: {
        entity: eventData.entity,
        length: eventData.length,
        metadata: eventData.metadata,
      },
      away: outOfOffice,
      user: username,
      slug,
      trpcState: ssr.dehydrate(),
      isBrandingHidden: user?.hideBranding,
      isSEOIndexable: user?.allowSEOIndexing,
      themeBasis: username,
      bookingUid: bookingUid ? `${bookingUid}` : null,
      rescheduleUid: rescheduleUid ? `${rescheduleUid}` : null,
    },
  };
}

const paramsSchema = z.object({
  type: z.string().transform((s) => slugify(s)),
  user: z.string().transform((s) => getUsernameList(s)),
});

// Booker page fetches a tiny bit of data server side, to determine early
// whether the page should show an away state or dynamic booking not allowed.
export const getServerSideProps = async (context: GetServerSidePropsContext) => {
  const { user } = paramsSchema.parse(context.params);
  const isDynamicGroup = user.length > 1;

  return isDynamicGroup ? await getDynamicGroupPageProps(context) : await getUserPageProps(context);
};<|MERGE_RESOLUTION|>--- conflicted
+++ resolved
@@ -90,10 +90,7 @@
   const { ssrInit } = await import("@server/lib/ssr");
   const ssr = await ssrInit(context);
   const { currentOrgDomain, isValidOrgDomain } = orgDomainConfig(context.req, context.params?.orgSlug);
-<<<<<<< HEAD
-=======
   const org = isValidOrgDomain ? currentOrgDomain : null;
->>>>>>> ffbd8a0f
   if (!org) {
     const redirect = await getTemporaryOrgRedirect({
       slugs: usernames,
@@ -106,10 +103,7 @@
       return redirect;
     }
   }
-<<<<<<< HEAD
-=======
-
->>>>>>> ffbd8a0f
+
   const usersInOrgContext = await User.getUsersFromUsernameInOrgContext({
     usernameList: usernames,
     orgSlug: isValidOrgDomain ? currentOrgDomain : null,
