--- conflicted
+++ resolved
@@ -29,10 +29,7 @@
 import { ssrInit } from "@server/lib/ssr";
 
 export type TeamPageProps = inferSSRProps<typeof getServerSideProps>;
-<<<<<<< HEAD
-=======
-
->>>>>>> fefb297c
+
 function TeamPage({ team, isUnpublished, markdownStrippedBio, isValidOrgDomain }: TeamPageProps) {
   useTheme(team.theme);
   const showMembers = useToggleQuery("members");
@@ -204,7 +201,6 @@
             {!showMembers.isOn && team.eventTypes.length > 0 && (
               <div className="mx-auto max-w-3xl ">
                 <EventTypes />
-<<<<<<< HEAD
 
                 {!team.hideBookATeamMember && (
                   <div>
@@ -219,22 +215,6 @@
                       </div>
                     </div>
 
-=======
-
-                {!team.hideBookATeamMember && (
-                  <div>
-                    <div className="relative mt-12">
-                      <div className="absolute inset-0 flex items-center" aria-hidden="true">
-                        <div className="border-subtle w-full border-t" />
-                      </div>
-                      <div className="relative flex justify-center">
-                        <span className="dark:bg-darkgray-50 bg-subtle text-subtle dark:text-inverted px-2 text-sm">
-                          {t("or")}
-                        </span>
-                      </div>
-                    </div>
-
->>>>>>> fefb297c
                     <aside className="dark:text-inverted mt-8 flex justify-center text-center">
                       <Button
                         color="minimal"
