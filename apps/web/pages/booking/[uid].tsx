--- conflicted
+++ resolved
@@ -443,15 +443,10 @@
                           )}
                           {bookingInfo?.attendees.map((attendee) => (
                             <div key={attendee.name + attendee.email} className="mb-3 last:mb-0">
-<<<<<<< HEAD
-                              {attendee.name && <p data-testid="attendee-name">{attendee.name}</p>}
-                              <p data-testid={`attendee-${attendee.email}`}>{attendee.email}</p>
-=======
                               {attendee.name && (
                                 <p data-testid={`attendee-name-${attendee.name}`}>{attendee.name}</p>
                               )}
                               <p data-testid={`attendee-email-${attendee.email}`}>{attendee.email}</p>
->>>>>>> fcb0fce7
                             </div>
                           ))}
                         </div>
