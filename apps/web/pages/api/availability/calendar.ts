import type { NextApiRequest, NextApiResponse } from "next";
import { z } from "zod";

import { getCalendarCredentials, getConnectedCalendars } from "@calcom/core/CalendarManager";
import { getServerSession } from "@calcom/features/auth/lib/getServerSession";
import { CalendarCache } from "@calcom/features/calendar-cache/calendar-cache";
import { HttpError } from "@calcom/lib/http-error";
import notEmpty from "@calcom/lib/notEmpty";
<<<<<<< HEAD
import prisma from "@calcom/prisma";
import { credentialForCalendarServiceSelect } from "@calcom/prisma/selects/credential";
import { isDomainWideDelegationCredential } from "@calcom/lib/domainWideDelegation/clientAndServer";
const selectedCalendarSelectSchema = z.object({
  integration: z.string(),
  externalId: z.string(),
  credentialId: z.number().optional(),
  domainWideDelegationCredentialId: z.string().nullable(),
=======
import { defaultHandler, defaultResponder } from "@calcom/lib/server";
import { SelectedCalendarRepository } from "@calcom/lib/server/repository/selectedCalendar";
import { UserRepository } from "@calcom/lib/server/repository/user";

const selectedCalendarSelectSchema = z.object({
  integration: z.string(),
  externalId: z.string(),
  credentialId: z.coerce.number(),
>>>>>>> 03e2c627
});

/** Shared authentication middleware for GET, DELETE and POST requests */
async function authMiddleware(req: CustomNextApiRequest) {
  const session = await getServerSession({ req });

  if (!session?.user?.id) {
    throw new HttpError({ statusCode: 401, message: "Not authenticated" });
  }

  const userWithCredentials = await UserRepository.findUserWithCredentials({ id: session.user.id });

  if (!userWithCredentials) {
    throw new HttpError({ statusCode: 401, message: "Not authenticated" });
  }
  req.userWithCredentials = userWithCredentials;
  return userWithCredentials;
}

<<<<<<< HEAD
  if (req.method === "POST") {
    const { integration, externalId, credentialId, domainWideDelegationCredentialId } =
      selectedCalendarSelectSchema.parse(req.body);
    await prisma.selectedCalendar.upsert({
      where: {
        userId_integration_externalId: {
          userId: user.id,
          integration,
          externalId,
        },
      },
      create: {
        userId: user.id,
        integration,
        externalId,
        ...(!isDomainWideDelegationCredential({ credentialId })
          ? {
              credentialId,
            }
          : {
              domainWideDelegationCredentialId,
            }),
      },
      // already exists
      update: {},
    });
    res.status(200).json({ message: "Calendar Selection Saved" });
  }
=======
type CustomNextApiRequest = NextApiRequest & {
  userWithCredentials?: Awaited<ReturnType<typeof authMiddleware>>;
};
>>>>>>> 03e2c627

async function postHandler(req: CustomNextApiRequest) {
  if (!req.userWithCredentials) throw new HttpError({ statusCode: 401, message: "Not authenticated" });
  const user = req.userWithCredentials;
  const { integration, externalId, credentialId } = selectedCalendarSelectSchema.parse(req.body);
  await SelectedCalendarRepository.upsert({
    userId: user.id,
    integration,
    externalId,
    credentialId,
  });

  return { message: "Calendar Selection Saved" };
}

async function deleteHandler(req: CustomNextApiRequest) {
  if (!req.userWithCredentials) throw new HttpError({ statusCode: 401, message: "Not authenticated" });
  const user = req.userWithCredentials;
  const { integration, externalId, credentialId } = selectedCalendarSelectSchema.parse(req.query);
  const calendarCacheRepository = await CalendarCache.initFromCredentialId(credentialId);
  await calendarCacheRepository.unwatchCalendar({ calendarId: externalId });
  await SelectedCalendarRepository.delete({
    userId: user.id,
    externalId,
    integration,
  });

  return { message: "Calendar Selection Saved" };
}

async function getHandler(req: CustomNextApiRequest) {
  if (!req.userWithCredentials) throw new HttpError({ statusCode: 401, message: "Not authenticated" });
  const user = req.userWithCredentials;
  const selectedCalendarIds = await SelectedCalendarRepository.findMany({
    where: { userId: user.id },
    select: { externalId: true },
  });
  // get user's credentials + their connected integrations
  const calendarCredentials = getCalendarCredentials(user.credentials);
  // get all the connected integrations' calendars (from third party)
  const { connectedCalendars } = await getConnectedCalendars(calendarCredentials, user.selectedCalendars);
  const calendars = connectedCalendars.flatMap((c) => c.calendars).filter(notEmpty);
  const selectableCalendars = calendars.map((cal) => {
    return { selected: selectedCalendarIds.findIndex((s) => s.externalId === cal.externalId) > -1, ...cal };
  });
  return selectableCalendars;
}

export default defaultResponder(async (req: NextApiRequest, res: NextApiResponse) => {
  await authMiddleware(req);
  return defaultHandler({
    GET: Promise.resolve({ default: defaultResponder(getHandler) }),
    POST: Promise.resolve({ default: defaultResponder(postHandler) }),
    DELETE: Promise.resolve({ default: defaultResponder(deleteHandler) }),
  })(req, res);
});<|MERGE_RESOLUTION|>--- conflicted
+++ resolved
@@ -6,16 +6,10 @@
 import { CalendarCache } from "@calcom/features/calendar-cache/calendar-cache";
 import { HttpError } from "@calcom/lib/http-error";
 import notEmpty from "@calcom/lib/notEmpty";
-<<<<<<< HEAD
 import prisma from "@calcom/prisma";
 import { credentialForCalendarServiceSelect } from "@calcom/prisma/selects/credential";
 import { isDomainWideDelegationCredential } from "@calcom/lib/domainWideDelegation/clientAndServer";
-const selectedCalendarSelectSchema = z.object({
-  integration: z.string(),
-  externalId: z.string(),
-  credentialId: z.number().optional(),
-  domainWideDelegationCredentialId: z.string().nullable(),
-=======
+
 import { defaultHandler, defaultResponder } from "@calcom/lib/server";
 import { SelectedCalendarRepository } from "@calcom/lib/server/repository/selectedCalendar";
 import { UserRepository } from "@calcom/lib/server/repository/user";
@@ -24,7 +18,7 @@
   integration: z.string(),
   externalId: z.string(),
   credentialId: z.coerce.number(),
->>>>>>> 03e2c627
+  domainWideDelegationCredentialId: z.string().nullable(),
 });
 
 /** Shared authentication middleware for GET, DELETE and POST requests */
@@ -44,7 +38,6 @@
   return userWithCredentials;
 }
 
-<<<<<<< HEAD
   if (req.method === "POST") {
     const { integration, externalId, credentialId, domainWideDelegationCredentialId } =
       selectedCalendarSelectSchema.parse(req.body);
@@ -73,11 +66,10 @@
     });
     res.status(200).json({ message: "Calendar Selection Saved" });
   }
-=======
+
 type CustomNextApiRequest = NextApiRequest & {
   userWithCredentials?: Awaited<ReturnType<typeof authMiddleware>>;
 };
->>>>>>> 03e2c627
 
 async function postHandler(req: CustomNextApiRequest) {
   if (!req.userWithCredentials) throw new HttpError({ statusCode: 401, message: "Not authenticated" });
