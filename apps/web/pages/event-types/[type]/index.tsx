--- conflicted
+++ resolved
@@ -133,6 +133,7 @@
   availability?: AvailabilityOption;
   bookerLayouts: BookerLayoutSettings;
   multipleDurationEnabled: boolean;
+  organizerEmail?: string;
 };
 
 export type CustomInputParsed = typeof customInputSchema._output;
@@ -472,6 +473,8 @@
               seatsPerTimeSlotEnabled,
               // eslint-disable-next-line @typescript-eslint/no-unused-vars
               multipleDurationEnabled,
+              // eslint-disable-next-line @typescript-eslint/no-unused-vars
+              organizerEmail,
               ...input
             } = values;
 
@@ -499,27 +502,15 @@
                 }
               }
             }
-<<<<<<< HEAD
-            // eslint-disable-next-line @typescript-eslint/no-unused-vars
-            const { availability, ...rest } = input;
-=======
-
-            if (connectedCalendarsQuery.data?.connectedCalendars.length && input.destinationCalendar) {
-              const organizerEmail = connectedCalendarsQuery.data?.connectedCalendars
-                .map((connected) => connected.primary)
-                .find((cal) => cal?.externalId === input.destinationCalendar.externalId)?.email;
-              emailMeta = { organizerEmail, isDefaultEmail: false };
-            }
-
-            if (!input.destinationCalendar) {
-              // when no email is selected, use default email in calendar
+
+            if (!metadata?.organizerEmail) {
+              // when no email is selected from dropdown, use default email in calendar
               emailMeta = {
                 organizerEmail: connectedCalendarsQuery.data?.destinationCalendar.primaryEmail,
-                isDefaultEmail: true,
+                isDefaultEmail: true, // to keep track of when the default email is updated
               };
             }
 
->>>>>>> 720d4f28
             updateMutation.mutate({
               ...input,
               locations,
