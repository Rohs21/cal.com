--- conflicted
+++ resolved
@@ -1,8 +1,3 @@
-<<<<<<< HEAD
-import { Prisma } from "@prisma/client";
-import { AppCategories } from "@prisma/client";
-=======
->>>>>>> 3cce4e50
 import type { GetStaticPropsContext, InferGetStaticPropsType } from "next";
 import Link from "next/link";
 import { useRouter } from "next/router";
