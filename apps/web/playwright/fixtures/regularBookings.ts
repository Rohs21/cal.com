import { expect, type Page } from "@playwright/test";

import dayjs from "@calcom/dayjs";
import { WEBAPP_URL } from "@calcom/lib/constants";

<<<<<<< HEAD
import { bookEventOnThisPage } from "../lib/testUtils";
=======
import { localize } from "../lib/testUtils";
>>>>>>> c34c27fc
import type { createUsersFixture } from "./users";

const reschedulePlaceholderText = "Let others know why you need to reschedule";
export const scheduleSuccessfullyText = "This meeting is scheduled";

const EMAIL = "test@test.com";
const EMAIL2 = "test2@test.com";
const PHONE = "+55 (32) 983289947";

type BookingOptions = {
  hasPlaceholder?: boolean;
  isReschedule?: boolean;
  isRequired?: boolean;
  isAllRequired?: boolean;
  isMultiSelect?: boolean;
};

interface QuestionActions {
  [key: string]: () => Promise<void>;
}

type customLocators = {
  shouldChangeSelectLocator: boolean;
  shouldUseLastRadioGroupLocator: boolean;
  shouldUseFirstRadioGroupLocator: boolean;
  shouldChangeMultiSelectLocator: boolean;
};

type fillAndConfirmBookingParams = {
  eventTypePage: Page;
  placeholderText: string;
  question: string;
  fillText: string;
  secondQuestion: string;
  options: BookingOptions;
};

type UserFixture = ReturnType<typeof createUsersFixture>;

function isLastDayOfMonth(): boolean {
  const today = dayjs();
  const endOfMonth = today.endOf("month");
  return today.isSame(endOfMonth, "day");
}

const fillQuestion = async (eventTypePage: Page, questionType: string, customLocators: customLocators) => {
  const questionActions: QuestionActions = {
    phone: async () => {
      await eventTypePage.locator('input[name="phone-test"]').clear();
      await eventTypePage.locator('input[name="phone-test"]').fill(PHONE);
    },
    multiemail: async () => {
      await eventTypePage.getByRole("button", { name: `${questionType} test` }).click();
      await eventTypePage.getByPlaceholder(`${questionType} test`).fill(EMAIL);
      await eventTypePage.getByTestId("add-another-guest").last().click();
      await eventTypePage.getByPlaceholder(`${questionType} test`).last().fill(EMAIL2);
    },
    checkbox: async () => {
      if (customLocators.shouldUseLastRadioGroupLocator || customLocators.shouldChangeMultiSelectLocator) {
        await eventTypePage.getByLabel("Option 1").last().click();
        await eventTypePage.getByLabel("Option 2").last().click();
      } else if (customLocators.shouldUseFirstRadioGroupLocator) {
        await eventTypePage.getByLabel("Option 1").first().click();
        await eventTypePage.getByLabel("Option 2").first().click();
      } else {
        await eventTypePage.getByLabel("Option 1").click();
        await eventTypePage.getByLabel("Option 2").click();
      }
    },
    multiselect: async () => {
      if (customLocators.shouldChangeMultiSelectLocator) {
        await eventTypePage.getByLabel("multi-select-dropdown").click();
        await eventTypePage.getByTestId("select-option-Option 1").click();
      } else {
        await eventTypePage.getByLabel("multi-select-dropdown").last().click();
        await eventTypePage.getByTestId("select-option-Option 1").click();
      }
    },
    boolean: async () => {
      await eventTypePage.getByLabel(`${questionType} test`).check();
    },
    radio: async () => {
      await eventTypePage.locator('[id="radio-test\\.option\\.0\\.radio"]').click();
    },
    select: async () => {
      if (customLocators.shouldChangeSelectLocator) {
        await eventTypePage.getByLabel("select-dropdown").first().click();
        await eventTypePage.getByTestId("select-option-Option 1").click();
      } else {
        await eventTypePage.getByLabel("select-dropdown").last().click();
        await eventTypePage.getByTestId("select-option-Option 1").click();
      }
    },
    number: async () => {
      await eventTypePage.getByPlaceholder(`${questionType} test`).click();
      await eventTypePage.getByPlaceholder(`${questionType} test`).fill("123");
    },
    address: async () => {
      await eventTypePage.getByPlaceholder(`${questionType} test`).click();
      await eventTypePage.getByPlaceholder(`${questionType} test`).fill("address test");
    },
    textarea: async () => {
      await eventTypePage.getByPlaceholder(`${questionType} test`).click();
      await eventTypePage.getByPlaceholder(`${questionType} test`).fill("textarea test");
    },
    text: async () => {
      await eventTypePage.getByPlaceholder(`${questionType} test`).click();
      await eventTypePage.getByPlaceholder(`${questionType} test`).fill("text test");
    },
  };
  if (questionActions[questionType]) {
    await questionActions[questionType]();
  }
};

const fillAllQuestions = async (eventTypePage: Page, questions: string[], options: BookingOptions) => {
  if (options.isAllRequired) {
    for (const question of questions) {
      switch (question) {
        case "email":
          await eventTypePage.getByPlaceholder("Email").click();
          await eventTypePage.getByPlaceholder("Email").fill(EMAIL);
          break;
        case "phone":
          await eventTypePage.getByPlaceholder("Phone test").click();
          await eventTypePage.getByPlaceholder("Phone test").fill(PHONE);
          break;
        case "address":
          await eventTypePage.getByPlaceholder("Address test").click();
          await eventTypePage.getByPlaceholder("Address test").fill("123 Main St, City, Country");
          break;
        case "textarea":
          await eventTypePage.getByPlaceholder("Textarea test").click();
          await eventTypePage.getByPlaceholder("Textarea test").fill("This is a sample text for textarea.");
          break;
        case "select":
          await eventTypePage.getByLabel("select-dropdown").last().click();
          await eventTypePage.getByTestId("select-option-Option 1").click();
          break;
        case "multiselect":
          // select-dropdown
          await eventTypePage.getByLabel("multi-select-dropdown").click();
          await eventTypePage.getByTestId("select-option-Option 1").click();
          break;
        case "number":
          await eventTypePage.getByLabel("number test").click();
          await eventTypePage.getByLabel("number test").fill("123");
          break;
        case "radio":
          await eventTypePage.getByRole("radiogroup").getByText("Option 1").check();
          break;
        case "text":
          await eventTypePage.getByPlaceholder("Text test").click();
          await eventTypePage.getByPlaceholder("Text test").fill("Sample text");
          break;
        case "checkbox":
          await eventTypePage.getByLabel("Option 1").first().check();
          await eventTypePage.getByLabel("Option 2").first().check();
          break;
        case "boolean":
          await eventTypePage.getByLabel(`${question} test`).check();
          break;
        case "multiemail":
          await eventTypePage.getByRole("button", { name: "multiemail test" }).click();
          await eventTypePage.getByPlaceholder("multiemail test").fill(EMAIL);
          break;
      }
    }
  }
};

export async function loginUser(users: UserFixture) {
  const pro = await users.create({ name: "testuser" });
  await pro.apiLogin();
}

const goToNextMonthIfNoAvailabilities = async (eventTypePage: Page) => {
  try {
    if (isLastDayOfMonth()) {
      await eventTypePage.getByTestId("view_next_month").waitFor({ timeout: 6000 });
      await eventTypePage.getByTestId("view_next_month").click();
    }
  } catch (err) {
    console.info("No need to click on view next month button");
  }
};

export function createBookingPageFixture(page: Page) {
  return {
    goToEventType: async (eventType: string) => {
      await page.getByRole("link", { name: eventType }).click();
    },
    goToTab: async (tabName: string) => {
      await page.getByTestId(`vertical-tab-${tabName}`).click();
    },
    addQuestion: async (
      questionType: string,
      identifier: string,
      label: string,
      isRequired: boolean,
      placeholder?: string
    ) => {
      await page.getByTestId("add-field").click();
      await page.getByTestId("test-field-type").click();
      await page.getByTestId(`select-option-${questionType}`).click();
      await page.getByLabel("Identifier").dblclick();
      await page.getByLabel("Identifier").fill(identifier);
      await page.getByLabel("Label").click();
      await page.getByLabel("Label").fill(label);
      if (placeholder) {
        await page.getByLabel("Placeholder").click();
        await page.getByLabel("Placeholder").fill(placeholder);
      }
      if (!isRequired) {
        await page.getByRole("radio", { name: "No" }).click();
      }
      await page.getByTestId("field-add-save").click();
    },
    updateRecurringTab: async (repeatWeek: string, maxEvents: string) => {
      const repeatText = (await localize("en"))("repeats_every");
      const maximumOf = (await localize("en"))("for_a_maximum_of");
      await page.getByTestId("recurring-event-check").click();
      await page
        .getByTestId("recurring-event-collapsible")
        .locator("div")
        .filter({ hasText: repeatText })
        .getByRole("spinbutton")
        .fill(repeatWeek);
      await page
        .getByTestId("recurring-event-collapsible")
        .locator("div")
        .filter({ hasText: maximumOf })
        .getByRole("spinbutton")
        .fill(maxEvents);
    },
    updateEventType: async () => {
      await page.getByTestId("update-eventtype").click();
    },
    previewEventType: async () => {
      const eventtypePromise = page.waitForEvent("popup");
      await page.getByTestId("preview-button").click();
      return eventtypePromise;
    },
    selectTimeSlot: async (eventTypePage: Page) => {
      await goToNextMonthIfNoAvailabilities(eventTypePage);
      await eventTypePage.getByTestId("time").first().click();
    },
    clickReschedule: async () => {
      await page.getByText("Reschedule").click();
    },

    selectFirstAvailableTime: async () => {
      await page.getByTestId("time").first().click();
    },

    fillRescheduleReasonAndConfirm: async () => {
      await page.getByPlaceholder(reschedulePlaceholderText).click();
      await page.getByPlaceholder(reschedulePlaceholderText).fill("Test reschedule");
      await page.getByTestId("confirm-reschedule-button").click();
    },

    fillRecurringFieldAndConfirm: async (eventTypePage: Page) => {
      await eventTypePage.getByTestId("occurrence-input").click();
      await eventTypePage.getByTestId("occurrence-input").fill("2");
      await goToNextMonthIfNoAvailabilities(eventTypePage);
      await eventTypePage.getByTestId("time").first().click();
      await expect(eventTypePage.getByTestId("recurring-dates")).toBeVisible();
    },

    cancelBookingWithReason: async (page: Page) => {
      await page.getByTestId("cancel").click();
      await page.getByTestId("cancel_reason").fill("Test cancel");
      await page.getByTestId("confirm_cancel").click();
    },
    assertBookingCanceled: async (page: Page) => {
      await expect(page.getByTestId("cancelled-headline")).toBeVisible();
    },

    rescheduleBooking: async (eventTypePage: Page) => {
      await goToNextMonthIfNoAvailabilities(eventTypePage);
      await eventTypePage.getByText("Reschedule").click();
      while (await eventTypePage.getByRole("button", { name: "View next" }).isVisible()) {
        await eventTypePage.getByRole("button", { name: "View next" }).click();
      }
      await eventTypePage.getByTestId("time").first().click();
      await eventTypePage.getByPlaceholder(reschedulePlaceholderText).click();
      await eventTypePage.getByPlaceholder(reschedulePlaceholderText).fill("Test reschedule");
      await eventTypePage.getByTestId("confirm-reschedule-button").click();
      await eventTypePage.waitForTimeout(400);
      if (
        await eventTypePage.getByRole("heading", { name: "Could not reschedule the meeting." }).isVisible()
      ) {
        await eventTypePage.getByTestId("back").click();
        await eventTypePage.getByTestId("time").last().click();
        await eventTypePage.getByTestId("confirm-reschedule-button").click();
      }
    },

    assertBookingRescheduled: async (page: Page) => {
      await expect(page.getByText(scheduleSuccessfullyText)).toBeVisible();
    },

    assertRepeatEventType: async () => {
      await expect(page.getByTestId("repeat-eventtype")).toBeVisible();
    },

    cancelBooking: async (eventTypePage: Page) => {
      await eventTypePage.getByTestId("cancel").click();
      await eventTypePage.getByTestId("cancel_reason").fill("Test cancel");
      await eventTypePage.getByTestId("confirm_cancel").click();
      await expect(eventTypePage.getByTestId("cancelled-headline")).toBeVisible();
    },

    fillAndConfirmBooking: async ({
      eventTypePage,
      placeholderText,
      question,
      fillText,
      secondQuestion,
      options,
    }: fillAndConfirmBookingParams) => {
      const confirmButton = options.isReschedule ? "confirm-reschedule-button" : "confirm-book-button";

      await expect(eventTypePage.getByText(`${secondQuestion} test`).first()).toBeVisible();
      await eventTypePage.getByPlaceholder(placeholderText).fill(fillText);

      // Change the selector for specifics cases related to select question
      const shouldChangeSelectLocator = (question: string, secondQuestion: string): boolean =>
        question === "select" && ["multiemail", "multiselect", "address"].includes(secondQuestion);

      const shouldUseLastRadioGroupLocator = (question: string, secondQuestion: string): boolean =>
        question === "radio" && secondQuestion === "checkbox";

      const shouldUseFirstRadioGroupLocator = (question: string, secondQuestion: string): boolean =>
        question === "checkbox" && secondQuestion === "radio";

      const shouldChangeMultiSelectLocator = (question: string, secondQuestion: string): boolean =>
        question === "multiselect" &&
        ["address", "checkbox", "multiemail", "select"].includes(secondQuestion);

      const customLocators = {
        shouldChangeSelectLocator: shouldChangeSelectLocator(question, secondQuestion),
        shouldUseLastRadioGroupLocator: shouldUseLastRadioGroupLocator(question, secondQuestion),
        shouldUseFirstRadioGroupLocator: shouldUseFirstRadioGroupLocator(question, secondQuestion),
        shouldChangeMultiSelectLocator: shouldChangeMultiSelectLocator(question, secondQuestion),
      };

      // Fill the first question
      await fillQuestion(eventTypePage, question, customLocators);

      // Fill the second question if is required
      options.isRequired && (await fillQuestion(eventTypePage, secondQuestion, customLocators));

      await eventTypePage.getByTestId(confirmButton).click();
      await eventTypePage.waitForTimeout(400);
      if (await eventTypePage.getByRole("heading", { name: "Could not book the meeting." }).isVisible()) {
        await eventTypePage.getByTestId("back").click();
        await eventTypePage.getByTestId("time").last().click();
        await fillQuestion(eventTypePage, question, customLocators);
        options.isRequired && (await fillQuestion(eventTypePage, secondQuestion, customLocators));
        await eventTypePage.getByTestId(confirmButton).click();
      }
      const scheduleSuccessfullyPage = eventTypePage.getByText(scheduleSuccessfullyText);
      await scheduleSuccessfullyPage.waitFor({ state: "visible" });
      await expect(scheduleSuccessfullyPage).toBeVisible();
    },
    checkField: async (question: string) => {
      await expect(page.getByTestId(`field-${question}-test`)).toBeVisible();
    },
    fillAllQuestions: async (eventTypePage: Page, questions: string[], options: BookingOptions) => {
      const confirmButton = options.isReschedule ? "confirm-reschedule-button" : "confirm-book-button";
      await fillAllQuestions(eventTypePage, questions, options);
      await eventTypePage.getByTestId(confirmButton).click();
      await eventTypePage.waitForTimeout(400);
      if (await eventTypePage.getByRole("heading", { name: "Could not book the meeting." }).isVisible()) {
        await eventTypePage.getByTestId("back").click();
        await eventTypePage.getByTestId("time").last().click();
        await fillAllQuestions(eventTypePage, questions, options);
        await eventTypePage.getByTestId(confirmButton).click();
      }
      const scheduleSuccessfullyPage = eventTypePage.getByText(scheduleSuccessfullyText);
      await scheduleSuccessfullyPage.waitFor({ state: "visible" });
      await expect(scheduleSuccessfullyPage).toBeVisible();
    },
    installRecommendedApp: async (appSlug: string) => {
      await page.getByTestId(appSlug).getByRole("button", { name: "Add" }).click();
      await page.getByTestId(appSlug).getByRole("switch").click();
    },
    fillAppTrackingId: async (trackingId: string, label = "Tracking ID") => {
      await page.getByLabel(label).fill(trackingId);
    },
    fillQrCodeUrlParameters: async (opts: { fillText: string; users: UserFixture }) => {
      const user = opts.users.get()[0];
      await page.getByLabel("Additional URL parameters").click();
      await page.getByLabel("Additional URL parameters").fill(opts.fillText);
      await expect(
        page.getByRole("link", { name: `${WEBAPP_URL}/${user.username}/30-min?test=test` }).first()
      ).toHaveAttribute(
        "href",
        `https://api.qrserver.com/v1/create-qr-code/?size=256&data=${WEBAPP_URL}/${user.username}/30-min?test=test`
      );
    },
    addGifFromSearch: async (search: string) => {
      await page.getByRole("button", { name: "Add from Giphy" }).click();
      await page.getByPlaceholder("Search Giphy").fill(search);
      await page.getByRole("button", { name: "Search" }).click();
      await page.getByRole("button", { name: "Add GIF" }).click();
    },
    addGifFromLink: async (giphyLink: string) => {
      await page.getByRole("button", { name: "Add from Giphy" }).click();
      await page.getByText("Add link from Giphy").click();
      await page.getByPlaceholder("https://media.giphy.com/media/some-id/giphy.gif").fill(giphyLink);
      await page.getByRole("button", { name: "Search" }).click();
      await page.getByRole("button", { name: "Add GIF" }).click();
    },
    assertSelectedGif: async () => {
      const gifSrc = await page.getByRole("img", { name: "Selected Gif Image" }).getAttribute("src");

      await page.getByTestId("update-eventtype").click();
      const pagePromise = page.waitForEvent("popup");
      await page.getByTestId("preview-button").click();
      const eventTypePage = await pagePromise;

      await bookEventOnThisPage(eventTypePage);
      expect(await eventTypePage.getByAltText("Gif from Giphy").getAttribute("src")).toBe(gifSrc);
    },
    fillPlausibleAppForm: async (users: UserFixture) => {
      const user = users.get()[0];
      await page
        .getByPlaceholder("https://plausible.io/js/script.js")
        .fill("https://plausible.io/js/script.local.js");
      await page.getByPlaceholder("yourdomain.com").click();
      await page.getByPlaceholder("yourdomain.com").fill(`${WEBAPP_URL}/${user.username}/30-min`);
    },
    assertGoogleAnalyticsRequest: async (eventTypePage: Page, trackingId: string) => {
      await eventTypePage.route("https://www.google-analytics.com/g/collect**", (route) => {
        expect(new URLSearchParams(route.request().url()).get("tid")).toBe(trackingId);
        route.continue();
      });
    },
    assertGoogleTagRequest: async (eventTypePage: Page, trackingId: string) => {
      await eventTypePage.route(`https://www.googletagmanager.com/**}`, (route) => {
        expect(route.request().url()).toBe(`https://www.googletagmanager.com/gtm.js?id=GTM-${trackingId}`);
        route.continue();
      });
    },
    assertPlausibleAnalyticsRequest: async (eventTypePage: Page, users: UserFixture) => {
      const user = users.get()[0];
      await eventTypePage.route("https://plausible.io/api/event", (route) => {
        const body = JSON.parse(route.request().postData() || "{}");
        body.u = "[redacted/dynamic]";
        expect(body).toMatchObject({
          n: "pageview",
          u: "[redacted/dynamic]",
          d: `${WEBAPP_URL}/${user.username}/30-min`,
          r: null,
        });
        route.continue();
      });
    },
    assertFathomAnalyticsRequest: async (eventTypePage: Page, users: UserFixture, trackingId: string) => {
      await eventTypePage.route("https://cdn.usefathom.com**", (route) => {
        const user = users.get()[0];
        const urlParams = new URLSearchParams(route.request().url());
        expect(urlParams.get("sid")).toBe(trackingId);
        expect(urlParams.get("h")).toBe(WEBAPP_URL);
        expect(urlParams.get("p")).toBe(`${user.username}/30-min`);
        route.continue();
      });
    },
    assertMetaPixelRequest: async (eventTypePage: Page) => {
      await expect(eventTypePage.locator("#metapixel-0")).toHaveCount(1);
    },
  };
}<|MERGE_RESOLUTION|>--- conflicted
+++ resolved
@@ -3,11 +3,8 @@
 import dayjs from "@calcom/dayjs";
 import { WEBAPP_URL } from "@calcom/lib/constants";
 
-<<<<<<< HEAD
 import { bookEventOnThisPage } from "../lib/testUtils";
-=======
 import { localize } from "../lib/testUtils";
->>>>>>> c34c27fc
 import type { createUsersFixture } from "./users";
 
 const reschedulePlaceholderText = "Let others know why you need to reschedule";
