--- conflicted
+++ resolved
@@ -221,14 +221,12 @@
       }
       await page.getByTestId("field-add-save").click();
     },
-<<<<<<< HEAD
     makeEveryDayAvailable: async () => {
       await page.goto("/availability");
       await page.getByTestId("schedules").locator("div").first().click();
       await page.locator("label").filter({ hasText: "Sunday" }).getByRole("switch").click();
       await page.locator("label").filter({ hasText: "Saturday" }).getByRole("switch").click();
       await page.getByRole("button", { name: "Save" }).click();
-=======
     updateRecurringTab: async (repeatWeek: string, maxEvents: string) => {
       const repeatText = (await localize("en"))("repeats_every");
       const maximumOf = (await localize("en"))("for_a_maximum_of");
@@ -245,7 +243,6 @@
         .filter({ hasText: maximumOf })
         .getByRole("spinbutton")
         .fill(maxEvents);
->>>>>>> 97d5bb9f
     },
     updateEventType: async () => {
       await page.getByTestId("update-eventtype").click();
