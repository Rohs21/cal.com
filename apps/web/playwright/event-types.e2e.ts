import type { Page } from "@playwright/test";
import { expect } from "@playwright/test";

import { WEBAPP_URL } from "@calcom/lib/constants";
import { randomString } from "@calcom/lib/random";

import { test } from "./lib/fixtures";
import { testBothFutureAndLegacyRoutes } from "./lib/future-legacy-routes";
import {
  bookTimeSlot,
  createNewEventType,
  gotoBookingPage,
  gotoFirstEventType,
  saveEventType,
  selectFirstAvailableTimeSlotNextMonth,
} from "./lib/testUtils";

test.describe.configure({ mode: "parallel" });

testBothFutureAndLegacyRoutes.describe("Event Types A/B tests", () => {
  test("should render the /future/event-types page", async ({ page, users }) => {
    const user = await users.create();

    await user.apiLogin();

    await page.goto("/event-types");

    const locator = page.getByRole("heading", { name: "Event Types" });

    await expect(locator).toBeVisible();
  });
});

testBothFutureAndLegacyRoutes.describe("Event Types tests", () => {
  test.describe("user", () => {
    test.beforeEach(async ({ page, users }) => {
      const user = await users.create();
      await user.apiLogin();
      await page.goto("/event-types");

      // We wait until loading is finished
      await page.waitForSelector('[data-testid="event-types"]');
    });

    test.afterEach(async ({ users }) => {
      await users.deleteAll();
    });

    test("has at least 2 events", async ({ page }) => {
      const $eventTypes = page.locator("[data-testid=event-types] > li a");
      const count = await $eventTypes.count();
      expect(count).toBeGreaterThanOrEqual(2);
    });

    test("can add new event type", async ({ page }) => {
      const nonce = randomString(3);
      const eventTitle = `hello ${nonce}`;
      await createNewEventType(page, { eventTitle });
      await page.goto("/event-types");
      await expect(page.locator(`text='${eventTitle}'`)).toBeVisible();
    });

    test("enabling recurring event comes with default options", async ({ page }) => {
      const nonce = randomString(3);
      const eventTitle = `my recurring event ${nonce}`;
      await createNewEventType(page, { eventTitle });

      await page.click("[data-testid=vertical-tab-recurring]");
      await expect(page.locator("[data-testid=recurring-event-collapsible]")).toBeHidden();
      await page.click("[data-testid=recurring-event-check]");
      await expect(page.locator("[data-testid=recurring-event-collapsible]")).toBeVisible();

      expect(
        await page
          .locator("[data-testid=recurring-event-collapsible] input[type=number]")
          .nth(0)
          .getAttribute("value")
      ).toBe("1");
      expect(
        await page.locator("[data-testid=recurring-event-collapsible] div[class$=singleValue]").textContent()
      ).toBe("week");
      expect(
        await page
          .locator("[data-testid=recurring-event-collapsible] input[type=number]")
          .nth(1)
          .getAttribute("value")
      ).toBe("12");
    });

    test("can duplicate an existing event type", async ({ page }) => {
      const firstElement = await page.waitForSelector(
        '[data-testid="event-types"] a[href^="/event-types/"] >> nth=0'
      );
      const href = await firstElement.getAttribute("href");
      expect(href).toBeTruthy();
      const [eventTypeId] = new URL(WEBAPP_URL + href).pathname.split("/").reverse();
      const firstTitle = await page.locator(`[data-testid=event-type-title-${eventTypeId}]`).innerText();
      const firstFullSlug = await page.locator(`[data-testid=event-type-slug-${eventTypeId}]`).innerText();
      const firstSlug = firstFullSlug.split("/")[2];

      await expect(page.locator("[data-testid=readonly-badge]")).toBeHidden();

      await page.click(`[data-testid=event-type-options-${eventTypeId}]`);
      await page.click(`[data-testid=event-type-duplicate-${eventTypeId}]`);
      // Wait for the dialog to appear so we can get the URL
      await page.waitForSelector('[data-testid="dialog-title"]');

      const url = page.url();
      const params = new URLSearchParams(url);

      expect(params.get("title")).toBe(firstTitle);
      expect(params.get("slug")).toContain(firstSlug);

      const formTitle = await page.inputValue("[name=title]");
      const formSlug = await page.inputValue("[name=slug]");

      expect(formTitle).toBe(firstTitle);
      expect(formSlug).toContain(firstSlug);

      const submitPromise = page.waitForResponse("/api/trpc/eventTypes/duplicate?batch=1");
      await page.getByTestId("continue").click();
      const response = await submitPromise;
      expect(response.status()).toBe(200);
    });

    test("edit first event", async ({ page }) => {
      const $eventTypes = page.locator("[data-testid=event-types] > li a");
      const firstEventTypeElement = $eventTypes.first();
      await firstEventTypeElement.click();
      await page.waitForURL((url) => {
        return !!url.pathname.match(/\/event-types\/.+/);
      });
      await page.locator("[data-testid=update-eventtype]").click();
      const toast = await page.waitForSelector('[data-testid="toast-success"]');
      expect(toast).toBeTruthy();
    });

    test("can add multiple organizer address", async ({ page }) => {
      const $eventTypes = page.locator("[data-testid=event-types] > li a");
      const firstEventTypeElement = $eventTypes.first();
      await firstEventTypeElement.click();
      await page.waitForURL((url) => {
        return !!url.pathname.match(/\/event-types\/.+/);
      });

      const locationData = ["location 1", "location 2", "location 3"];

      await fillLocation(page, locationData[0], 0);

      await page.locator("[data-testid=add-location]").click();
      await fillLocation(page, locationData[1], 1);

      await page.locator("[data-testid=add-location]").click();
      await fillLocation(page, locationData[2], 2);

      await page.locator("[data-testid=update-eventtype]").click();

      await page.goto("/event-types");

      const previewLink = await page
        .locator("[data-testid=preview-link-button]")
        .first()
        .getAttribute("href");

      /**
       * Verify first organizer address
       */
      await page.goto(previewLink ?? "");
      await selectFirstAvailableTimeSlotNextMonth(page);
      await page.locator(`span:has-text("${locationData[0]}")`).click();
      await bookTimeSlot(page);
      await expect(page.locator("[data-testid=success-page]")).toBeVisible();
      await expect(page.locator(`[data-testid="where"]`)).toHaveText(locationData[0]);

      /**
       * Verify second organizer address
       */
      await page.goto(previewLink ?? "");
      await selectFirstAvailableTimeSlotNextMonth(page);
      await page.locator(`span:has-text("${locationData[1]}")`).click();
      await bookTimeSlot(page);
      await expect(page.locator("[data-testid=success-page]")).toBeVisible();
      await expect(page.locator(`[data-testid="where"]`)).toHaveText(locationData[1]);
    });

    test.describe("Different Locations Tests", () => {
      test("can add Attendee Phone Number location and book with it", async ({ page }) => {
        await gotoFirstEventType(page);
        await selectAttendeePhoneNumber(page);
        await saveEventType(page);
        await gotoBookingPage(page);
        await selectFirstAvailableTimeSlotNextMonth(page);

        await page.locator(`[data-fob-field-name="location"] input`).fill("19199999999");
        await bookTimeSlot(page);

        await expect(page.locator("[data-testid=success-page]")).toBeVisible();
        await expect(page.locator("text=+19199999999")).toBeVisible();
      });

      test("Can add Organzer Phone Number location and book with it", async ({ page }) => {
        await gotoFirstEventType(page);

        await page.getByTestId("location-select").click();
        await page.locator(`text="Organizer Phone Number"`).click();
        const locationInputName = "locations[0].hostPhoneNumber";
        await page.locator(`input[name="${locationInputName}"]`).waitFor();
        await page.locator(`input[name="${locationInputName}"]`).fill("19199999999");

        await saveEventType(page);
        await gotoBookingPage(page);
        await selectFirstAvailableTimeSlotNextMonth(page);

        await bookTimeSlot(page);

        await expect(page.locator("[data-testid=success-page]")).toBeVisible();
        await expect(page.locator("text=+19199999999")).toBeVisible();
      });

      test("Can add Cal video location and book with it", async ({ page }) => {
        await gotoFirstEventType(page);

        await page.getByTestId("location-select").click();
        await page.locator(`text="Cal Video (Global)"`).click();

        await saveEventType(page);
        await page.getByTestId("toast-success").waitFor();
        await gotoBookingPage(page);
        await selectFirstAvailableTimeSlotNextMonth(page);

        await bookTimeSlot(page);

        await expect(page.locator("[data-testid=success-page]")).toBeVisible();
        await expect(page.locator("[data-testid=where] ")).toContainText("Cal Video");
      });

      test("Can add Link Meeting as location and book with it", async ({ page }) => {
        await gotoFirstEventType(page);

        await page.getByTestId("location-select").click();
        await page.locator(`text="Link meeting"`).click();

        const locationInputName = `locations[0].link`;

        const testUrl = "https://cal.ai/";
        await page.locator(`input[name="${locationInputName}"]`).fill(testUrl);

        await saveEventType(page);
        await page.getByTestId("toast-success").waitFor();
        await gotoBookingPage(page);
        await selectFirstAvailableTimeSlotNextMonth(page);

        await bookTimeSlot(page);

        await expect(page.locator("[data-testid=success-page]")).toBeVisible();
        const linkElement = await page.locator("[data-testid=where] > a");
        expect(await linkElement.getAttribute("href")).toBe(testUrl);
      });

      test("Can remove location from multiple locations that are saved", async ({ page }) => {
        await gotoFirstEventType(page);

        // Add Attendee Phone Number location
        await selectAttendeePhoneNumber(page);

        // Add Cal Video location
        await addAnotherLocation(page, "location-select-1-item-integrations:daily");

        await saveEventType(page);
<<<<<<< HEAD
        await page.locator(".animate-spin").waitFor({ state: "visible" });
        await page.locator(".animate-spin").waitFor({ state: "detached" });
=======
>>>>>>> 1058c0e1

        // Remove Attendee Phone Number Location
        const removeButtomId = "delete-locations.0.type";
        await page.getByTestId(removeButtomId).click();

        await saveEventType(page);

        await gotoBookingPage(page);
        await selectFirstAvailableTimeSlotNextMonth(page);

        await bookTimeSlot(page);

        await expect(page.locator("[data-testid=success-page]")).toBeVisible();
        await expect(page.locator("[data-testid=where]")).toHaveText(/Cal Video/);
      });

      test("can add single organizer address location without display location public option", async ({
        page,
      }) => {
        const $eventTypes = page.locator("[data-testid=event-types] > li a");
        const firstEventTypeElement = $eventTypes.first();
        await firstEventTypeElement.click();
        await page.waitForURL((url) => {
          return !!url.pathname.match(/\/event-types\/.+/);
        });

        const locationAddress = "New Delhi";

        await fillLocation(page, locationAddress, 0, false);
        await page.locator("[data-testid=update-eventtype]").click();

        await page.goto("/event-types");

        const previewLink = await page
          .locator("[data-testid=preview-link-button]")
          .first()
          .getAttribute("href");

        await page.goto(previewLink ?? "");
        await selectFirstAvailableTimeSlotNextMonth(page);
        await bookTimeSlot(page);
        await expect(page.locator("[data-testid=success-page]")).toBeVisible();
        await expect(page.locator(`[data-testid="where"]`)).toHaveText(locationAddress);
      });

      test("can select 'display on booking page' option when multiple organizer input type are present", async ({
        page,
      }) => {
        await gotoFirstEventType(page);

        await page.getByTestId("location-select").click();
        await page.locator(`text="Link meeting"`).click();

        const locationInputName = (idx: number) => `locations[${idx}].link`;

        const testUrl1 = "https://cal.ai/";
        await page.locator(`input[name="${locationInputName(0)}"]`).fill(testUrl1);
        await page.locator("[data-testid=display-location]").last().check();
        await checkDisplayLocation(page);
        await unCheckDisplayLocation(page);

        await page.locator("[data-testid=add-location]").click();

        const testUrl2 = "https://cal.com/ai";
        await page.locator(`text="Link meeting"`).last().click();
        await page.locator(`input[name="${locationInputName(1)}"]`).waitFor();
        await page.locator(`input[name="${locationInputName(1)}"]`).fill(testUrl2);
        await checkDisplayLocation(page);
        await unCheckDisplayLocation(page);

        // Remove Both of the locations
        const removeButtomId = "delete-locations.0.type";
        await page.getByTestId(removeButtomId).nth(0).click();
        await page.getByTestId(removeButtomId).nth(0).click();

        // Add Multiple Organizer Phone Number options
        await page.getByTestId("location-select").last().click();
        await page.locator(`text="Organizer Phone Number"`).click();

        const organizerPhoneNumberInputName = (idx: number) => `locations[${idx}].hostPhoneNumber`;

        const testPhoneInputValue1 = "9199999999";
        await page.locator(`input[name="${organizerPhoneNumberInputName(0)}"]`).waitFor();
        await page.locator(`input[name="${organizerPhoneNumberInputName(0)}"]`).fill(testPhoneInputValue1);
        await page.locator("[data-testid=display-location]").last().check();
        await checkDisplayLocation(page);
        await unCheckDisplayLocation(page);
        await page.locator("[data-testid=add-location]").click();

        const testPhoneInputValue2 = "9188888888";
        await page.locator(`text="Organizer Phone Number"`).last().click();
        await page.locator(`input[name="${organizerPhoneNumberInputName(1)}"]`).waitFor();
        await page.locator(`input[name="${organizerPhoneNumberInputName(1)}"]`).fill(testPhoneInputValue2);
        await checkDisplayLocation(page);
        await unCheckDisplayLocation(page);
      });
    });
  });
});

const selectAttendeePhoneNumber = async (page: Page) => {
  const locationOptionText = "Attendee Phone Number";
  await page.getByTestId("location-select").click();
  await page.locator(`text=${locationOptionText}`).click();
};

/**
 * Adds n+1 location to the event type
 */
async function addAnotherLocation(page: Page, locationOptionTestId: string) {
  await page.locator("[data-testid=add-location]").click();
  // When adding another location, the dropdown opens automatically. So, we don't need to open it here.
  //
  await page.locator(`[data-testid="${locationOptionTestId}"]`).click();
}

const fillLocation = async (page: Page, inputText: string, index: number, selectDisplayLocation = true) => {
  // Except the first location, dropdown automatically opens when adding another location
  if (index == 0) {
    await page.getByTestId("location-select").last().click();
  }
  await page.locator("text=In Person (Organizer Address)").last().click();

  const locationInputName = `locations[${index}].address`;
  await page.locator(`input[name="${locationInputName}"]`).waitFor();
  await page.locator(`input[name="locations[${index}].address"]`).fill(inputText);
  if (selectDisplayLocation) {
    await page.locator("[data-testid=display-location]").last().check();
  }
};

const checkDisplayLocation = async (page: Page) => {
  await page.locator("[data-testid=display-location]").last().check();
  await expect(page.locator("[data-testid=display-location]").last()).toBeChecked();
};

const unCheckDisplayLocation = async (page: Page) => {
  await page.locator("[data-testid=display-location]").last().uncheck();
  await expect(page.locator("[data-testid=display-location]").last()).toBeChecked({ checked: false });
};<|MERGE_RESOLUTION|>--- conflicted
+++ resolved
@@ -267,11 +267,8 @@
         await addAnotherLocation(page, "location-select-1-item-integrations:daily");
 
         await saveEventType(page);
-<<<<<<< HEAD
         await page.locator(".animate-spin").waitFor({ state: "visible" });
         await page.locator(".animate-spin").waitFor({ state: "detached" });
-=======
->>>>>>> 1058c0e1
 
         // Remove Attendee Phone Number Location
         const removeButtomId = "delete-locations.0.type";
