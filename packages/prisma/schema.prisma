// This is your Prisma Schema file
// learn more about it in the docs: https://pris.ly/d/prisma-schema

datasource db {
  provider  = "postgresql"
  url       = env("DATABASE_URL")
  directUrl = env("DATABASE_DIRECT_URL")
}

generator client {
  provider        = "prisma-client-js"
  previewFeatures = ["views"]
}

generator zod {
  provider      = "zod-prisma"
  output        = "./zod"
  imports       = "./zod-utils"
  relationModel = "default"
}

generator enums {
  provider = "ts-node --transpile-only ./enum-generator"
}

enum SchedulingType {
  ROUND_ROBIN @map("roundRobin")
  COLLECTIVE  @map("collective")
  MANAGED     @map("managed")
}

enum PeriodType {
  UNLIMITED      @map("unlimited")
  ROLLING        @map("rolling")
  ROLLING_WINDOW @map("rolling_window")
  RANGE          @map("range")
}

enum CreationSource {
  API_V1 @map("api_v1")
  API_V2 @map("api_v2")
  WEBAPP @map("webapp")
}

model Host {
  user             User      @relation(fields: [userId], references: [id], onDelete: Cascade)
  userId           Int
  eventType        EventType @relation(fields: [eventTypeId], references: [id], onDelete: Cascade)
  eventTypeId      Int
  isFixed          Boolean   @default(false)
  priority         Int?
  weight           Int?
  // weightAdjustment is deprecated. We not calculate the calibratino value on the spot. Plan to drop this column.
  weightAdjustment Int?
  schedule         Schedule? @relation(fields: [scheduleId], references: [id])
  scheduleId       Int?
  createdAt        DateTime  @default(now())

  @@id([userId, eventTypeId])
  @@index([userId])
  @@index([eventTypeId])
  @@index([scheduleId])
}

model EventType {
  id          Int     @id @default(autoincrement())
  /// @zod.min(1)
  title       String
  /// @zod.custom(imports.eventTypeSlug)
  slug        String
  description String?
  position    Int     @default(0)
  /// @zod.custom(imports.eventTypeLocations)
  locations   Json?
  /// @zod.min(1)
  length      Int
  offsetStart Int     @default(0)
  hidden      Boolean @default(false)
  hosts       Host[]
  users       User[]  @relation("user_eventtype")
  owner       User?   @relation("owner", fields: [userId], references: [id], onDelete: Cascade)
  userId      Int?

  profileId Int?
  profile   Profile? @relation(fields: [profileId], references: [id], onDelete: Cascade)

  team                               Team?                  @relation(fields: [teamId], references: [id], onDelete: Cascade)
  teamId                             Int?
  hashedLink                         HashedLink[]
  bookings                           Booking[]
  availability                       Availability[]
  webhooks                           Webhook[]
  destinationCalendar                DestinationCalendar?
  useEventLevelSelectedCalendars     Boolean                @default(false)
  eventName                          String?
  customInputs                       EventTypeCustomInput[]
  parentId                           Int?
  parent                             EventType?             @relation("managed_eventtype", fields: [parentId], references: [id], onDelete: Cascade)
  children                           EventType[]            @relation("managed_eventtype")
  /// @zod.custom(imports.eventTypeBookingFields)
  bookingFields                      Json?
  timeZone                           String?
  periodType                         PeriodType             @default(UNLIMITED)
  /// @zod.custom(imports.coerceToDate)
  periodStartDate                    DateTime?
  /// @zod.custom(imports.coerceToDate)
  periodEndDate                      DateTime?
  periodDays                         Int?
  periodCountCalendarDays            Boolean?
  lockTimeZoneToggleOnBookingPage    Boolean                @default(false)
  requiresConfirmation               Boolean                @default(false)
  requiresConfirmationWillBlockSlot  Boolean                @default(false)
  requiresConfirmationForFreeEmail   Boolean                @default(false)
  requiresBookerEmailVerification    Boolean                @default(false)
  canSendCalVideoTranscriptionEmails Boolean                @default(true)

  autoTranslateDescriptionEnabled         Boolean                   @default(false)
  /// @zod.custom(imports.recurringEventType)
  recurringEvent                          Json?
  disableGuests                           Boolean                   @default(false)
  hideCalendarNotes                       Boolean                   @default(false)
  hideCalendarEventDetails                Boolean                   @default(false)
  /// @zod.min(0)
  minimumBookingNotice                    Int                       @default(120)
  beforeEventBuffer                       Int                       @default(0)
  afterEventBuffer                        Int                       @default(0)
  seatsPerTimeSlot                        Int?
  onlyShowFirstAvailableSlot              Boolean                   @default(false)
  disableCancelling                       Boolean?                  @default(false)
  disableRescheduling                     Boolean?                  @default(false)
  seatsShowAttendees                      Boolean?                  @default(false)
  seatsShowAvailabilityCount              Boolean?                  @default(true)
  schedulingType                          SchedulingType?
  schedule                                Schedule?                 @relation(fields: [scheduleId], references: [id])
  scheduleId                              Int?
  // price is deprecated. It has now moved to metadata.apps.stripe.price. Plan to drop this column.
  price                                   Int                       @default(0)
  // currency is deprecated. It has now moved to metadata.apps.stripe.currency. Plan to drop this column.
  currency                                String                    @default("usd")
  slotInterval                            Int?
  /// @zod.custom(imports.EventTypeMetaDataSchema)
  metadata                                Json?
  /// @zod.custom(imports.successRedirectUrl)
  successRedirectUrl                      String?
  forwardParamsSuccessRedirect            Boolean?                  @default(true)
  workflows                               WorkflowsOnEventTypes[]
  /// @zod.custom(imports.intervalLimitsType)
  bookingLimits                           Json?
  /// @zod.custom(imports.intervalLimitsType)
  durationLimits                          Json?
  isInstantEvent                          Boolean                   @default(false)
  instantMeetingExpiryTimeOffsetInSeconds Int                       @default(90)
  instantMeetingScheduleId                Int?
  instantMeetingSchedule                  Schedule?                 @relation("InstantMeetingSchedule", fields: [instantMeetingScheduleId], references: [id])
  instantMeetingParameters                String[]
  assignAllTeamMembers                    Boolean                   @default(false)
  // It is applicable only when assignAllTeamMembers is true and it filters out all the team members using rrSegmentQueryValue
  assignRRMembersUsingSegment             Boolean                   @default(false)
  /// @zod.custom(imports.rrSegmentQueryValueSchema)
  rrSegmentQueryValue                     Json?
  useEventTypeDestinationCalendarEmail    Boolean                   @default(false)
  aiPhoneCallConfig                       AIPhoneCallConfiguration?
  isRRWeightsEnabled                      Boolean                   @default(false)
  fieldTranslations                       EventTypeTranslation[]
  maxLeadThreshold                        Int?
  selectedCalendars                       SelectedCalendar[]
  allowReschedulingPastBookings           Boolean                   @default(false)
  hideOrganizerEmail                      Boolean                   @default(false)
  /// @zod.custom(imports.emailSchema)
  customReplyToEmail                      String?

  /// @zod.custom(imports.eventTypeColor)
  eventTypeColor                   Json?
  rescheduleWithSameRoundRobinHost Boolean @default(false)

  secondaryEmailId Int?
  secondaryEmail SecondaryEmail? @relation(fields: [secondaryEmailId], references: [id], onDelete: Cascade)

  @@unique([userId, slug])
  @@unique([teamId, slug])
  @@unique([userId, parentId])
  @@index([userId])
  @@index([teamId])
  @@index([profileId])
  @@index([scheduleId])
  @@index([secondaryEmailId])
  @@index([parentId])
}

model Credential {
  id     Int     @id @default(autoincrement())
  // @@type is deprecated
  type   String
  key    Json
  user   User?   @relation(fields: [userId], references: [id], onDelete: Cascade)
  userId Int?
  team   Team?   @relation(fields: [teamId], references: [id], onDelete: Cascade)
  teamId Int?
  app    App?    @relation(fields: [appId], references: [slug], onDelete: Cascade)
  // How to make it a required column?
  appId  String?

  // paid apps
  subscriptionId    String?
  paymentStatus     String?
  billingCycleStart Int?

  destinationCalendars DestinationCalendar[]
  selectedCalendars    SelectedCalendar[]
  invalid              Boolean?              @default(false)
  CalendarCache        CalendarCache[]
  references           BookingReference[]
  delegationCredentialId String?              
  delegationCredential   DelegationCredential? @relation(fields: [delegationCredentialId], references: [id], onDelete: Cascade)

  @@index([userId])
  @@index([appId])
  @@index([subscriptionId])
  @@index([invalid])
}

enum IdentityProvider {
  CAL
  GOOGLE
  SAML
}

model DestinationCalendar {
  id                               Int                   @id @default(autoincrement())
  integration                      String
  externalId                       String
  /// @zod.custom(imports.emailSchema)
  primaryEmail                     String?
  user                             User?                 @relation(fields: [userId], references: [id], onDelete: Cascade)
  userId                           Int?                  @unique
  booking                          Booking[]
  eventType                        EventType?            @relation(fields: [eventTypeId], references: [id], onDelete: Cascade)
  eventTypeId                      Int?                  @unique
  credentialId                     Int?
  credential                       Credential?           @relation(fields: [credentialId], references: [id], onDelete: Cascade)
  delegationCredential             DelegationCredential? @relation(fields: [delegationCredentialId], references: [id], onDelete: Cascade)
  delegationCredentialId           String?
  domainWideDelegation             DomainWideDelegation? @relation(fields: [domainWideDelegationCredentialId], references: [id], onDelete: Cascade)
  domainWideDelegationCredentialId String?

  @@index([userId])
  @@index([eventTypeId])
  @@index([credentialId])
}

enum UserPermissionRole {
  USER
  ADMIN
}

// It holds the password of a User, separate from the User model to avoid leaking the password hash
model UserPassword {
  hash   String
  userId Int    @unique
  user   User   @relation(fields: [userId], references: [id], onDelete: Cascade)
}

model TravelSchedule {
  id           Int       @id @default(autoincrement())
  userId       Int
  user         User      @relation(fields: [userId], references: [id], onDelete: Cascade)
  timeZone     String
  startDate    DateTime
  endDate      DateTime?
  prevTimeZone String?

  @@index([startDate])
  @@index([endDate])
}

// It holds Personal Profiles of a User plus it has email, password and other core things..
model User {
  id                  Int                  @id @default(autoincrement())
  username            String?
  name                String?
  /// @zod.custom(imports.emailSchema)
  email               String
  emailVerified       DateTime?
  password            UserPassword?
  bio                 String?
  avatarUrl           String?
  timeZone            String               @default("Europe/London")
  travelSchedules     TravelSchedule[]
  weekStart           String               @default("Sunday")
  // DEPRECATED - TO BE REMOVED
  startTime           Int                  @default(0)
  endTime             Int                  @default(1440)
  // </DEPRECATED>
  bufferTime          Int                  @default(0)
  hideBranding        Boolean              @default(false)
  // TODO: should be renamed since it only affects the booking page
  theme               String?
  appTheme            String?
  createdDate         DateTime             @default(now()) @map(name: "created")
  trialEndsAt         DateTime?
  lastActiveAt        DateTime?
  eventTypes          EventType[]          @relation("user_eventtype")
  credentials         Credential[]
  teams               Membership[]
  bookings            Booking[]
  schedules           Schedule[]
  defaultScheduleId   Int?
  selectedCalendars   SelectedCalendar[]
  completedOnboarding Boolean              @default(false)
  locale              String?
  timeFormat          Int?                 @default(12)
  twoFactorSecret     String?
  twoFactorEnabled    Boolean              @default(false)
  backupCodes         String?
  identityProvider    IdentityProvider     @default(CAL)
  identityProviderId  String?
  availability        Availability[]
  invitedTo           Int?
  webhooks            Webhook[]
  brandColor          String?
  darkBrandColor      String?
  // the location where the events will end up
  destinationCalendar DestinationCalendar?
  // participate in dynamic group booking or not
  allowDynamicBooking Boolean?             @default(true)

  // participate in SEO indexing or not
  allowSEOIndexing Boolean? @default(true)

  // receive monthly digest email for teams or not
  receiveMonthlyDigestEmail Boolean? @default(true)

  /// @zod.custom(imports.userMetadata)
  metadata             Json?
  verified             Boolean?                @default(false)
  role                 UserPermissionRole      @default(USER)
  disableImpersonation Boolean                 @default(false)
  impersonatedUsers    Impersonations[]        @relation("impersonated_user")
  impersonatedBy       Impersonations[]        @relation("impersonated_by_user")
  apiKeys              ApiKey[]
  accounts             Account[]
  sessions             Session[]
  Feedback             Feedback[]
  ownedEventTypes      EventType[]             @relation("owner")
  workflows            Workflow[]
  routingForms         App_RoutingForms_Form[] @relation("routing-form")
  updatedRoutingForms  App_RoutingForms_Form[] @relation("updated-routing-form")
  verifiedNumbers      VerifiedNumber[]
  verifiedEmails       VerifiedEmail[]
  hosts                Host[]
  // organizationId is deprecated. Instead, rely on the Profile to search profiles by organizationId and then get user from the profile.
  organizationId       Int?
  organization         Team?                   @relation("scope", fields: [organizationId], references: [id], onDelete: SetNull)
  accessCodes          AccessCode[]
  bookingRedirects     OutOfOfficeEntry[]
  bookingRedirectsTo   OutOfOfficeEntry[]      @relation(name: "toUser")

  // Used to lock the user account
  locked                           Boolean                            @default(false)
  platformOAuthClients             PlatformOAuthClient[]
  AccessToken                      AccessToken[]
  RefreshToken                     RefreshToken[]
  PlatformAuthorizationToken       PlatformAuthorizationToken[]
  profiles                         Profile[]
  movedToProfileId                 Int?
  movedToProfile                   Profile?                           @relation("moved_to_profile", fields: [movedToProfileId], references: [id], onDelete: SetNull)
  secondaryEmails                  SecondaryEmail[]
  isPlatformManaged                Boolean                            @default(false)
  OutOfOfficeReasons               OutOfOfficeReason[]
  smsLockState                     SMSLockState                       @default(UNLOCKED)
  smsLockReviewedByAdmin           Boolean                            @default(false)
  NotificationsSubscriptions       NotificationsSubscriptions[]
  referralLinkId                   String?
  features                         UserFeatures[]
  reassignedBookings               Booking[]                          @relation("reassignByUser")
  createdAttributeToUsers          AttributeToUser[]                  @relation("createdBy")
  updatedAttributeToUsers          AttributeToUser[]                  @relation("updatedBy")
  createdTranslations              EventTypeTranslation[]             @relation("CreatedEventTypeTranslations")
  updatedTranslations              EventTypeTranslation[]             @relation("UpdatedEventTypeTranslations")
  createdWatchlists                Watchlist[]                        @relation("CreatedWatchlists")
  updatedWatchlists                Watchlist[]                        @relation("UpdatedWatchlists")
  BookingInternalNote              BookingInternalNote[]
  creationSource                   CreationSource?
  createdOrganizationOnboardings   OrganizationOnboarding[]           @relation("CreatedOrganizationOnboardings")
  filterSegments                   FilterSegment[]
  whitelistWorkflows               Boolean                            @default(false)
  delegationCredentialAccesssToken DelegationCredentialAccesssToken[]

  @@unique([email])
  @@unique([email, username])
  @@unique([username, organizationId])
  @@unique([movedToProfileId])
  @@index([username])
  @@index([emailVerified])
  @@index([identityProvider])
  @@index([identityProviderId])
  @@map(name: "users")
}

model NotificationsSubscriptions {
  id           Int    @id @default(autoincrement())
  userId       Int
  user         User   @relation(fields: [userId], references: [id], onDelete: Cascade)
  subscription String

  @@index([userId, subscription])
}

// It holds Organization Profiles as well as User Profiles for users that have been added to an organization
model Profile {
  id             Int         @id @default(autoincrement())
  // uid allows us to set an identifier chosen by us which is helpful in migration when we create the Profile from User directly.
  uid            String
  userId         Int
  user           User        @relation(fields: [userId], references: [id], onDelete: Cascade)
  organizationId Int
  organization   Team        @relation(fields: [organizationId], references: [id], onDelete: Cascade)
  username       String
  eventTypes     EventType[]
  movedFromUser  User?       @relation("moved_to_profile")
  createdAt      DateTime    @default(now())
  updatedAt      DateTime    @updatedAt

  // A user can have multiple profiles in different organizations
  @@unique([userId, organizationId])
  // Allow username reuse only across different organizations
  @@unique([username, organizationId])
  @@index([uid])
  @@index([userId])
  @@index([organizationId])
}

model Team {
  id                     Int                     @id @default(autoincrement())
  /// @zod.min(1)
  name                   String
  // It is unique across teams and organizations. We don't have a strong reason for organization and team slug to be conflicting, could be fixed.
  // Sub-teams could have same slug across different organizations but not within the same organization.
  /// @zod.min(1)
  slug                   String?
  logoUrl                String?
  calVideoLogo           String?
  appLogo                String?
  appIconLogo            String?
  bio                    String?
  hideBranding           Boolean                 @default(false)
  hideTeamProfileLink    Boolean                 @default(false)
  isPrivate              Boolean                 @default(false)
  hideBookATeamMember    Boolean                 @default(false)
  members                Membership[]
  eventTypes             EventType[]
  workflows              Workflow[]
  createdAt              DateTime                @default(now())
  /// @zod.custom(imports.teamMetadataSchema)
  metadata               Json?
  theme                  String?
  rrResetInterval        RRResetInterval?        @default(MONTH)
  brandColor             String?
  darkBrandColor         String?
  verifiedNumbers        VerifiedNumber[]
  verifiedEmails         VerifiedEmail[]
  bannerUrl              String?
  parentId               Int?
  parent                 Team?                   @relation("organization", fields: [parentId], references: [id], onDelete: Cascade)
  children               Team[]                  @relation("organization")
  orgUsers               User[]                  @relation("scope")
  inviteTokens           VerificationToken[]
  webhooks               Webhook[]
  timeFormat             Int?
  timeZone               String                  @default("Europe/London")
  weekStart              String                  @default("Sunday")
  routingForms           App_RoutingForms_Form[]
  apiKeys                ApiKey[]
  credentials            Credential[]
  accessCodes            AccessCode[]
  isOrganization         Boolean                 @default(false)
  organizationSettings   OrganizationSettings?
  instantMeetingTokens   InstantMeetingToken[]
  orgProfiles            Profile[]
  pendingPayment         Boolean                 @default(false)
  dsyncTeamGroupMapping  DSyncTeamGroupMapping[]
  isPlatform             Boolean                 @default(false)
  // Organization's OAuth clients. Organization has them but a team does not.
  platformOAuthClient    PlatformOAuthClient[]
  // OAuth client used to create team of an organization. Team has it but organization does not.
  createdByOAuthClient   PlatformOAuthClient?    @relation("CreatedByOAuthClient", fields: [createdByOAuthClientId], references: [id], onDelete: Cascade)
  createdByOAuthClientId String?
  smsLockState           SMSLockState            @default(UNLOCKED)
  platformBilling        PlatformBilling?
  activeOrgWorkflows     WorkflowsOnTeams[]
  attributes             Attribute[]
  smsLockReviewedByAdmin Boolean                 @default(false)
  // Available for Organization only
  delegationCredentials  DelegationCredential[]
  domainWideDelegations  DomainWideDelegation[]

  features TeamFeatures[]

  /// @zod.custom(imports.intervalLimitsType)
  bookingLimits                Json?
  includeManagedEventsInLimits Boolean                 @default(false)
  internalNotePresets          InternalNotePreset[]
  organizationOnboarding       OrganizationOnboarding?

  // note(Lauris): if a Team has parentId it is a team, if parentId is null it is an organization, but if parentId is null and managedOrganization is set,
  // it means that it is an organization managed by another organization.
  managedOrganization  ManagedOrganization?  @relation("ManagedOrganization")
  managedOrganizations ManagedOrganization[] @relation("ManagerOrganization")
  filterSegments       FilterSegment[]

  @@unique([slug, parentId])
  @@index([parentId])
}

model OrganizationSettings {
  id                                  Int        @id @default(autoincrement())
  organization                        Team       @relation(fields: [organizationId], references: [id], onDelete: Cascade)
  organizationId                      Int        @unique
  isOrganizationConfigured            Boolean    @default(false)
  // It decides if new organization members can be auto-accepted or not
  isOrganizationVerified              Boolean    @default(false)
  // It is a domain e.g "acme.com". Any email with this domain might be auto-accepted
  // Also, it is the domain to which the organization profile is redirected.
  orgAutoAcceptEmail                  String
  lockEventTypeCreationForUsers       Boolean    @default(false)
  adminGetsNoSlotsNotification        Boolean    @default(false)
  // It decides if instance ADMIN has reviewed the organization or not.
  // It is used to allow super sensitive operations like 'impersonation of Org members by Org admin'
  isAdminReviewed                     Boolean    @default(false)
  dSyncData                           DSyncData?
  isAdminAPIEnabled                   Boolean    @default(false)
  allowSEOIndexing                    Boolean    @default(false)
  orgProfileRedirectsToVerifiedDomain Boolean    @default(false)
}

enum MembershipRole {
  MEMBER
  ADMIN
  OWNER
}

model Membership {
  id                   Int               @id @default(autoincrement())
  teamId               Int
  userId               Int
  accepted             Boolean           @default(false)
  role                 MembershipRole
  team                 Team              @relation(fields: [teamId], references: [id], onDelete: Cascade)
  user                 User              @relation(fields: [userId], references: [id], onDelete: Cascade)
  disableImpersonation Boolean           @default(false)
  AttributeToUser      AttributeToUser[]

  @@unique([userId, teamId])
  @@index([teamId])
  @@index([userId])
  @@index([accepted])
  @@index([role])
}

model VerificationToken {
  id               Int             @id @default(autoincrement())
  identifier       String
  token            String          @unique
  expires          DateTime
  expiresInDays    Int?
  createdAt        DateTime        @default(now())
  updatedAt        DateTime        @updatedAt
  teamId           Int?
  team             Team?           @relation(fields: [teamId], references: [id])
  secondaryEmailId Int?
  secondaryEmail   SecondaryEmail? @relation(fields: [secondaryEmailId], references: [id])

  @@unique([identifier, token])
  @@index([token])
  @@index([teamId])
  @@index([secondaryEmailId])
}

model InstantMeetingToken {
  id        Int      @id @default(autoincrement())
  token     String   @unique
  expires   DateTime
  teamId    Int
  team      Team     @relation(fields: [teamId], references: [id])
  bookingId Int?     @unique
  booking   Booking? @relation(fields: [bookingId], references: [id], onDelete: Cascade)

  createdAt DateTime @default(now())
  updatedAt DateTime @updatedAt

  @@index([token])
}

model BookingReference {
  id                         Int      @id @default(autoincrement())
  /// @zod.min(1)
  type                       String
  /// @zod.min(1)
  uid                        String
  meetingId                  String?
  thirdPartyRecurringEventId String?
  meetingPassword            String?
  meetingUrl                 String?
  booking                    Booking? @relation(fields: [bookingId], references: [id], onDelete: Cascade)
  bookingId                  Int?
  externalCalendarId         String?
  deleted                    Boolean?

  credential                       Credential?           @relation(fields: [credentialId], references: [id], onDelete: SetNull)
  credentialId                     Int?
  delegationCredential             DelegationCredential? @relation(fields: [delegationCredentialId], references: [id], onDelete: SetNull)
  delegationCredentialId           String?
  domainWideDelegation             DomainWideDelegation? @relation(fields: [domainWideDelegationCredentialId], references: [id], onDelete: SetNull)
  domainWideDelegationCredentialId String?

  @@index([bookingId])
  @@index([type])
  @@index([uid])
}

model Attendee {
  id          Int          @id @default(autoincrement())
  email       String
  name        String
  timeZone    String
  phoneNumber String?
  locale      String?      @default("en")
  booking     Booking?     @relation(fields: [bookingId], references: [id], onDelete: Cascade)
  bookingId   Int?
  bookingSeat BookingSeat?
  noShow      Boolean?     @default(false)

  @@index([email])
  @@index([bookingId])
}

enum BookingStatus {
  CANCELLED     @map("cancelled")
  ACCEPTED      @map("accepted")
  REJECTED      @map("rejected")
  PENDING       @map("pending")
  AWAITING_HOST @map("awaiting_host")
}

model Booking {
  id                           Int                            @id @default(autoincrement())
  uid                          String                         @unique
  // (optional) UID based on slot start/end time & email against duplicates
  idempotencyKey               String?                        @unique
  user                         User?                          @relation(fields: [userId], references: [id], onDelete: Cascade)
  userId                       Int?
  // User's email at the time of booking
  /// @zod.custom(imports.emailSchema)
  userPrimaryEmail             String?
  references                   BookingReference[]
  eventType                    EventType?                     @relation(fields: [eventTypeId], references: [id])
  eventTypeId                  Int?
  title                        String
  description                  String?
  customInputs                 Json?
  /// @zod.custom(imports.bookingResponses)
  responses                    Json?
  startTime                    DateTime
  endTime                      DateTime
  attendees                    Attendee[]
  location                     String?
  createdAt                    DateTime                       @default(now())
  updatedAt                    DateTime?                      @updatedAt
  status                       BookingStatus                  @default(ACCEPTED)
  paid                         Boolean                        @default(false)
  payment                      Payment[]
  destinationCalendar          DestinationCalendar?           @relation(fields: [destinationCalendarId], references: [id])
  destinationCalendarId        Int?
  cancellationReason           String?
  rejectionReason              String?
  reassignReason               String?
  reassignBy                   User?                          @relation("reassignByUser", fields: [reassignById], references: [id])
  reassignById                 Int?
  dynamicEventSlugRef          String?
  dynamicGroupSlugRef          String?
  rescheduled                  Boolean?
  fromReschedule               String?
  recurringEventId             String?
  smsReminderNumber            String?
  workflowReminders            WorkflowReminder[]
  scheduledJobs                String[] // scheduledJobs is deprecated, please use scheduledTriggers instead
  seatsReferences              BookingSeat[]
  /// @zod.custom(imports.bookingMetadataSchema)
  metadata                     Json?
  isRecorded                   Boolean                        @default(false)
  iCalUID                      String?                        @default("")
  iCalSequence                 Int                            @default(0)
  instantMeetingToken          InstantMeetingToken?
  rating                       Int?
  ratingFeedback               String?
  noShowHost                   Boolean?                       @default(false)
  scheduledTriggers            WebhookScheduledTriggers[]
  oneTimePassword              String?                        @unique @default(uuid())
  /// @zod.email()
  cancelledBy                  String?
  /// @zod.email()
  rescheduledBy                String?
  // Ah, made a typo here. Should have been routedFromRoutingFormRe"s"ponse. Live with it :(
  routedFromRoutingFormReponse App_RoutingForms_FormResponse?
  assignmentReason             AssignmentReason[]
  internalNote                 BookingInternalNote[]
  creationSource               CreationSource?
  tracking                     Tracking?

  @@index([eventTypeId])
  @@index([userId])
  @@index([destinationCalendarId])
  @@index([recurringEventId])
  @@index([uid])
  @@index([status])
  @@index([startTime, endTime, status])
}

model Tracking {
  id           Int     @id @default(autoincrement())
  bookingId    Int
  booking      Booking @relation(fields: [bookingId], references: [id], onDelete: Cascade)
  utm_source   String?
  utm_medium   String?
  utm_campaign String?
  utm_term     String?
  utm_content  String?

  @@unique([bookingId])
}

model Schedule {
  id                   Int            @id @default(autoincrement())
  user                 User           @relation(fields: [userId], references: [id], onDelete: Cascade)
  userId               Int
  eventType            EventType[]
  instantMeetingEvents EventType[]    @relation("InstantMeetingSchedule")
  name                 String
  timeZone             String?
  availability         Availability[]
  Host                 Host[]

  @@index([userId])
}

model Availability {
  id          Int        @id @default(autoincrement())
  user        User?      @relation(fields: [userId], references: [id], onDelete: Cascade)
  userId      Int?
  eventType   EventType? @relation(fields: [eventTypeId], references: [id])
  eventTypeId Int?
  days        Int[]
  startTime   DateTime   @db.Time
  endTime     DateTime   @db.Time
  date        DateTime?  @db.Date
  Schedule    Schedule?  @relation(fields: [scheduleId], references: [id])
  scheduleId  Int?

  @@index([userId])
  @@index([eventTypeId])
  @@index([scheduleId])
}

model SelectedCalendar {
  id                       String      @id @default(uuid())
  user                     User        @relation(fields: [userId], references: [id], onDelete: Cascade)
  userId                   Int
  integration              String
  externalId               String
  credential               Credential? @relation(fields: [credentialId], references: [id], onDelete: Cascade)
  credentialId             Int?
  // Used to identify a watched calendar channel in Google Calendar
  googleChannelId          String?
  googleChannelKind        String?
  googleChannelResourceId  String?
  googleChannelResourceUri String?
  googleChannelExpiration  String?

  delegationCredential   DelegationCredential? @relation(fields: [delegationCredentialId], references: [id], onDelete: Cascade)
  delegationCredentialId String?

  // Deprecated and unused: Use delegationCredential instead
  domainWideDelegationCredential   DomainWideDelegation? @relation(fields: [domainWideDelegationCredentialId], references: [id], onDelete: Cascade)
  domainWideDelegationCredentialId String?
  error                            String?

  eventTypeId Int?
  eventType   EventType? @relation(fields: [eventTypeId], references: [id])

  // It could still allow multiple user-level(eventTypeId is null) selected calendars for same userId, integration, externalId because NULL is not equal to NULL
  // We currently ensure uniqueness by checking for the existence of the record before creating a new one
  // Think about introducing a generated unique key ${userId}_${integration}_${externalId}_${eventTypeId}
  @@unique([userId, integration, externalId, eventTypeId])
  @@unique([googleChannelId, eventTypeId])
  @@index([userId])
  @@index([integration])
  @@index([externalId])
  @@index([eventTypeId])
  @@index([credentialId])
}

enum EventTypeCustomInputType {
  TEXT     @map("text")
  TEXTLONG @map("textLong")
  NUMBER   @map("number")
  BOOL     @map("bool")
  RADIO    @map("radio")
  PHONE    @map("phone")
}

model EventTypeCustomInput {
  id          Int                      @id @default(autoincrement())
  eventTypeId Int
  eventType   EventType                @relation(fields: [eventTypeId], references: [id], onDelete: Cascade)
  label       String
  type        EventTypeCustomInputType
  /// @zod.custom(imports.customInputOptionSchema)
  options     Json?
  required    Boolean
  placeholder String                   @default("")

  @@index([eventTypeId])
}

model ResetPasswordRequest {
  id        String   @id @default(cuid())
  createdAt DateTime @default(now())
  updatedAt DateTime @updatedAt
  email     String
  expires   DateTime
}

enum ReminderType {
  PENDING_BOOKING_CONFIRMATION
}

model ReminderMail {
  id             Int          @id @default(autoincrement())
  referenceId    Int
  reminderType   ReminderType
  elapsedMinutes Int
  createdAt      DateTime     @default(now())

  @@index([referenceId])
  @@index([reminderType])
}

model Payment {
  id            Int            @id @default(autoincrement())
  uid           String         @unique
  app           App?           @relation(fields: [appId], references: [slug], onDelete: Cascade)
  appId         String?
  bookingId     Int
  booking       Booking?       @relation(fields: [bookingId], references: [id], onDelete: Cascade)
  amount        Int
  fee           Int
  currency      String
  success       Boolean
  refunded      Boolean
  data          Json
  externalId    String         @unique
  paymentOption PaymentOption? @default(ON_BOOKING)

  @@index([bookingId])
  @@index([externalId])
}

enum PaymentOption {
  ON_BOOKING
  HOLD
}

enum WebhookTriggerEvents {
  BOOKING_CREATED
  BOOKING_PAYMENT_INITIATED
  BOOKING_PAID
  BOOKING_RESCHEDULED
  BOOKING_REQUESTED
  BOOKING_CANCELLED
  BOOKING_REJECTED
  BOOKING_NO_SHOW_UPDATED
  FORM_SUBMITTED
  MEETING_ENDED
  MEETING_STARTED
  RECORDING_READY
  INSTANT_MEETING
  RECORDING_TRANSCRIPTION_GENERATED
  OOO_CREATED
  AFTER_HOSTS_CAL_VIDEO_NO_SHOW
  AFTER_GUESTS_CAL_VIDEO_NO_SHOW
  FORM_SUBMITTED_NO_EVENT
}

model Webhook {
  id                    String                     @id @unique
  userId                Int?
  teamId                Int?
  eventTypeId           Int?
  platformOAuthClientId String?
  /// @zod.url()
  subscriberUrl         String
  payloadTemplate       String?
  createdAt             DateTime                   @default(now())
  active                Boolean                    @default(true)
  eventTriggers         WebhookTriggerEvents[]
  user                  User?                      @relation(fields: [userId], references: [id], onDelete: Cascade)
  team                  Team?                      @relation(fields: [teamId], references: [id], onDelete: Cascade)
  eventType             EventType?                 @relation(fields: [eventTypeId], references: [id], onDelete: Cascade)
  platformOAuthClient   PlatformOAuthClient?       @relation(fields: [platformOAuthClientId], references: [id], onDelete: Cascade)
  app                   App?                       @relation(fields: [appId], references: [slug], onDelete: Cascade)
  appId                 String?
  secret                String?
  platform              Boolean                    @default(false)
  scheduledTriggers     WebhookScheduledTriggers[]
  time                  Int?
  timeUnit              TimeUnit?

  @@unique([userId, subscriberUrl], name: "courseIdentifier")
  @@unique([platformOAuthClientId, subscriberUrl], name: "oauthclientwebhook")
  @@index([active])
}

model Impersonations {
  id                 Int      @id @default(autoincrement())
  createdAt          DateTime @default(now())
  impersonatedUser   User     @relation("impersonated_user", fields: [impersonatedUserId], references: [id], onDelete: Cascade)
  impersonatedBy     User     @relation("impersonated_by_user", fields: [impersonatedById], references: [id], onDelete: Cascade)
  impersonatedUserId Int
  impersonatedById   Int

  @@index([impersonatedUserId])
  @@index([impersonatedById])
}

model ApiKey {
  id         String      @id @unique @default(cuid())
  userId     Int
  teamId     Int?
  note       String?
  createdAt  DateTime    @default(now())
  expiresAt  DateTime?
  lastUsedAt DateTime?
  hashedKey  String      @unique()
  user       User?       @relation(fields: [userId], references: [id], onDelete: Cascade)
  team       Team?       @relation(fields: [teamId], references: [id], onDelete: Cascade)
  app        App?        @relation(fields: [appId], references: [slug], onDelete: Cascade)
  appId      String?
  rateLimits RateLimit[]

  @@index([userId])
}

model RateLimit {
  id            String   @id @default(uuid())
  name          String
  apiKeyId      String
  ttl           Int
  limit         Int
  blockDuration Int
  createdAt     DateTime @default(now())
  updatedAt     DateTime @updatedAt

  apiKey ApiKey @relation(fields: [apiKeyId], references: [id], onDelete: Cascade)

  @@index([apiKeyId])
}

model HashedLink {
  id          Int       @id @default(autoincrement())
  link        String    @unique()
  eventType   EventType @relation(fields: [eventTypeId], references: [id], onDelete: Cascade)
  eventTypeId Int
}

model Account {
  id                String  @id @default(cuid())
  userId            Int
  type              String
  provider          String
  providerAccountId String
  providerEmail     String?
  refresh_token     String? @db.Text
  access_token      String? @db.Text
  expires_at        Int?
  token_type        String?
  scope             String?
  id_token          String? @db.Text
  session_state     String?

  user User? @relation(fields: [userId], references: [id], onDelete: Cascade)

  @@unique([provider, providerAccountId])
  @@index([userId])
  @@index([type])
}

model Session {
  id           String   @id @default(cuid())
  sessionToken String   @unique
  userId       Int
  expires      DateTime
  user         User?    @relation(fields: [userId], references: [id], onDelete: Cascade)

  @@index([userId])
}

enum AppCategories {
  calendar
  messaging
  other
  payment
  video // deprecated, please use 'conferencing' instead
  web3 // deprecated, we should no longer have any web3 apps
  automation
  analytics
  // Wherever video is in use, conferencing should also be used for legacy apps can have it.
  conferencing
  crm
}

model App {
  // The slug for the app store public page inside `/apps/[slug]`
  slug        String          @id @unique
  // The directory name for `/packages/app-store/[dirName]`
  dirName     String          @unique
  // Needed API Keys
  keys        Json?
  // One or multiple categories to which this app belongs
  categories  AppCategories[]
  createdAt   DateTime        @default(now())
  updatedAt   DateTime        @updatedAt
  credentials Credential[]
  payments    Payment[]
  Webhook     Webhook[]
  ApiKey      ApiKey[]
  enabled     Boolean         @default(false)

  @@index([enabled])
}

model App_RoutingForms_Form {
  id                       String                                      @id @default(cuid())
  description              String?
  position                 Int                                         @default(0)
  routes                   Json?
  createdAt                DateTime                                    @default(now())
  updatedAt                DateTime                                    @updatedAt
  name                     String
  fields                   Json?
  user                     User                                        @relation("routing-form", fields: [userId], references: [id], onDelete: Cascade)
  updatedBy                User?                                       @relation("updated-routing-form", fields: [updatedById], references: [id], onDelete: SetNull)
  updatedById              Int?
  // This is the user who created the form and also the user who has read-write access to the form
  // If teamId is set, the members of the team would also have access to form readOnly or read-write depending on their permission level as team member.
  userId                   Int
  team                     Team?                                       @relation(fields: [teamId], references: [id], onDelete: Cascade)
  teamId                   Int?
  responses                App_RoutingForms_FormResponse[]
  disabled                 Boolean                                     @default(false)
  /// @zod.custom(imports.RoutingFormSettings)
  settings                 Json?
  incompleteBookingActions App_RoutingForms_IncompleteBookingActions[]

  @@index([userId])
  @@index([disabled])
}

model App_RoutingForms_FormResponse {
  id           Int                   @id @default(autoincrement())
  formFillerId String                @default(cuid())
  form         App_RoutingForms_Form @relation(fields: [formId], references: [id], onDelete: Cascade)
  formId       String
  response     Json
  createdAt    DateTime              @default(now())
  updatedAt    DateTime?             @updatedAt

  routedToBookingUid String?  @unique
  // We should not cascade delete the booking, because we want to keep the form response even if the routedToBooking is deleted
  routedToBooking    Booking? @relation(fields: [routedToBookingUid], references: [uid])
  chosenRouteId      String?

  @@unique([formFillerId, formId])
  @@index([formFillerId])
  @@index([formId])
}

view RoutingFormResponse {
  id                               Int            @unique
  response                         Json
  responseLowercase                Json
  formId                           String
  formName                         String
  formTeamId                       Int?
  formUserId                       Int?
  bookingUid                       String?
  bookingStatus                    BookingStatus?
  bookingStatusOrder               Int?
  bookingCreatedAt                 DateTime?
  bookingAttendees                 Json? // Array of {timeZone: string, email: string}
  bookingUserId                    Int?
  bookingUserName                  String?
  bookingUserEmail                 String?
  bookingUserAvatarUrl             String?
  bookingAssignmentReason          String?
  bookingAssignmentReasonLowercase String?
  bookingStartTime                 DateTime?
  bookingEndTime                   DateTime?
  createdAt                        DateTime
  utm_source                       String?
  utm_medium                       String?
  utm_campaign                     String?
  utm_term                         String?
  utm_content                      String?
}

model Feedback {
  id      Int      @id @default(autoincrement())
  date    DateTime @default(now())
  userId  Int
  user    User     @relation(fields: [userId], references: [id], onDelete: Cascade)
  rating  String
  comment String?

  @@index([userId])
  @@index([rating])
}

enum WorkflowTriggerEvents {
  BEFORE_EVENT
  EVENT_CANCELLED
  NEW_EVENT
  AFTER_EVENT
  RESCHEDULE_EVENT
  AFTER_HOSTS_CAL_VIDEO_NO_SHOW
  AFTER_GUESTS_CAL_VIDEO_NO_SHOW
}

enum WorkflowActions {
  EMAIL_HOST
  EMAIL_ATTENDEE
  SMS_ATTENDEE
  SMS_NUMBER
  EMAIL_ADDRESS
  WHATSAPP_ATTENDEE
  WHATSAPP_NUMBER
}

model WorkflowStep {
  id                        Int                @id @default(autoincrement())
  stepNumber                Int
  action                    WorkflowActions
  workflowId                Int
  workflow                  Workflow           @relation(fields: [workflowId], references: [id], onDelete: Cascade)
  sendTo                    String?
  reminderBody              String?
  emailSubject              String?
  template                  WorkflowTemplates  @default(REMINDER)
  workflowReminders         WorkflowReminder[]
  numberRequired            Boolean?
  sender                    String?
  numberVerificationPending Boolean            @default(true)
  includeCalendarEvent      Boolean            @default(false)
  verifiedAt                DateTime?

  @@index([workflowId])
}

model Workflow {
  id            Int                     @id @default(autoincrement())
  position      Int                     @default(0)
  name          String
  userId        Int?
  user          User?                   @relation(fields: [userId], references: [id], onDelete: Cascade)
  team          Team?                   @relation(fields: [teamId], references: [id], onDelete: Cascade)
  teamId        Int?
  activeOn      WorkflowsOnEventTypes[]
  activeOnTeams WorkflowsOnTeams[]
  isActiveOnAll Boolean                 @default(false)
  trigger       WorkflowTriggerEvents
  time          Int?
  timeUnit      TimeUnit?
  steps         WorkflowStep[]

  @@index([userId])
  @@index([teamId])
}

model AIPhoneCallConfiguration {
  id              Int       @id @default(autoincrement())
  eventType       EventType @relation(fields: [eventTypeId], references: [id], onDelete: Cascade)
  eventTypeId     Int
  templateType    String    @default("CUSTOM_TEMPLATE")
  schedulerName   String?
  generalPrompt   String?
  yourPhoneNumber String
  numberToCall    String
  guestName       String?
  guestEmail      String?
  guestCompany    String?
  enabled         Boolean   @default(false)
  beginMessage    String?
  llmId           String?

  @@unique([eventTypeId])
  @@index([eventTypeId])
}

model WorkflowsOnEventTypes {
  id          Int       @id @default(autoincrement())
  workflow    Workflow  @relation(fields: [workflowId], references: [id], onDelete: Cascade)
  workflowId  Int
  eventType   EventType @relation(fields: [eventTypeId], references: [id], onDelete: Cascade)
  eventTypeId Int

  @@unique([workflowId, eventTypeId])
  @@index([workflowId])
  @@index([eventTypeId])
}

model WorkflowsOnTeams {
  id         Int      @id @default(autoincrement())
  workflow   Workflow @relation(fields: [workflowId], references: [id], onDelete: Cascade)
  workflowId Int
  team       Team     @relation(fields: [teamId], references: [id], onDelete: Cascade)
  teamId     Int

  @@unique([workflowId, teamId])
  @@index([workflowId])
  @@index([teamId])
}

model Deployment {
  /// This is a single row table, so we use a fixed id
  id              Int       @id @default(1)
  logo            String?
  /// @zod.custom(imports.DeploymentTheme)
  theme           Json?
  licenseKey      String?
  agreedLicenseAt DateTime?
}

enum TimeUnit {
  DAY    @map("day")
  HOUR   @map("hour")
  MINUTE @map("minute")
}

model WorkflowReminder {
  id                  Int             @id @default(autoincrement())
  uuid                String?         @unique @default(uuid())
  bookingUid          String?
  booking             Booking?        @relation(fields: [bookingUid], references: [uid])
  method              WorkflowMethods
  scheduledDate       DateTime
  referenceId         String?         @unique
  scheduled           Boolean
  workflowStepId      Int?
  workflowStep        WorkflowStep?   @relation(fields: [workflowStepId], references: [id], onDelete: Cascade)
  cancelled           Boolean?
  seatReferenceId     String?
  isMandatoryReminder Boolean?        @default(false)
  retryCount          Int             @default(0)

  @@index([bookingUid])
  @@index([workflowStepId])
  @@index([seatReferenceId])
  @@index([method, scheduled, scheduledDate])
  @@index([cancelled, scheduledDate])
}

model WebhookScheduledTriggers {
  id            Int       @id @default(autoincrement())
  jobName       String? // jobName is deprecated, not needed when webhook and booking is set
  subscriberUrl String
  payload       String
  startAfter    DateTime
  retryCount    Int       @default(0)
  createdAt     DateTime? @default(now())
  appId         String?
  webhookId     String?
  webhook       Webhook?  @relation(fields: [webhookId], references: [id], onDelete: Cascade)
  bookingId     Int?
  booking       Booking?  @relation(fields: [bookingId], references: [id], onDelete: Cascade)
}

enum WorkflowTemplates {
  REMINDER
  CUSTOM
  CANCELLED
  RESCHEDULED
  COMPLETED
  RATING
}

enum WorkflowMethods {
  EMAIL
  SMS
  WHATSAPP
}

model BookingSeat {
  id           Int      @id @default(autoincrement())
  referenceUid String   @unique
  bookingId    Int
  booking      Booking  @relation(fields: [bookingId], references: [id], onDelete: Cascade)
  attendeeId   Int      @unique
  attendee     Attendee @relation(fields: [attendeeId], references: [id], onDelete: Cascade)
  /// @zod.custom(imports.bookingSeatDataSchema)
  data         Json?
  metadata     Json?

  @@index([bookingId])
  @@index([attendeeId])
}

model VerifiedNumber {
  id          Int    @id @default(autoincrement())
  userId      Int?
  user        User?  @relation(fields: [userId], references: [id], onDelete: Cascade)
  teamId      Int?
  team        Team?  @relation(fields: [teamId], references: [id], onDelete: Cascade)
  phoneNumber String

  @@index([userId])
  @@index([teamId])
}

model VerifiedEmail {
  id     Int    @id @default(autoincrement())
  userId Int?
  user   User?  @relation(fields: [userId], references: [id], onDelete: Cascade)
  teamId Int?
  team   Team?  @relation(fields: [teamId], references: [id], onDelete: Cascade)
  email  String

  @@index([userId])
  @@index([teamId])
}

model Feature {
  // The feature slug, ex: 'v2-workflows'
  slug        String         @id @unique
  // If the feature is currently enabled
  enabled     Boolean        @default(false)
  // A short description of the feature
  description String?
  // The type of feature flag
  type        FeatureType?   @default(RELEASE)
  // If the flag is considered stale
  stale       Boolean?       @default(false)
  lastUsedAt  DateTime?
  createdAt   DateTime?      @default(now())
  updatedAt   DateTime?      @default(now()) @updatedAt
  updatedBy   Int?
  users       UserFeatures[]
  teams       TeamFeatures[]

  @@index([enabled])
  @@index([stale])
}

model UserFeatures {
  user       User     @relation(fields: [userId], references: [id], onDelete: Cascade)
  userId     Int
  feature    Feature  @relation(fields: [featureId], references: [slug], onDelete: Cascade)
  featureId  String
  assignedAt DateTime @default(now())
  assignedBy String
  updatedAt  DateTime @updatedAt

  @@id([userId, featureId])
  @@index([userId, featureId])
}

model TeamFeatures {
  team       Team     @relation(fields: [teamId], references: [id], onDelete: Cascade)
  teamId     Int
  feature    Feature  @relation(fields: [featureId], references: [slug], onDelete: Cascade)
  featureId  String
  assignedAt DateTime @default(now())
  assignedBy String
  updatedAt  DateTime @updatedAt

  @@id([teamId, featureId])
  @@index([teamId, featureId])
}

enum FeatureType {
  RELEASE
  EXPERIMENT
  OPERATIONAL
  KILL_SWITCH
  PERMISSION
}

enum RRResetInterval {
  MONTH
  DAY
}

model SelectedSlots {
  id               Int      @id @default(autoincrement())
  eventTypeId      Int
  userId           Int
  slotUtcStartDate DateTime
  slotUtcEndDate   DateTime
  uid              String
  releaseAt        DateTime
  isSeat           Boolean  @default(false)

  @@unique(fields: [userId, slotUtcStartDate, slotUtcEndDate, uid], name: "selectedSlotUnique")
}

model OAuthClient {
  clientId     String       @id @unique
  redirectUri  String
  clientSecret String
  name         String
  logo         String?
  accessCodes  AccessCode[]
}

model AccessCode {
  id        Int           @id @default(autoincrement())
  code      String
  clientId  String?
  client    OAuthClient?  @relation(fields: [clientId], references: [clientId], onDelete: Cascade)
  expiresAt DateTime
  scopes    AccessScope[]
  userId    Int?
  user      User?         @relation(fields: [userId], references: [id], onDelete: Cascade)
  teamId    Int?
  team      Team?         @relation(fields: [teamId], references: [id], onDelete: Cascade)
}

enum AccessScope {
  READ_BOOKING
  READ_PROFILE
}

view BookingTimeStatus {
  id             Int            @unique
  uid            String?
  eventTypeId    Int?
  title          String?
  description    String?
  startTime      DateTime?
  endTime        DateTime?
  createdAt      DateTime?
  location       String?
  paid           Boolean?
  status         BookingStatus?
  rescheduled    Boolean?
  userId         Int?
  teamId         Int?
  eventLength    Int?
  timeStatus     String?
  eventParentId  Int?
  userEmail      String?
  username       String?
  ratingFeedback String?
  rating         Int?
  noShowHost     Boolean?
  isTeamBooking  Boolean
}

model CalendarCache {
  // To be made required in a followup
  id String? @default(uuid())
  
  // The key would be the unique URL that is requested by the user
  key          String
  value        Json
  expiresAt    DateTime
  credentialId Int
  userId       Int?
  credential   Credential? @relation(fields: [credentialId], references: [id], onDelete: Cascade)
  @@id([credentialId, key])
  @@index([userId, key])
  @@unique([credentialId, key])
}

enum RedirectType {
  UserEventType @map("user-event-type")
  TeamEventType @map("team-event-type")
  User          @map("user")
  Team          @map("team")
}

model TempOrgRedirect {
  id        Int          @id @default(autoincrement())
  // Better would be to have fromOrgId and toOrgId as well and then we should have just to instead toUrl
  from      String
  // 0 would mean it is non org
  fromOrgId Int
  type      RedirectType
  // It doesn't have any query params
  toUrl     String
  enabled   Boolean      @default(true)
  createdAt DateTime     @default(now())
  updatedAt DateTime     @updatedAt

  @@unique([from, type, fromOrgId])
}

model Avatar {
  // e.g. NULL(0), organization ID or team logo
  teamId    Int    @default(0)
  // Avatar, NULL(0) if team logo
  userId    Int    @default(0)
  // base64 string
  data      String
  // different every time to pop the cache.
  objectKey String @unique

  isBanner Boolean @default(false)

  @@unique([teamId, userId, isBanner])
  @@map(name: "avatars")
}

model OutOfOfficeEntry {
  id       Int                @id @default(autoincrement())
  uuid     String             @unique
  start    DateTime
  end      DateTime
  notes    String?
  userId   Int
  user     User               @relation(fields: [userId], references: [id], onDelete: Cascade)
  toUserId Int?
  toUser   User?              @relation(name: "toUser", fields: [toUserId], references: [id], onDelete: Cascade)
  reasonId Int?
  reason   OutOfOfficeReason? @relation(fields: [reasonId], references: [id], onDelete: SetNull)

  createdAt DateTime @default(now())
  updatedAt DateTime @updatedAt

  @@index([uuid])
  @@index([userId])
  @@index([toUserId])
  @@index([start, end])
}

model OutOfOfficeReason {
  id      Int     @id @default(autoincrement())
  emoji   String
  reason  String  @unique
  enabled Boolean @default(true)
  userId  Int?
  user    User?   @relation(fields: [userId], references: [id], onDelete: Cascade)

  entries OutOfOfficeEntry[]
}

// Platform
model PlatformOAuthClient {
  id             String   @id @default(cuid())
  name           String
  secret         String
  permissions    Int
  users          User[]
  logo           String?
  redirectUris   String[]
  organizationId Int
  organization   Team     @relation(fields: [organizationId], references: [id], onDelete: Cascade)
  teams          Team[]   @relation("CreatedByOAuthClient")

  accessTokens        AccessToken[]
  refreshToken        RefreshToken[]
  authorizationTokens PlatformAuthorizationToken[]
  webhook             Webhook[]

  bookingRedirectUri           String?
  bookingCancelRedirectUri     String?
  bookingRescheduleRedirectUri String?
  areEmailsEnabled             Boolean @default(false)
  areDefaultEventTypesEnabled  Boolean @default(true)

  createdAt DateTime @default(now())
}

model PlatformAuthorizationToken {
  id String @id @default(cuid())

  owner  User                @relation(fields: [userId], references: [id], onDelete: Cascade)
  client PlatformOAuthClient @relation(fields: [platformOAuthClientId], references: [id], onDelete: Cascade)

  platformOAuthClientId String
  userId                Int

  createdAt DateTime @default(now())

  @@unique([userId, platformOAuthClientId])
}

model AccessToken {
  id Int @id @default(autoincrement())

  secret    String   @unique
  createdAt DateTime @default(now())
  expiresAt DateTime

  owner  User                @relation(fields: [userId], references: [id], onDelete: Cascade)
  client PlatformOAuthClient @relation(fields: [platformOAuthClientId], references: [id], onDelete: Cascade)

  platformOAuthClientId String
  userId                Int
}

model RefreshToken {
  id Int @id @default(autoincrement())

  secret    String   @unique
  createdAt DateTime @default(now())
  expiresAt DateTime

  owner  User                @relation(fields: [userId], references: [id], onDelete: Cascade)
  client PlatformOAuthClient @relation(fields: [platformOAuthClientId], references: [id], onDelete: Cascade)

  platformOAuthClientId String
  userId                Int
}

model DSyncData {
  id               Int                     @id @default(autoincrement())
  directoryId      String                  @unique
  tenant           String
  organizationId   Int?                    @unique
  org              OrganizationSettings?   @relation(fields: [organizationId], references: [organizationId], onDelete: Cascade)
  teamGroupMapping DSyncTeamGroupMapping[]

  createdAttributeToUsers AttributeToUser[] @relation("createdByDSync")
  updatedAttributeToUsers AttributeToUser[] @relation("updatedByDSync")
}

model DSyncTeamGroupMapping {
  id             Int       @id @default(autoincrement())
  organizationId Int
  teamId         Int
  team           Team      @relation(fields: [teamId], references: [id], onDelete: Cascade)
  directoryId    String
  directory      DSyncData @relation(fields: [directoryId], references: [directoryId], onDelete: Cascade)
  groupName      String

  @@unique([teamId, groupName])
}

model SecondaryEmail {
  id                 Int                 @id @default(autoincrement())
  user               User                @relation(fields: [userId], references: [id], onDelete: Cascade)
  userId             Int
  email              String
  emailVerified      DateTime?
  verificationTokens VerificationToken[]
  eventTypes         EventType[]

  @@unique([email])
  @@unique([userId, email])
  @@index([userId])
}

// Needed to store tasks that need to be processed by a background worker or Tasker
model Task {
  id                  String    @id @unique @default(uuid())
  createdAt           DateTime  @default(now())
  updatedAt           DateTime  @updatedAt
  // The time at which the task should be executed
  scheduledAt         DateTime  @default(now())
  // The time at which the task was successfully executed
  succeededAt         DateTime?
  // The task type to be executed. Left it as a freeform string to avoid more migrations for now. Will be enforced at type level.
  type                String
  // Generic payload for the task
  payload             String
  // The number of times the task has been attempted
  attempts            Int       @default(0)
  // The maximum number of times the task can be attempted
  maxAttempts         Int       @default(3)
  lastError           String?
  lastFailedAttemptAt DateTime?
  referenceUid        String?
}

enum SMSLockState {
  LOCKED
  UNLOCKED
  REVIEW_NEEDED
}

model ManagedOrganization {
  managedOrganizationId Int  @unique
  managedOrganization   Team @relation("ManagedOrganization", fields: [managedOrganizationId], references: [id], onDelete: Cascade)

  managerOrganizationId Int
  managerOrganization   Team @relation("ManagerOrganization", fields: [managerOrganizationId], references: [id], onDelete: Cascade)

  createdAt DateTime @default(now())

  @@unique([managerOrganizationId, managedOrganizationId])
  @@index([managerOrganizationId])
}

model PlatformBilling {
  id Int @id @unique // team id

  customerId     String
  subscriptionId String?
  plan           String  @default("none")

  billingCycleStart Int?
  billingCycleEnd   Int?
  overdue           Boolean? @default(false)

  // note(Lauris): in case of a platform managed organization's billing record this field points to the manager organization's billing record.
  managerBillingId Int?
  managerBilling   PlatformBilling?  @relation("PlatformManagedBilling", fields: [managerBillingId], references: [id])
  // note(Lauris): in case of a manager organization's billing record this field points to billing records of its platform managed organizations.
  managedBillings  PlatformBilling[] @relation("PlatformManagedBilling")

  team Team @relation(fields: [id], references: [id], onDelete: Cascade)
}

enum AttributeType {
  TEXT
  NUMBER
  SINGLE_SELECT
  MULTI_SELECT
}

model AttributeOption {
  id            String            @id @default(uuid())
  attribute     Attribute         @relation(fields: [attributeId], references: [id], onDelete: Cascade)
  attributeId   String
  value         String
  slug          String
  isGroup       Boolean           @default(false)
  // It is a list of AttributeOptions ids that are contained in the group option
  // You could think of a person having the group option to actually have all the options in the contains list.
  // We are not using relation here because it would be a many to many relation because a group option can contain many non-group options and a non-group option can be contained in many group options
  // Such a relation would require its own table to be managed and we don't need it for now.
  contains      String[]
  assignedUsers AttributeToUser[]
}

model Attribute {
  id String @id @default(uuid())

  // This is organization
  team Team @relation(fields: [teamId], references: [id], onDelete: Cascade)

  // This is organizationId
  teamId Int

  type AttributeType

  name String
  slug String @unique

  enabled Boolean @default(true)

  usersCanEditRelation Boolean @default(false)

  createdAt        DateTime          @default(now())
  updatedAt        DateTime          @updatedAt
  options          AttributeOption[]
  isWeightsEnabled Boolean           @default(false)
  isLocked         Boolean           @default(false)

  @@index([teamId])
}

model AttributeToUser {
  id String @id @default(uuid())

  // This is the membership of the organization
  member Membership @relation(fields: [memberId], references: [id], onDelete: Cascade)

  // This is the membership id of the organization
  memberId Int

  attributeOption   AttributeOption @relation(fields: [attributeOptionId], references: [id], onDelete: Cascade)
  attributeOptionId String

  weight Int?

  // We don't intentionally delete assignments on deletion of a user/directory sync
  createdAt        DateTime   @default(now())
  createdById      Int?
  createdBy        User?      @relation("createdBy", fields: [createdById], references: [id], onDelete: SetNull)
  createdByDSyncId String?
  createdByDSync   DSyncData? @relation("createdByDSync", fields: [createdByDSyncId], references: [directoryId], onDelete: SetNull)

  updatedAt        DateTime?  @updatedAt
  updatedBy        User?      @relation("updatedBy", fields: [updatedById], references: [id], onDelete: SetNull)
  updatedById      Int?
  updatedByDSyncId String?
  updatedByDSync   DSyncData? @relation("updatedByDSync", fields: [updatedByDSyncId], references: [directoryId], onDelete: SetNull)

  @@unique([memberId, attributeOptionId])
}

enum AssignmentReasonEnum {
  ROUTING_FORM_ROUTING
  ROUTING_FORM_ROUTING_FALLBACK
  REASSIGNED
  RR_REASSIGNED
  REROUTED
  SALESFORCE_ASSIGNMENT
}

model AssignmentReason {
  id           Int                  @id @unique @default(autoincrement())
  createdAt    DateTime             @default(now())
  bookingId    Int
  booking      Booking              @relation(fields: [bookingId], references: [id], onDelete: Cascade)
  reasonEnum   AssignmentReasonEnum
  reasonString String

  @@index([bookingId])
}

enum EventTypeAutoTranslatedField {
  DESCRIPTION
  TITLE
}

model DelegationCredentialAccesssToken {
  id                     String               @id @default(uuid())
  key                    Json
  user                   User?                @relation(fields: [userId], references: [id], onDelete: Cascade)
  userId                 Int?
  delegationCredential   DelegationCredential @relation(fields: [delegationCredentialId], references: [id], onDelete: Cascade)
  delegationCredentialId String

  @@unique([delegationCredentialId, userId])
  @@index([userId])
  @@index([delegationCredentialId])
}

model DelegationCredential {
  id                  String                             @id @default(uuid())
  workspacePlatform   WorkspacePlatform                  @relation(fields: [workspacePlatformId], references: [id], onDelete: Cascade)
  workspacePlatformId Int
  // Provides possibility to have different service accounts for different organizations if the need arises, but normally they should be the same
  /// @zod.custom(imports.serviceAccountKeySchema)
  serviceAccountKey   Json
  enabled             Boolean                            @default(false)
  organizationId      Int
  organization        Team                               @relation(fields: [organizationId], references: [id], onDelete: Cascade)
  domain              String
  selectedCalendars   SelectedCalendar[]
  destinationCalendar DestinationCalendar[]
  bookingReferences   BookingReference[]
<<<<<<< HEAD
  accessTokens        DelegationCredentialAccesssToken[]
  createdAt           DateTime                           @default(now())
  updatedAt           DateTime                           @updatedAt
=======
  createdAt           DateTime              @default(now())
  updatedAt           DateTime              @updatedAt
  credentials         Credential[]
>>>>>>> 81b4651d

  // Should be fair to assume that one domain can be only on one workspace platform at a time. So, one can't have two different workspace platforms for the same domain
  // Because we don't know which domain the organization might have, we couldn't make "domain" unique here as that would prevent an actual owner of the domain to be unable to use that domain if it is used by someone else.
  @@unique([organizationId, domain])
}

// Deprecated and probably unused - Use DelegationCredential instead
model DomainWideDelegation {
  id                  String                @id @default(uuid())
  workspacePlatform   WorkspacePlatform     @relation(fields: [workspacePlatformId], references: [id], onDelete: Cascade)
  workspacePlatformId Int
  // Provides possibility to have different service accounts for different organizations if the need arises, but normally they should be the same
  /// @zod.custom(imports.serviceAccountKeySchema)
  serviceAccountKey   Json
  enabled             Boolean               @default(false)
  organizationId      Int
  organization        Team                  @relation(fields: [organizationId], references: [id], onDelete: Cascade)
  domain              String
  selectedCalendars   SelectedCalendar[]
  destinationCalendar DestinationCalendar[]
  bookingReferences   BookingReference[]
  createdAt           DateTime              @default(now())
  updatedAt           DateTime              @updatedAt

  // Should be fair to assume that one domain can be only on one workspace platform at a time. So, one can't have two different workspace platforms for the same domain
  // Because we don't know which domain the organization might have, we couldn't make "domain" unique here as that would prevent an actual owner of the domain to be unable to use that domain if it is used by someone else.
  @@unique([organizationId, domain])
}

// It is for delegation credential
model WorkspacePlatform {
  id                       Int                    @id @default(autoincrement())
  /// @zod.min(1)
  slug                     String
  /// @zod.min(1)
  name                     String
  description              String
  /// @zod.custom(imports.serviceAccountKeySchema)
  defaultServiceAccountKey Json
  createdAt                DateTime               @default(now())
  updatedAt                DateTime               @updatedAt
  enabled                  Boolean                @default(false)
  delegationCredentials    DelegationCredential[]
  domainWideDelegations    DomainWideDelegation[]

  @@unique([slug])
}

model EventTypeTranslation {
  uid            String                       @id @default(cuid())
  eventType      EventType                    @relation(fields: [eventTypeId], references: [id], onDelete: Cascade)
  eventTypeId    Int
  field          EventTypeAutoTranslatedField
  sourceLocale   String
  targetLocale   String
  translatedText String                       @db.Text
  createdAt      DateTime                     @default(now())
  createdBy      Int
  updatedAt      DateTime                     @updatedAt
  updatedBy      Int?
  creator        User                         @relation("CreatedEventTypeTranslations", fields: [createdBy], references: [id])
  updater        User?                        @relation("UpdatedEventTypeTranslations", fields: [updatedBy], references: [id], onDelete: SetNull)

  @@unique([eventTypeId, field, targetLocale])
  @@index([eventTypeId, field, targetLocale])
}

enum WatchlistType {
  EMAIL
  DOMAIN
  USERNAME
}

enum WatchlistSeverity {
  LOW
  MEDIUM
  HIGH
  CRITICAL
}

model Watchlist {
  id          String            @id @unique @default(cuid())
  type        WatchlistType
  // The identifier of the Watchlisted entity (email or domain)
  value       String
  description String?
  createdAt   DateTime          @default(now())
  createdBy   User              @relation("CreatedWatchlists", onDelete: Cascade, fields: [createdById], references: [id])
  createdById Int
  updatedAt   DateTime          @updatedAt
  updatedBy   User?             @relation("UpdatedWatchlists", onDelete: SetNull, fields: [updatedById], references: [id])
  updatedById Int?
  severity    WatchlistSeverity @default(LOW)

  @@unique([type, value])
  @@index([type, value])
}

enum BillingPeriod {
  MONTHLY
  ANNUALLY
}

model OrganizationOnboarding {
  // TODO: Use uuid for id
  id String @id @default(uuid())

  // User who started the onboarding. It is different from orgOwnerEmail in case Cal.com admin is doing the onboarding for someone else.
  createdBy   User     @relation("CreatedOrganizationOnboardings", fields: [createdById], references: [id], onDelete: Cascade)
  createdById Int
  createdAt   DateTime @default(now())

  // We keep the email only here and don't need to connect it with user because on User deletion, we don't delete the entry here.
  // It is unique because an email can be the owner of only one organization at a time.
  orgOwnerEmail String  @unique
  error         String?

  updatedAt DateTime @updatedAt
  // TODO: updatedBy to be added when we support marking updatedBy using webhook too, as webhook also updates it

  // Set after organization payment is done and the organization is created
  organizationId Int?  @unique
  organization   Team? @relation(fields: [organizationId], references: [id], onDelete: Cascade)

  billingPeriod BillingPeriod
  pricePerSeat  Float
  seats         Int

  isPlatform Boolean @default(false)

  // Organization info
  name               String
  // We don't keep it unique because we don't want self-serve flows to block a slug if it isn't paid for yet.
  slug               String
  logo               String?
  bio                String?
  isDomainConfigured Boolean @default(false)

  // Set when payment intent is there.
  stripeCustomerId         String? @unique
  // TODO: Can we make it required
  stripeSubscriptionId     String?
  stripeSubscriptionItemId String?

  /// @zod.custom(imports.orgOnboardingInvitedMembersSchema)
  invitedMembers Json @default("[]")

  /// @zod.custom(imports.orgOnboardingTeamsSchema)
  teams Json @default("[]")

  // Completion status
  isComplete Boolean @default(false)

  @@index([orgOwnerEmail])
  @@index([stripeCustomerId])
}

enum IncompleteBookingActionType {
  SALESFORCE
}

model App_RoutingForms_IncompleteBookingActions {
  id           Int                         @id @default(autoincrement())
  form         App_RoutingForms_Form       @relation(fields: [formId], references: [id], onDelete: Cascade)
  formId       String
  actionType   IncompleteBookingActionType
  data         Json
  enabled      Boolean                     @default(true)
  credentialId Int?
}

model InternalNotePreset {
  id                 Int     @id @default(autoincrement())
  name               String
  cancellationReason String?
  team               Team    @relation(fields: [teamId], references: [id])
  teamId             Int

  createdAt           DateTime              @default(now())
  BookingInternalNote BookingInternalNote[]

  @@unique([teamId, name])
  @@index([teamId])
}

enum FilterSegmentScope {
  USER
  TEAM
}

model FilterSegment {
  id               Int                @id @default(autoincrement())
  name             String
  // Identifies which data table this segment belongs to (e.g. "organization_members", "team_members", "bookings", etc.)
  tableIdentifier  String
  scope            FilterSegmentScope
  // Filter configuration
  activeFilters    Json?
  sorting          Json?
  columnVisibility Json?
  columnSizing     Json?
  perPage          Int
  searchTerm       String?            @db.Text
  createdAt        DateTime           @default(now())
  updatedAt        DateTime           @updatedAt
  // Creator of the segment
  user             User               @relation(fields: [userId], references: [id], onDelete: Cascade)
  userId           Int
  // Team scope - optional, only set when scope is TEAM
  team             Team?              @relation(fields: [teamId], references: [id], onDelete: Cascade)
  teamId           Int?

  // For user-scoped segments: scope + userId + tableIdentifier
  @@index([scope, userId, tableIdentifier])
  // For team-scoped segments: scope + teamId + tableIdentifier
  @@index([scope, teamId, tableIdentifier])
}

model BookingInternalNote {
  id Int @id @default(autoincrement())

  notePreset   InternalNotePreset? @relation(fields: [notePresetId], references: [id], onDelete: Cascade)
  notePresetId Int?
  text         String?

  booking   Booking @relation(fields: [bookingId], references: [id], onDelete: Cascade)
  bookingId Int

  createdBy   User @relation(fields: [createdById], references: [id])
  createdById Int

  createdAt DateTime @default(now())

  @@unique([bookingId, notePresetId])
  @@index([bookingId])
}

enum WorkflowContactType {
  PHONE
  EMAIL
}

model WorkflowOptOutContact {
  id        Int                 @id @default(autoincrement())
  type      WorkflowContactType
  value     String
  optedOut  Boolean
  createdAt DateTime            @default(now())
  updatedAt DateTime            @updatedAt

  @@unique([type, value])
}<|MERGE_RESOLUTION|>--- conflicted
+++ resolved
@@ -174,7 +174,7 @@
   rescheduleWithSameRoundRobinHost Boolean @default(false)
 
   secondaryEmailId Int?
-  secondaryEmail SecondaryEmail? @relation(fields: [secondaryEmailId], references: [id], onDelete: Cascade)
+  secondaryEmail   SecondaryEmail? @relation(fields: [secondaryEmailId], references: [id], onDelete: Cascade)
 
   @@unique([userId, slug])
   @@unique([teamId, slug])
@@ -205,12 +205,12 @@
   paymentStatus     String?
   billingCycleStart Int?
 
-  destinationCalendars DestinationCalendar[]
-  selectedCalendars    SelectedCalendar[]
-  invalid              Boolean?              @default(false)
-  CalendarCache        CalendarCache[]
-  references           BookingReference[]
-  delegationCredentialId String?              
+  destinationCalendars   DestinationCalendar[]
+  selectedCalendars      SelectedCalendar[]
+  invalid                Boolean?              @default(false)
+  CalendarCache          CalendarCache[]
+  references             BookingReference[]
+  delegationCredentialId String?
   delegationCredential   DelegationCredential? @relation(fields: [delegationCredentialId], references: [id], onDelete: Cascade)
 
   @@index([userId])
@@ -1467,7 +1467,7 @@
 model CalendarCache {
   // To be made required in a followup
   id String? @default(uuid())
-  
+
   // The key would be the unique URL that is requested by the user
   key          String
   value        Json
@@ -1475,9 +1475,10 @@
   credentialId Int
   userId       Int?
   credential   Credential? @relation(fields: [credentialId], references: [id], onDelete: Cascade)
+
   @@id([credentialId, key])
+  @@unique([credentialId, key])
   @@index([userId, key])
-  @@unique([credentialId, key])
 }
 
 enum RedirectType {
@@ -1851,15 +1852,10 @@
   selectedCalendars   SelectedCalendar[]
   destinationCalendar DestinationCalendar[]
   bookingReferences   BookingReference[]
-<<<<<<< HEAD
-  accessTokens        DelegationCredentialAccesssToken[]
   createdAt           DateTime                           @default(now())
   updatedAt           DateTime                           @updatedAt
-=======
-  createdAt           DateTime              @default(now())
-  updatedAt           DateTime              @updatedAt
   credentials         Credential[]
->>>>>>> 81b4651d
+  accessTokens        DelegationCredentialAccesssToken[]
 
   // Should be fair to assume that one domain can be only on one workspace platform at a time. So, one can't have two different workspace platforms for the same domain
   // Because we don't know which domain the organization might have, we couldn't make "domain" unique here as that would prevent an actual owner of the domain to be unable to use that domain if it is used by someone else.
