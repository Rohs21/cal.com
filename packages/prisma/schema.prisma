// This is your Prisma Schema file
// learn more about it in the docs: https://pris.ly/d/prisma-schema

datasource db {
  provider  = "postgresql"
  url       = env("DATABASE_URL")
  directUrl = env("DATABASE_DIRECT_URL")
}

generator client {
  provider        = "prisma-client-js"
  previewFeatures = ["views"]
}

generator zod {
  provider      = "zod-prisma"
  output        = "./zod"
  imports       = "./zod-utils"
  relationModel = "default"
}

generator kysely {
  provider = "prisma-kysely"
  output   = "../kysely"
  fileName = "types.ts"
}

generator enums {
  provider = "ts-node --transpile-only ./enum-generator"
}

enum SchedulingType {
  ROUND_ROBIN @map("roundRobin")
  COLLECTIVE  @map("collective")
  MANAGED     @map("managed")
}

enum PeriodType {
  UNLIMITED      @map("unlimited")
  ROLLING        @map("rolling")
  ROLLING_WINDOW @map("rolling_window")
  RANGE          @map("range")
}

model Host {
  user             User      @relation(fields: [userId], references: [id], onDelete: Cascade)
  userId           Int
  eventType        EventType @relation(fields: [eventTypeId], references: [id], onDelete: Cascade)
  eventTypeId      Int
  isFixed          Boolean   @default(false)
  priority         Int?
  weight           Int?
  // weightAdjustment is deprecated. We not calculate the calibratino value on the spot. Plan to drop this column.
  weightAdjustment Int?
  schedule         Schedule? @relation(fields: [scheduleId], references: [id])
  scheduleId       Int?
  createdAt        DateTime  @default(now())

  @@id([userId, eventTypeId])
  @@index([userId])
  @@index([eventTypeId])
  @@index([scheduleId])
}

model EventType {
  id          Int     @id @default(autoincrement())
  /// @zod.min(1)
  title       String
  /// @zod.custom(imports.eventTypeSlug)
  slug        String
  description String?
  position    Int     @default(0)
  /// @zod.custom(imports.eventTypeLocations)
  locations   Json?
  /// @zod.min(1)
  length      Int
  offsetStart Int     @default(0)
  hidden      Boolean @default(false)
  hosts       Host[]
  users       User[]  @relation("user_eventtype")
  owner       User?   @relation("owner", fields: [userId], references: [id], onDelete: Cascade)
  userId      Int?

  profileId Int?
  profile   Profile? @relation(fields: [profileId], references: [id], onDelete: Cascade)

  team                                    Team?                     @relation(fields: [teamId], references: [id], onDelete: Cascade)
  teamId                                  Int?
  hashedLink                              HashedLink[]
  bookings                                Booking[]
  availability                            Availability[]
  webhooks                                Webhook[]
  destinationCalendar                     DestinationCalendar?
  useEventLevelSelectedCalendars          Boolean                   @default(false)
  eventName                               String?
  customInputs                            EventTypeCustomInput[]
  parentId                                Int?
  parent                                  EventType?                @relation("managed_eventtype", fields: [parentId], references: [id], onDelete: Cascade)
  children                                EventType[]               @relation("managed_eventtype")
  /// @zod.custom(imports.eventTypeBookingFields)
  bookingFields                           Json?
  timeZone                                String?
  periodType                              PeriodType                @default(UNLIMITED)
  /// @zod.custom(imports.coerceToDate)
  periodStartDate                         DateTime?
  /// @zod.custom(imports.coerceToDate)
  periodEndDate                           DateTime?
  periodDays                              Int?
  periodCountCalendarDays                 Boolean?
  lockTimeZoneToggleOnBookingPage         Boolean                   @default(false)
  requiresConfirmation                    Boolean                   @default(false)
  requiresConfirmationWillBlockSlot       Boolean                   @default(false)
  requiresBookerEmailVerification         Boolean                   @default(false)
  autoTranslateDescriptionEnabled         Boolean                   @default(false)
  /// @zod.custom(imports.recurringEventType)
  recurringEvent                          Json?
  disableGuests                           Boolean                   @default(false)
  hideCalendarNotes                       Boolean                   @default(false)
  hideCalendarEventDetails                Boolean                   @default(false)
  /// @zod.min(0)
  minimumBookingNotice                    Int                       @default(120)
  beforeEventBuffer                       Int                       @default(0)
  afterEventBuffer                        Int                       @default(0)
  seatsPerTimeSlot                        Int?
  onlyShowFirstAvailableSlot              Boolean                   @default(false)
  seatsShowAttendees                      Boolean?                  @default(false)
  seatsShowAvailabilityCount              Boolean?                  @default(true)
  schedulingType                          SchedulingType?
  schedule                                Schedule?                 @relation(fields: [scheduleId], references: [id])
  scheduleId                              Int?
  // price is deprecated. It has now moved to metadata.apps.stripe.price. Plan to drop this column.
  price                                   Int                       @default(0)
  // currency is deprecated. It has now moved to metadata.apps.stripe.currency. Plan to drop this column.
  currency                                String                    @default("usd")
  slotInterval                            Int?
  /// @zod.custom(imports.EventTypeMetaDataSchema)
  metadata                                Json?
  /// @zod.custom(imports.successRedirectUrl)
  successRedirectUrl                      String?
  forwardParamsSuccessRedirect            Boolean?                  @default(true)
  workflows                               WorkflowsOnEventTypes[]
  /// @zod.custom(imports.intervalLimitsType)
  bookingLimits                           Json?
  /// @zod.custom(imports.intervalLimitsType)
  durationLimits                          Json?
  isInstantEvent                          Boolean                   @default(false)
  instantMeetingExpiryTimeOffsetInSeconds Int                       @default(90)
  instantMeetingScheduleId                Int?
  instantMeetingSchedule                  Schedule?                 @relation("InstantMeetingSchedule", fields: [instantMeetingScheduleId], references: [id])
  instantMeetingParameters                String[]
  assignAllTeamMembers                    Boolean                   @default(false)
  // It is applicable only when assignAllTeamMembers is true and it filters out all the team members using rrSegmentQueryValue
  assignRRMembersUsingSegment             Boolean                   @default(false)
  /// @zod.custom(imports.rrSegmentQueryValueSchema)
  rrSegmentQueryValue                     Json?
  useEventTypeDestinationCalendarEmail    Boolean                   @default(false)
  aiPhoneCallConfig                       AIPhoneCallConfiguration?
  isRRWeightsEnabled                      Boolean                   @default(false)
  fieldTranslations                       EventTypeTranslation[]
  maxLeadThreshold                        Int?
  selectedCalendars                       SelectedCalendar[]

  /// @zod.custom(imports.eventTypeColor)
  eventTypeColor                          Json?
  rescheduleWithSameRoundRobinHost        Boolean                   @default(false)

  secondaryEmailId Int?
  secondaryEmail   SecondaryEmail? @relation(fields: [secondaryEmailId], references: [id], onDelete: Cascade)

  @@unique([userId, slug])
  @@unique([teamId, slug])
  @@unique([userId, parentId])
  @@index([userId])
  @@index([teamId])
  @@index([profileId])
  @@index([scheduleId])
  @@index([secondaryEmailId])
  @@index([parentId])
}

model Credential {
  id     Int     @id @default(autoincrement())
  // @@type is deprecated
  type   String
  key    Json
  user   User?   @relation(fields: [userId], references: [id], onDelete: Cascade)
  userId Int?
  team   Team?   @relation(fields: [teamId], references: [id], onDelete: Cascade)
  teamId Int?
  app    App?    @relation(fields: [appId], references: [slug], onDelete: Cascade)
  // How to make it a required column?
  appId  String?

  // paid apps
  subscriptionId    String?
  paymentStatus     String?
  billingCycleStart Int?

  destinationCalendars DestinationCalendar[]
  selectedCalendars    SelectedCalendar[]
  invalid              Boolean?              @default(false)
  CalendarCache        CalendarCache[]
  references           BookingReference[]

  @@index([userId])
  @@index([appId])
  @@index([subscriptionId])
  @@index([invalid])
}

enum IdentityProvider {
  CAL
  GOOGLE
  SAML
}

model DestinationCalendar {
  id                               Int                   @id @default(autoincrement())
  integration                      String
  externalId                       String
  /// @zod.custom(imports.emailSchema)
  primaryEmail                     String?
  user                             User?                 @relation(fields: [userId], references: [id], onDelete: Cascade)
  userId                           Int?                  @unique
  booking                          Booking[]
  eventType                        EventType?            @relation(fields: [eventTypeId], references: [id], onDelete: Cascade)
  eventTypeId                      Int?                  @unique
  credentialId                     Int?
  credential                       Credential?           @relation(fields: [credentialId], references: [id], onDelete: Cascade)
  domainWideDelegation             DomainWideDelegation? @relation(fields: [domainWideDelegationCredentialId], references: [id], onDelete: Cascade)
  domainWideDelegationCredentialId String?

  @@index([userId])
  @@index([eventTypeId])
  @@index([credentialId])
}

enum UserPermissionRole {
  USER
  ADMIN
}

// It holds the password of a User, separate from the User model to avoid leaking the password hash
model UserPassword {
  hash   String
  userId Int    @unique
  user   User   @relation(fields: [userId], references: [id], onDelete: Cascade)
}

model TravelSchedule {
  id           Int       @id @default(autoincrement())
  userId       Int
  user         User      @relation(fields: [userId], references: [id], onDelete: Cascade)
  timeZone     String
  startDate    DateTime
  endDate      DateTime?
  prevTimeZone String?

  @@index([startDate])
  @@index([endDate])
}

// It holds Personal Profiles of a User plus it has email, password and other core things..
model User {
  id                  Int                  @id @default(autoincrement())
  username            String?
  name                String?
  /// @zod.custom(imports.emailSchema)
  email               String
  emailVerified       DateTime?
  password            UserPassword?
  bio                 String?
  avatarUrl           String?
  timeZone            String               @default("Europe/London")
  travelSchedules     TravelSchedule[]
  weekStart           String               @default("Sunday")
  // DEPRECATED - TO BE REMOVED
  startTime           Int                  @default(0)
  endTime             Int                  @default(1440)
  // </DEPRECATED>
  bufferTime          Int                  @default(0)
  hideBranding        Boolean              @default(false)
  // TODO: should be renamed since it only affects the booking page
  theme               String?
  appTheme            String?
  createdDate         DateTime             @default(now()) @map(name: "created")
  trialEndsAt         DateTime?
  lastActiveAt        DateTime?
  eventTypes          EventType[]          @relation("user_eventtype")
  credentials         Credential[]
  teams               Membership[]
  bookings            Booking[]
  schedules           Schedule[]
  defaultScheduleId   Int?
  selectedCalendars   SelectedCalendar[]
  completedOnboarding Boolean              @default(false)
  locale              String?
  timeFormat          Int?                 @default(12)
  twoFactorSecret     String?
  twoFactorEnabled    Boolean              @default(false)
  backupCodes         String?
  identityProvider    IdentityProvider     @default(CAL)
  identityProviderId  String?
  availability        Availability[]
  invitedTo           Int?
  webhooks            Webhook[]
  brandColor          String?
  darkBrandColor      String?
  // the location where the events will end up
  destinationCalendar DestinationCalendar?
  // participate in dynamic group booking or not
  allowDynamicBooking Boolean?             @default(true)

  // participate in SEO indexing or not
  allowSEOIndexing Boolean? @default(true)

  // receive monthly digest email for teams or not
  receiveMonthlyDigestEmail Boolean? @default(true)

  /// @zod.custom(imports.userMetadata)
  metadata             Json?
  verified             Boolean?                @default(false)
  role                 UserPermissionRole      @default(USER)
  disableImpersonation Boolean                 @default(false)
  impersonatedUsers    Impersonations[]        @relation("impersonated_user")
  impersonatedBy       Impersonations[]        @relation("impersonated_by_user")
  apiKeys              ApiKey[]
  accounts             Account[]
  sessions             Session[]
  Feedback             Feedback[]
  ownedEventTypes      EventType[]             @relation("owner")
  workflows            Workflow[]
  routingForms         App_RoutingForms_Form[] @relation("routing-form")
  verifiedNumbers      VerifiedNumber[]
  verifiedEmails       VerifiedEmail[]
  hosts                Host[]
  // organizationId is deprecated. Instead, rely on the Profile to search profiles by organizationId and then get user from the profile.
  organizationId       Int?
  organization         Team?                   @relation("scope", fields: [organizationId], references: [id], onDelete: SetNull)
  accessCodes          AccessCode[]
  bookingRedirects     OutOfOfficeEntry[]
  bookingRedirectsTo   OutOfOfficeEntry[]      @relation(name: "toUser")

  // Used to lock the user account
  locked                     Boolean                      @default(false)
  platformOAuthClients       PlatformOAuthClient[]
  AccessToken                AccessToken[]
  RefreshToken               RefreshToken[]
  PlatformAuthorizationToken PlatformAuthorizationToken[]
  profiles                   Profile[]
  movedToProfileId           Int?
  movedToProfile             Profile?                     @relation("moved_to_profile", fields: [movedToProfileId], references: [id], onDelete: SetNull)
  secondaryEmails            SecondaryEmail[]
  isPlatformManaged          Boolean                      @default(false)
  OutOfOfficeReasons         OutOfOfficeReason[]
  smsLockState               SMSLockState                 @default(UNLOCKED)
  smsLockReviewedByAdmin     Boolean                      @default(false)
  NotificationsSubscriptions NotificationsSubscriptions[]
  referralLinkId             String?
  features                   UserFeatures[]
  reassignedBookings         Booking[]                    @relation("reassignByUser")
  createdAttributeToUsers    AttributeToUser[]            @relation("createdBy")
  updatedAttributeToUsers    AttributeToUser[]            @relation("updatedBy")
  createdTranslations        EventTypeTranslation[]       @relation("CreatedEventTypeTranslations")
  updatedTranslations        EventTypeTranslation[]       @relation("UpdatedEventTypeTranslations")
  createdWatchlists          Watchlist[]                  @relation("CreatedWatchlists")
  updatedWatchlists          Watchlist[]                  @relation("UpdatedWatchlists")

  @@unique([email])
  @@unique([email, username])
  @@unique([username, organizationId])
  @@unique([movedToProfileId])
  @@index([username])
  @@index([emailVerified])
  @@index([identityProvider])
  @@index([identityProviderId])
  @@map(name: "users")

}

model NotificationsSubscriptions {
  id           Int    @id @default(autoincrement())
  userId       Int
  user         User   @relation(fields: [userId], references: [id], onDelete: Cascade)
  subscription String

  @@index([userId, subscription])
}

// It holds Organization Profiles as well as User Profiles for users that have been added to an organization
model Profile {
  id             Int         @id @default(autoincrement())
  // uid allows us to set an identifier chosen by us which is helpful in migration when we create the Profile from User directly.
  uid            String
  userId         Int
  user           User        @relation(fields: [userId], references: [id], onDelete: Cascade)
  organizationId Int
  organization   Team        @relation(fields: [organizationId], references: [id], onDelete: Cascade)
  username       String
  eventTypes     EventType[]
  movedFromUser  User?       @relation("moved_to_profile")
  createdAt      DateTime    @default(now())
  updatedAt      DateTime    @updatedAt

  // A user can have multiple profiles in different organizations
  @@unique([userId, organizationId])
  // Allow username reuse only across different organizations
  @@unique([username, organizationId])
  @@index([uid])
  @@index([userId])
  @@index([organizationId])
}

model Team {
  id                     Int                     @id @default(autoincrement())
  /// @zod.min(1)
  name                   String
  /// @zod.min(1)
  slug                   String?
  logoUrl                String?
  calVideoLogo           String?
  appLogo                String?
  appIconLogo            String?
  bio                    String?
  hideBranding           Boolean                 @default(false)
  isPrivate              Boolean                 @default(false)
  hideBookATeamMember    Boolean                 @default(false)
  members                Membership[]
  eventTypes             EventType[]
  workflows              Workflow[]
  createdAt              DateTime                @default(now())
  /// @zod.custom(imports.teamMetadataSchema)
  metadata               Json?
  theme                  String?
  brandColor             String?
  darkBrandColor         String?
  verifiedNumbers        VerifiedNumber[]
  verifiedEmails         VerifiedEmail[]
  bannerUrl              String?
  parentId               Int?
  parent                 Team?                   @relation("organization", fields: [parentId], references: [id], onDelete: Cascade)
  children               Team[]                  @relation("organization")
  orgUsers               User[]                  @relation("scope")
  inviteTokens           VerificationToken[]
  webhooks               Webhook[]
  timeFormat             Int?
  timeZone               String                  @default("Europe/London")
  weekStart              String                  @default("Sunday")
  routingForms           App_RoutingForms_Form[]
  apiKeys                ApiKey[]
  credentials            Credential[]
  accessCodes            AccessCode[]
  isOrganization         Boolean                 @default(false)
  organizationSettings   OrganizationSettings?
  instantMeetingTokens   InstantMeetingToken[]
  orgProfiles            Profile[]
  pendingPayment         Boolean                 @default(false)
  dsyncTeamGroupMapping  DSyncTeamGroupMapping[]
  isPlatform             Boolean                 @default(false)
  // Organization's OAuth clients. Organization has them but a team does not.
  platformOAuthClient    PlatformOAuthClient[]
  // OAuth client used to create team of an organization. Team has it but organization does not.
  createdByOAuthClient   PlatformOAuthClient?    @relation("CreatedByOAuthClient", fields: [createdByOAuthClientId], references: [id], onDelete: Cascade)
  createdByOAuthClientId String?
  smsLockState           SMSLockState            @default(UNLOCKED)
  platformBilling        PlatformBilling?
  activeOrgWorkflows     WorkflowsOnTeams[]
  attributes             Attribute[]
  smsLockReviewedByAdmin Boolean                 @default(false)
  // Available for Organization only
  domainWideDelegations  DomainWideDelegation[]
  features               TeamFeatures[]

  /// @zod.custom(imports.intervalLimitsType)
  bookingLimits                Json?
  includeManagedEventsInLimits Boolean @default(false)

  @@unique([slug, parentId])
  @@index([parentId])
}

model OrganizationSettings {
  id                                  Int        @id @default(autoincrement())
  organization                        Team       @relation(fields: [organizationId], references: [id], onDelete: Cascade)
  organizationId                      Int        @unique
  isOrganizationConfigured            Boolean    @default(false)
  // It decides if new organization members can be auto-accepted or not
  isOrganizationVerified              Boolean    @default(false)
  // It is a domain e.g "acme.com". Any email with this domain might be auto-accepted
  // Also, it is the domain to which the organization profile is redirected.
  orgAutoAcceptEmail                  String
  lockEventTypeCreationForUsers       Boolean    @default(false)
  adminGetsNoSlotsNotification        Boolean    @default(false)
  // It decides if instance ADMIN has reviewed the organization or not.
  // It is used to allow super sensitive operations like 'impersonation of Org members by Org admin'
  isAdminReviewed                     Boolean    @default(false)
  dSyncData                           DSyncData?
  isAdminAPIEnabled                   Boolean    @default(false)
  allowSEOIndexing                    Boolean    @default(false)
  orgProfileRedirectsToVerifiedDomain Boolean    @default(false)
}

enum MembershipRole {
  MEMBER
  ADMIN
  OWNER
}

model Membership {
  id                   Int               @id @default(autoincrement())
  teamId               Int
  userId               Int
  accepted             Boolean           @default(false)
  role                 MembershipRole
  team                 Team              @relation(fields: [teamId], references: [id], onDelete: Cascade)
  user                 User              @relation(fields: [userId], references: [id], onDelete: Cascade)
  disableImpersonation Boolean           @default(false)
  AttributeToUser      AttributeToUser[]

  @@unique([userId, teamId])
  @@index([teamId])
  @@index([userId])
  @@index([accepted])
  @@index([role])
}

model VerificationToken {
  id               Int             @id @default(autoincrement())
  identifier       String
  token            String          @unique
  expires          DateTime
  expiresInDays    Int?
  createdAt        DateTime        @default(now())
  updatedAt        DateTime        @updatedAt
  teamId           Int?
  team             Team?           @relation(fields: [teamId], references: [id])
  secondaryEmailId Int?
  secondaryEmail   SecondaryEmail? @relation(fields: [secondaryEmailId], references: [id])

  @@unique([identifier, token])
  @@index([token])
  @@index([teamId])
  @@index([secondaryEmailId])
}

model InstantMeetingToken {
  id        Int      @id @default(autoincrement())
  token     String   @unique
  expires   DateTime
  teamId    Int
  team      Team     @relation(fields: [teamId], references: [id])
  bookingId Int?     @unique
  booking   Booking? @relation(fields: [bookingId], references: [id], onDelete: Cascade)

  createdAt DateTime @default(now())
  updatedAt DateTime @updatedAt

  @@index([token])
}

model BookingReference {
  id                         Int      @id @default(autoincrement())
  /// @zod.min(1)
  type                       String
  /// @zod.min(1)
  uid                        String
  meetingId                  String?
  thirdPartyRecurringEventId String?
  meetingPassword            String?
  meetingUrl                 String?
  booking                    Booking? @relation(fields: [bookingId], references: [id], onDelete: Cascade)
  bookingId                  Int?
  externalCalendarId         String?
  deleted                    Boolean?

  credential                       Credential?           @relation(fields: [credentialId], references: [id], onDelete: SetNull)
  credentialId                     Int?
  domainWideDelegation             DomainWideDelegation? @relation(fields: [domainWideDelegationCredentialId], references: [id], onDelete: SetNull)
  domainWideDelegationCredentialId String?

  @@index([bookingId])
  @@index([type])
  @@index([uid])
}

model Attendee {
  id          Int          @id @default(autoincrement())
  email       String
  name        String
  timeZone    String
  phoneNumber String?
  locale      String?      @default("en")
  booking     Booking?     @relation(fields: [bookingId], references: [id], onDelete: Cascade)
  bookingId   Int?
  bookingSeat BookingSeat?
  noShow      Boolean?     @default(false)

  @@index([email])
  @@index([bookingId])
}

enum BookingStatus {
  CANCELLED     @map("cancelled")
  ACCEPTED      @map("accepted")
  REJECTED      @map("rejected")
  PENDING       @map("pending")
  AWAITING_HOST @map("awaiting_host")
}

model Booking {
  id                           Int                            @id @default(autoincrement())
  uid                          String                         @unique
  // (optional) UID based on slot start/end time & email against duplicates
  idempotencyKey               String?                        @unique
  user                         User?                          @relation(fields: [userId], references: [id], onDelete: Cascade)
  userId                       Int?
  // User's email at the time of booking
  /// @zod.custom(imports.emailSchema)
  userPrimaryEmail             String?
  references                   BookingReference[]
  eventType                    EventType?                     @relation(fields: [eventTypeId], references: [id])
  eventTypeId                  Int?
  title                        String
  description                  String?
  customInputs                 Json?
  /// @zod.custom(imports.bookingResponses)
  responses                    Json?
  startTime                    DateTime
  endTime                      DateTime
  attendees                    Attendee[]
  location                     String?
  createdAt                    DateTime                       @default(now())
  updatedAt                    DateTime?
  status                       BookingStatus                  @default(ACCEPTED)
  paid                         Boolean                        @default(false)
  payment                      Payment[]
  destinationCalendar          DestinationCalendar?           @relation(fields: [destinationCalendarId], references: [id])
  destinationCalendarId        Int?
  cancellationReason           String?
  rejectionReason              String?
  reassignReason               String?
  reassignBy                   User?                          @relation("reassignByUser", fields: [reassignById], references: [id])
  reassignById                 Int?
  dynamicEventSlugRef          String?
  dynamicGroupSlugRef          String?
  rescheduled                  Boolean?
  fromReschedule               String?
  recurringEventId             String?
  smsReminderNumber            String?
  workflowReminders            WorkflowReminder[]
  scheduledJobs                String[] // scheduledJobs is deprecated, please use scheduledTriggers instead
  seatsReferences              BookingSeat[]
  /// @zod.custom(imports.bookingMetadataSchema)
  metadata                     Json?
  isRecorded                   Boolean                        @default(false)
  iCalUID                      String?                        @default("")
  iCalSequence                 Int                            @default(0)
  instantMeetingToken          InstantMeetingToken?
  rating                       Int?
  ratingFeedback               String?
  noShowHost                   Boolean?                       @default(false)
  scheduledTriggers            WebhookScheduledTriggers[]
  oneTimePassword              String?                        @unique @default(uuid())
  /// @zod.email()
  cancelledBy                  String?
  /// @zod.email()
  rescheduledBy                String?
  // Ah, made a typo here. Should have been routedFromRoutingFormRe"s"ponse. Live with it :(
  routedFromRoutingFormReponse App_RoutingForms_FormResponse?
  assignmentReason             AssignmentReason[]

  @@index([eventTypeId])
  @@index([userId])
  @@index([destinationCalendarId])
  @@index([recurringEventId])
  @@index([uid])
  @@index([status])
  @@index([startTime, endTime, status])
}

model Schedule {
  id                   Int            @id @default(autoincrement())
  user                 User           @relation(fields: [userId], references: [id], onDelete: Cascade)
  userId               Int
  eventType            EventType[]
  instantMeetingEvents EventType[]    @relation("InstantMeetingSchedule")
  name                 String
  timeZone             String?
  availability         Availability[]
  Host                 Host[]

  @@index([userId])
}

model Availability {
  id          Int        @id @default(autoincrement())
  user        User?      @relation(fields: [userId], references: [id], onDelete: Cascade)
  userId      Int?
  eventType   EventType? @relation(fields: [eventTypeId], references: [id])
  eventTypeId Int?
  days        Int[]
  startTime   DateTime   @db.Time
  endTime     DateTime   @db.Time
  date        DateTime?  @db.Date
  Schedule    Schedule?  @relation(fields: [scheduleId], references: [id])
  scheduleId  Int?

  @@index([userId])
  @@index([eventTypeId])
  @@index([scheduleId])
}

model SelectedCalendar {
<<<<<<< HEAD
  user                     User        @relation(fields: [userId], references: [id], onDelete: Cascade)
  userId                   Int
  integration              String
  externalId               String
  credential               Credential? @relation(fields: [credentialId], references: [id], onDelete: Cascade)
  credentialId             Int?
  eventTypeId              Int?
  eventType                EventType? @relation(fields: [eventTypeId], references: [id])

=======
  user                             User                  @relation(fields: [userId], references: [id], onDelete: Cascade)
  userId                           Int
  integration                      String
  externalId                       String
  credential                       Credential?           @relation(fields: [credentialId], references: [id], onDelete: Cascade)
  credentialId                     Int?
>>>>>>> be3e5801
  // Used to identify a watched calendar channel in Google Calendar
  googleChannelId                  String?               @unique
  googleChannelKind                String?
  googleChannelResourceId          String?
  googleChannelResourceUri         String?
  googleChannelExpiration          String?
  domainWideDelegationCredential   DomainWideDelegation? @relation(fields: [domainWideDelegationCredentialId], references: [id], onDelete: Cascade)
  domainWideDelegationCredentialId String?

  @@id([userId, integration, externalId])
  @@index([userId])
  @@index([integration])
  @@index([externalId])
}


enum EventTypeCustomInputType {
  TEXT     @map("text")
  TEXTLONG @map("textLong")
  NUMBER   @map("number")
  BOOL     @map("bool")
  RADIO    @map("radio")
  PHONE    @map("phone")
}

model EventTypeCustomInput {
  id          Int                      @id @default(autoincrement())
  eventTypeId Int
  eventType   EventType                @relation(fields: [eventTypeId], references: [id], onDelete: Cascade)
  label       String
  type        EventTypeCustomInputType
  /// @zod.custom(imports.customInputOptionSchema)
  options     Json?
  required    Boolean
  placeholder String                   @default("")

  @@index([eventTypeId])
}

model ResetPasswordRequest {
  id        String   @id @default(cuid())
  createdAt DateTime @default(now())
  updatedAt DateTime @updatedAt
  email     String
  expires   DateTime
}

enum ReminderType {
  PENDING_BOOKING_CONFIRMATION
}

model ReminderMail {
  id             Int          @id @default(autoincrement())
  referenceId    Int
  reminderType   ReminderType
  elapsedMinutes Int
  createdAt      DateTime     @default(now())

  @@index([referenceId])
  @@index([reminderType])
}

model Payment {
  id            Int            @id @default(autoincrement())
  uid           String         @unique
  app           App?           @relation(fields: [appId], references: [slug], onDelete: Cascade)
  appId         String?
  bookingId     Int
  booking       Booking?       @relation(fields: [bookingId], references: [id], onDelete: Cascade)
  amount        Int
  fee           Int
  currency      String
  success       Boolean
  refunded      Boolean
  data          Json
  externalId    String         @unique
  paymentOption PaymentOption? @default(ON_BOOKING)

  @@index([bookingId])
  @@index([externalId])
}

enum PaymentOption {
  ON_BOOKING
  HOLD
}

enum WebhookTriggerEvents {
  BOOKING_CREATED
  BOOKING_PAYMENT_INITIATED
  BOOKING_PAID
  BOOKING_RESCHEDULED
  BOOKING_REQUESTED
  BOOKING_CANCELLED
  BOOKING_REJECTED
  BOOKING_NO_SHOW_UPDATED
  FORM_SUBMITTED
  MEETING_ENDED
  MEETING_STARTED
  RECORDING_READY
  INSTANT_MEETING
  RECORDING_TRANSCRIPTION_GENERATED
  OOO_CREATED
  AFTER_HOSTS_CAL_VIDEO_NO_SHOW
  AFTER_GUESTS_CAL_VIDEO_NO_SHOW
  FORM_SUBMITTED_NO_EVENT
}

model Webhook {
  id                    String                     @id @unique
  userId                Int?
  teamId                Int?
  eventTypeId           Int?
  platformOAuthClientId String?
  /// @zod.url()
  subscriberUrl         String
  payloadTemplate       String?
  createdAt             DateTime                   @default(now())
  active                Boolean                    @default(true)
  eventTriggers         WebhookTriggerEvents[]
  user                  User?                      @relation(fields: [userId], references: [id], onDelete: Cascade)
  team                  Team?                      @relation(fields: [teamId], references: [id], onDelete: Cascade)
  eventType             EventType?                 @relation(fields: [eventTypeId], references: [id], onDelete: Cascade)
  platformOAuthClient   PlatformOAuthClient?       @relation(fields: [platformOAuthClientId], references: [id], onDelete: Cascade)
  app                   App?                       @relation(fields: [appId], references: [slug], onDelete: Cascade)
  appId                 String?
  secret                String?
  platform              Boolean                    @default(false)
  scheduledTriggers     WebhookScheduledTriggers[]
  time                  Int?
  timeUnit              TimeUnit?

  @@unique([userId, subscriberUrl], name: "courseIdentifier")
  @@unique([platformOAuthClientId, subscriberUrl], name: "oauthclientwebhook")
  @@index([active])
}

model Impersonations {
  id                 Int      @id @default(autoincrement())
  createdAt          DateTime @default(now())
  impersonatedUser   User     @relation("impersonated_user", fields: [impersonatedUserId], references: [id], onDelete: Cascade)
  impersonatedBy     User     @relation("impersonated_by_user", fields: [impersonatedById], references: [id], onDelete: Cascade)
  impersonatedUserId Int
  impersonatedById   Int
}

model ApiKey {
  id         String      @id @unique @default(cuid())
  userId     Int
  teamId     Int?
  note       String?
  createdAt  DateTime    @default(now())
  expiresAt  DateTime?
  lastUsedAt DateTime?
  hashedKey  String      @unique()
  user       User?       @relation(fields: [userId], references: [id], onDelete: Cascade)
  team       Team?       @relation(fields: [teamId], references: [id], onDelete: Cascade)
  app        App?        @relation(fields: [appId], references: [slug], onDelete: Cascade)
  appId      String?
  rateLimits RateLimit[]

  @@index([userId])
}

model RateLimit {
  id            String   @id @default(uuid())
  name          String
  apiKeyId      String
  ttl           Int
  limit         Int
  blockDuration Int
  createdAt     DateTime @default(now())
  updatedAt     DateTime @updatedAt

  apiKey ApiKey @relation(fields: [apiKeyId], references: [id], onDelete: Cascade)

  @@index([apiKeyId])
}

model HashedLink {
  id          Int       @id @default(autoincrement())
  link        String    @unique()
  eventType   EventType @relation(fields: [eventTypeId], references: [id], onDelete: Cascade)
  eventTypeId Int
}

model Account {
  id                String  @id @default(cuid())
  userId            Int
  type              String
  provider          String
  providerAccountId String
  providerEmail     String?
  refresh_token     String? @db.Text
  access_token      String? @db.Text
  expires_at        Int?
  token_type        String?
  scope             String?
  id_token          String? @db.Text
  session_state     String?

  user User? @relation(fields: [userId], references: [id], onDelete: Cascade)

  @@unique([provider, providerAccountId])
  @@index([userId])
  @@index([type])
}

model Session {
  id           String   @id @default(cuid())
  sessionToken String   @unique
  userId       Int
  expires      DateTime
  user         User?    @relation(fields: [userId], references: [id], onDelete: Cascade)

  @@index([userId])
}

enum AppCategories {
  calendar
  messaging
  other
  payment
  video // deprecated, please use 'conferencing' instead
  web3 // deprecated, we should no longer have any web3 apps
  automation
  analytics
  // Wherever video is in use, conferencing should also be used for legacy apps can have it.
  conferencing
  crm
}

model App {
  // The slug for the app store public page inside `/apps/[slug]`
  slug        String          @id @unique
  // The directory name for `/packages/app-store/[dirName]`
  dirName     String          @unique
  // Needed API Keys
  keys        Json?
  // One or multiple categories to which this app belongs
  categories  AppCategories[]
  createdAt   DateTime        @default(now())
  updatedAt   DateTime        @updatedAt
  credentials Credential[]
  payments    Payment[]
  Webhook     Webhook[]
  ApiKey      ApiKey[]
  enabled     Boolean         @default(false)

  @@index([enabled])
}

model App_RoutingForms_Form {
  id          String                          @id @default(cuid())
  description String?
  position    Int                             @default(0)
  routes      Json?
  createdAt   DateTime                        @default(now())
  updatedAt   DateTime                        @updatedAt
  name        String
  fields      Json?
  user        User                            @relation("routing-form", fields: [userId], references: [id], onDelete: Cascade)
  // This is the user who created the form and also the user who has read-write access to the form
  // If teamId is set, the members of the team would also have access to form readOnly or read-write depending on their permission level as team member.
  userId      Int
  team        Team?                           @relation(fields: [teamId], references: [id], onDelete: Cascade)
  teamId      Int?
  responses   App_RoutingForms_FormResponse[]
  disabled    Boolean                         @default(false)
  /// @zod.custom(imports.RoutingFormSettings)
  settings    Json?

  @@index([userId])
  @@index([disabled])
}

model App_RoutingForms_FormResponse {
  id                 Int                   @id @default(autoincrement())
  formFillerId       String                @default(cuid())
  form               App_RoutingForms_Form @relation(fields: [formId], references: [id], onDelete: Cascade)
  formId             String
  response           Json
  createdAt          DateTime              @default(now())
  routedToBookingUid String?               @unique
  // We should not cascade delete the booking, because we want to keep the form response even if the routedToBooking is deleted
  routedToBooking    Booking?              @relation(fields: [routedToBookingUid], references: [uid])
  chosenRouteId      String?

  @@unique([formFillerId, formId])
  @@index([formFillerId])
  @@index([formId])
}

model Feedback {
  id      Int      @id @default(autoincrement())
  date    DateTime @default(now())
  userId  Int
  user    User     @relation(fields: [userId], references: [id], onDelete: Cascade)
  rating  String
  comment String?

  @@index([userId])
  @@index([rating])
}

enum WorkflowTriggerEvents {
  BEFORE_EVENT
  EVENT_CANCELLED
  NEW_EVENT
  AFTER_EVENT
  RESCHEDULE_EVENT
  AFTER_HOSTS_CAL_VIDEO_NO_SHOW
  AFTER_GUESTS_CAL_VIDEO_NO_SHOW
}

enum WorkflowActions {
  EMAIL_HOST
  EMAIL_ATTENDEE
  SMS_ATTENDEE
  SMS_NUMBER
  EMAIL_ADDRESS
  WHATSAPP_ATTENDEE
  WHATSAPP_NUMBER
}

model WorkflowStep {
  id                        Int                @id @default(autoincrement())
  stepNumber                Int
  action                    WorkflowActions
  workflowId                Int
  workflow                  Workflow           @relation(fields: [workflowId], references: [id], onDelete: Cascade)
  sendTo                    String?
  reminderBody              String?
  emailSubject              String?
  template                  WorkflowTemplates  @default(REMINDER)
  workflowReminders         WorkflowReminder[]
  numberRequired            Boolean?
  sender                    String?
  numberVerificationPending Boolean            @default(true)
  includeCalendarEvent      Boolean            @default(false)

  @@index([workflowId])
}

model Workflow {
  id            Int                     @id @default(autoincrement())
  position      Int                     @default(0)
  name          String
  userId        Int?
  user          User?                   @relation(fields: [userId], references: [id], onDelete: Cascade)
  team          Team?                   @relation(fields: [teamId], references: [id], onDelete: Cascade)
  teamId        Int?
  activeOn      WorkflowsOnEventTypes[]
  activeOnTeams WorkflowsOnTeams[]
  isActiveOnAll Boolean                 @default(false)
  trigger       WorkflowTriggerEvents
  time          Int?
  timeUnit      TimeUnit?
  steps         WorkflowStep[]

  @@index([userId])
  @@index([teamId])
}

model AIPhoneCallConfiguration {
  id              Int       @id @default(autoincrement())
  eventType       EventType @relation(fields: [eventTypeId], references: [id], onDelete: Cascade)
  eventTypeId     Int
  templateType    String    @default("CUSTOM_TEMPLATE")
  schedulerName   String?
  generalPrompt   String?
  yourPhoneNumber String
  numberToCall    String
  guestName       String?
  guestEmail      String?
  guestCompany    String?
  enabled         Boolean   @default(false)
  beginMessage    String?
  llmId           String?

  @@unique([eventTypeId])
  @@index([eventTypeId])
}

model WorkflowsOnEventTypes {
  id          Int       @id @default(autoincrement())
  workflow    Workflow  @relation(fields: [workflowId], references: [id], onDelete: Cascade)
  workflowId  Int
  eventType   EventType @relation(fields: [eventTypeId], references: [id], onDelete: Cascade)
  eventTypeId Int

  @@unique([workflowId, eventTypeId])
  @@index([workflowId])
  @@index([eventTypeId])
}

model WorkflowsOnTeams {
  id         Int      @id @default(autoincrement())
  workflow   Workflow @relation(fields: [workflowId], references: [id], onDelete: Cascade)
  workflowId Int
  team       Team     @relation(fields: [teamId], references: [id], onDelete: Cascade)
  teamId     Int

  @@unique([workflowId, teamId])
  @@index([workflowId])
  @@index([teamId])
}

model Deployment {
  /// This is a single row table, so we use a fixed id
  id              Int       @id @default(1)
  logo            String?
  /// @zod.custom(imports.DeploymentTheme)
  theme           Json?
  licenseKey      String?
  agreedLicenseAt DateTime?
}

enum TimeUnit {
  DAY    @map("day")
  HOUR   @map("hour")
  MINUTE @map("minute")
}

model WorkflowReminder {
  id                  Int             @id @default(autoincrement())
  bookingUid          String?
  booking             Booking?        @relation(fields: [bookingUid], references: [uid])
  method              WorkflowMethods
  scheduledDate       DateTime
  referenceId         String?         @unique
  scheduled           Boolean
  workflowStepId      Int?
  workflowStep        WorkflowStep?   @relation(fields: [workflowStepId], references: [id], onDelete: Cascade)
  cancelled           Boolean?
  seatReferenceId     String?
  isMandatoryReminder Boolean?        @default(false)
  retryCount          Int             @default(0)

  @@index([bookingUid])
  @@index([workflowStepId])
  @@index([seatReferenceId])
  @@index([method, scheduled, scheduledDate])
  @@index([cancelled, scheduledDate])
}

model WebhookScheduledTriggers {
  id            Int       @id @default(autoincrement())
  jobName       String? // jobName is deprecated, not needed when webhook and booking is set
  subscriberUrl String
  payload       String
  startAfter    DateTime
  retryCount    Int       @default(0)
  createdAt     DateTime? @default(now())
  appId         String?
  webhookId     String?
  webhook       Webhook?  @relation(fields: [webhookId], references: [id], onDelete: Cascade)
  bookingId     Int?
  booking       Booking?  @relation(fields: [bookingId], references: [id], onDelete: Cascade)
}

enum WorkflowTemplates {
  REMINDER
  CUSTOM
  CANCELLED
  RESCHEDULED
  COMPLETED
  RATING
}

enum WorkflowMethods {
  EMAIL
  SMS
  WHATSAPP
}

model BookingSeat {
  id           Int      @id @default(autoincrement())
  referenceUid String   @unique
  bookingId    Int
  booking      Booking  @relation(fields: [bookingId], references: [id], onDelete: Cascade)
  attendeeId   Int      @unique
  attendee     Attendee @relation(fields: [attendeeId], references: [id], onDelete: Cascade)
  /// @zod.custom(imports.bookingSeatDataSchema)
  data         Json?
  metadata     Json?

  @@index([bookingId])
  @@index([attendeeId])
}

model VerifiedNumber {
  id          Int    @id @default(autoincrement())
  userId      Int?
  user        User?  @relation(fields: [userId], references: [id], onDelete: Cascade)
  teamId      Int?
  team        Team?  @relation(fields: [teamId], references: [id], onDelete: Cascade)
  phoneNumber String

  @@index([userId])
  @@index([teamId])
}

model VerifiedEmail {
  id     Int    @id @default(autoincrement())
  userId Int?
  user   User?  @relation(fields: [userId], references: [id], onDelete: Cascade)
  teamId Int?
  team   Team?  @relation(fields: [teamId], references: [id], onDelete: Cascade)
  email  String

  @@index([userId])
  @@index([teamId])
}

model Feature {
  // The feature slug, ex: 'v2-workflows'
  slug        String         @id @unique
  // If the feature is currently enabled
  enabled     Boolean        @default(false)
  // A short description of the feature
  description String?
  // The type of feature flag
  type        FeatureType?   @default(RELEASE)
  // If the flag is considered stale
  stale       Boolean?       @default(false)
  lastUsedAt  DateTime?
  createdAt   DateTime?      @default(now())
  updatedAt   DateTime?      @default(now()) @updatedAt
  updatedBy   Int?
  users       UserFeatures[]
  teams       TeamFeatures[]

  @@index([enabled])
  @@index([stale])
}

model UserFeatures {
  user       User     @relation(fields: [userId], references: [id], onDelete: Cascade)
  userId     Int
  feature    Feature  @relation(fields: [featureId], references: [slug], onDelete: Cascade)
  featureId  String
  assignedAt DateTime @default(now())
  assignedBy String
  updatedAt  DateTime @updatedAt

  @@id([userId, featureId])
  @@index([userId, featureId])
}

model TeamFeatures {
  team       Team     @relation(fields: [teamId], references: [id], onDelete: Cascade)
  teamId     Int
  feature    Feature  @relation(fields: [featureId], references: [slug], onDelete: Cascade)
  featureId  String
  assignedAt DateTime @default(now())
  assignedBy String
  updatedAt  DateTime @updatedAt

  @@id([teamId, featureId])
  @@index([teamId, featureId])
}

enum FeatureType {
  RELEASE
  EXPERIMENT
  OPERATIONAL
  KILL_SWITCH
  PERMISSION
}

model SelectedSlots {
  id               Int      @id @default(autoincrement())
  eventTypeId      Int
  userId           Int
  slotUtcStartDate DateTime
  slotUtcEndDate   DateTime
  uid              String
  releaseAt        DateTime
  isSeat           Boolean  @default(false)

  @@unique(fields: [userId, slotUtcStartDate, slotUtcEndDate, uid], name: "selectedSlotUnique")
}

model OAuthClient {
  clientId     String       @id @unique
  redirectUri  String
  clientSecret String
  name         String
  logo         String?
  accessCodes  AccessCode[]
}

model AccessCode {
  id        Int           @id @default(autoincrement())
  code      String
  clientId  String?
  client    OAuthClient?  @relation(fields: [clientId], references: [clientId], onDelete: Cascade)
  expiresAt DateTime
  scopes    AccessScope[]
  userId    Int?
  user      User?         @relation(fields: [userId], references: [id], onDelete: Cascade)
  teamId    Int?
  team      Team?         @relation(fields: [teamId], references: [id], onDelete: Cascade)
}

enum AccessScope {
  READ_BOOKING
  READ_PROFILE
}

view BookingTimeStatus {
  id             Int            @unique
  uid            String?
  eventTypeId    Int?
  title          String?
  description    String?
  startTime      DateTime?
  endTime        DateTime?
  createdAt      DateTime?
  location       String?
  paid           Boolean?
  status         BookingStatus?
  rescheduled    Boolean?
  userId         Int?
  teamId         Int?
  eventLength    Int?
  timeStatus     String?
  eventParentId  Int?
  userEmail      String?
  username       String?
  ratingFeedback String?
  rating         Int?
  noShowHost     Boolean?
  isTeamBooking  Boolean
}

model CalendarCache {
  // The key would be the unique URL that is requested by the user
  key          String
  value        Json
  expiresAt    DateTime
  credentialId Int
  credential   Credential? @relation(fields: [credentialId], references: [id], onDelete: Cascade)

  @@id([credentialId, key])
  @@unique([credentialId, key])
}

enum RedirectType {
  UserEventType @map("user-event-type")
  TeamEventType @map("team-event-type")
  User          @map("user")
  Team          @map("team")
}

model TempOrgRedirect {
  id        Int          @id @default(autoincrement())
  // Better would be to have fromOrgId and toOrgId as well and then we should have just to instead toUrl
  from      String
  // 0 would mean it is non org
  fromOrgId Int
  type      RedirectType
  // It doesn't have any query params
  toUrl     String
  enabled   Boolean      @default(true)
  createdAt DateTime     @default(now())
  updatedAt DateTime     @updatedAt

  @@unique([from, type, fromOrgId])
}

model Avatar {
  // e.g. NULL(0), organization ID or team logo
  teamId    Int    @default(0)
  // Avatar, NULL(0) if team logo
  userId    Int    @default(0)
  // base64 string
  data      String
  // different every time to pop the cache.
  objectKey String @unique

  isBanner Boolean @default(false)

  @@unique([teamId, userId, isBanner])
  @@map(name: "avatars")
}

model OutOfOfficeEntry {
  id       Int                @id @default(autoincrement())
  uuid     String             @unique
  start    DateTime
  end      DateTime
  notes    String?
  userId   Int
  user     User               @relation(fields: [userId], references: [id], onDelete: Cascade)
  toUserId Int?
  toUser   User?              @relation(name: "toUser", fields: [toUserId], references: [id], onDelete: Cascade)
  reasonId Int?
  reason   OutOfOfficeReason? @relation(fields: [reasonId], references: [id], onDelete: SetNull)

  createdAt DateTime @default(now())
  updatedAt DateTime @updatedAt

  @@index([uuid])
  @@index([userId])
  @@index([toUserId])
  @@index([start, end])
}

model OutOfOfficeReason {
  id      Int     @id @default(autoincrement())
  emoji   String
  reason  String  @unique
  enabled Boolean @default(true)
  userId  Int?
  user    User?   @relation(fields: [userId], references: [id], onDelete: Cascade)

  entries OutOfOfficeEntry[]
}

// Platform
model PlatformOAuthClient {
  id             String   @id @default(cuid())
  name           String
  secret         String
  permissions    Int
  users          User[]
  logo           String?
  redirectUris   String[]
  organizationId Int
  organization   Team     @relation(fields: [organizationId], references: [id], onDelete: Cascade)
  teams          Team[]   @relation("CreatedByOAuthClient")

  accessTokens        AccessToken[]
  refreshToken        RefreshToken[]
  authorizationTokens PlatformAuthorizationToken[]
  webhook             Webhook[]

  bookingRedirectUri           String?
  bookingCancelRedirectUri     String?
  bookingRescheduleRedirectUri String?
  areEmailsEnabled             Boolean @default(false)

  createdAt DateTime @default(now())
}

model PlatformAuthorizationToken {
  id String @id @default(cuid())

  owner  User                @relation(fields: [userId], references: [id], onDelete: Cascade)
  client PlatformOAuthClient @relation(fields: [platformOAuthClientId], references: [id], onDelete: Cascade)

  platformOAuthClientId String
  userId                Int

  createdAt DateTime @default(now())

  @@unique([userId, platformOAuthClientId])
}

model AccessToken {
  id Int @id @default(autoincrement())

  secret    String   @unique
  createdAt DateTime @default(now())
  expiresAt DateTime

  owner  User                @relation(fields: [userId], references: [id], onDelete: Cascade)
  client PlatformOAuthClient @relation(fields: [platformOAuthClientId], references: [id], onDelete: Cascade)

  platformOAuthClientId String
  userId                Int
}

model RefreshToken {
  id Int @id @default(autoincrement())

  secret    String   @unique
  createdAt DateTime @default(now())
  expiresAt DateTime

  owner  User                @relation(fields: [userId], references: [id], onDelete: Cascade)
  client PlatformOAuthClient @relation(fields: [platformOAuthClientId], references: [id], onDelete: Cascade)

  platformOAuthClientId String
  userId                Int
}

model DSyncData {
  id               Int                     @id @default(autoincrement())
  directoryId      String                  @unique
  tenant           String
  organizationId   Int?                    @unique
  org              OrganizationSettings?   @relation(fields: [organizationId], references: [organizationId], onDelete: Cascade)
  teamGroupMapping DSyncTeamGroupMapping[]

  createdAttributeToUsers AttributeToUser[] @relation("createdByDSync")
  updatedAttributeToUsers AttributeToUser[] @relation("updatedByDSync")
}

model DSyncTeamGroupMapping {
  id             Int       @id @default(autoincrement())
  organizationId Int
  teamId         Int
  team           Team      @relation(fields: [teamId], references: [id], onDelete: Cascade)
  directoryId    String
  directory      DSyncData @relation(fields: [directoryId], references: [directoryId], onDelete: Cascade)
  groupName      String

  @@unique([teamId, groupName])
}

model SecondaryEmail {
  id                 Int                 @id @default(autoincrement())
  user               User                @relation(fields: [userId], references: [id], onDelete: Cascade)
  userId             Int
  email              String
  emailVerified      DateTime?
  verificationTokens VerificationToken[]
  eventTypes         EventType[]

  @@unique([email])
  @@unique([userId, email])
  @@index([userId])
}

// Needed to store tasks that need to be processed by a background worker or Tasker
model Task {
  id          String    @id @unique @default(uuid())
  createdAt   DateTime  @default(now())
  updatedAt   DateTime  @updatedAt
  // The time at which the task should be executed
  scheduledAt DateTime  @default(now())
  // The time at which the task was successfully executed
  succeededAt DateTime?
  // The task type to be executed. Left it as a freeform string to avoid more migrations for now. Will be enforced at type level.
  type        String
  // Generic payload for the task
  payload     String
  // The number of times the task has been attempted
  attempts    Int       @default(0)
  // The maximum number of times the task can be attempted
  maxAttempts Int       @default(3)
  lastError   String?
}

enum SMSLockState {
  LOCKED
  UNLOCKED
  REVIEW_NEEDED
}

model PlatformBilling {
  id Int @id @unique // team id

  customerId     String  @unique
  subscriptionId String?
  plan           String  @default("none")

  billingCycleStart Int?
  billingCycleEnd   Int?
  overdue           Boolean? @default(false)

  team Team @relation(fields: [id], references: [id], onDelete: Cascade)
}

enum AttributeType {
  TEXT
  NUMBER
  SINGLE_SELECT
  MULTI_SELECT
}

model AttributeOption {
  id            String            @id @default(uuid())
  attribute     Attribute         @relation(fields: [attributeId], references: [id], onDelete: Cascade)
  attributeId   String
  value         String
  slug          String
  isGroup       Boolean           @default(false)
  // It is a list of AttributeOptions ids that are contained in the group option
  // You could think of a person having the group option to actually have all the options in the contains list.
  // We are not using relation here because it would be a many to many relation because a group option can contain many non-group options and a non-group option can be contained in many group options
  // Such a relation would require its own table to be managed and we don't need it for now.
  contains      String[]
  assignedUsers AttributeToUser[]
}

model Attribute {
  id String @id @default(uuid())

  team   Team @relation(fields: [teamId], references: [id], onDelete: Cascade)
  teamId Int

  type AttributeType

  name String
  slug String @unique

  enabled Boolean @default(true)

  usersCanEditRelation Boolean @default(false)

  createdAt        DateTime          @default(now())
  updatedAt        DateTime          @updatedAt
  options          AttributeOption[]
  isWeightsEnabled Boolean           @default(false)
  isLocked         Boolean           @default(false)
}

model AttributeToUser {
  id String @id @default(uuid())

  member   Membership @relation(fields: [memberId], references: [id], onDelete: Cascade)
  memberId Int

  attributeOption   AttributeOption @relation(fields: [attributeOptionId], references: [id], onDelete: Cascade)
  attributeOptionId String
  
  weight            Int?
  
  // We don't intentionally delete assignments on deletion of a user/directory sync
  createdAt         DateTime          @default(now())
  createdById       Int?
  createdBy         User?             @relation("createdBy", fields: [createdById], references: [id], onDelete: SetNull)
  createdByDSyncId  String?
  createdByDSync    DSyncData?        @relation("createdByDSync", fields: [createdByDSyncId], references: [directoryId], onDelete: SetNull)
  
  updatedAt         DateTime?         @updatedAt
  updatedBy         User?             @relation("updatedBy", fields: [updatedById], references: [id], onDelete: SetNull)
  updatedById       Int?
  updatedByDSyncId  String?
  updatedByDSync    DSyncData?        @relation("updatedByDSync", fields: [updatedByDSyncId], references: [directoryId], onDelete: SetNull)

  @@unique([memberId, attributeOptionId])
}

enum AssignmentReasonEnum {
  ROUTING_FORM_ROUTING
  ROUTING_FORM_ROUTING_FALLBACK
  REASSIGNED
  REROUTED
  SALESFORCE_ASSIGNMENT
}

model AssignmentReason {
  id           Int                  @id @unique @default(autoincrement())
  createdAt    DateTime             @default(now())
  bookingId    Int
  booking      Booking              @relation(fields: [bookingId], references: [id], onDelete: Cascade)
  reasonEnum   AssignmentReasonEnum
  reasonString String
}

enum EventTypeAutoTranslatedField {
  DESCRIPTION // Currently the only field we translate
}

model DomainWideDelegation {
  id                  String                @id @default(uuid())
  workspacePlatform   WorkspacePlatform     @relation(fields: [workspacePlatformId], references: [id], onDelete: Cascade)
  workspacePlatformId Int
  // Provides possibility to have different service accounts for different organizations if the need arises, but normally they should be the same
  /// @zod.custom(imports.serviceAccountKeySchema)
  serviceAccountKey   Json
  enabled             Boolean               @default(false)
  organizationId      Int
  organization        Team                  @relation(fields: [organizationId], references: [id], onDelete: Cascade)
  domain              String
  selectedCalendars   SelectedCalendar[]
  destinationCalendar DestinationCalendar[]
  bookingReferences   BookingReference[]
  createdAt           DateTime              @default(now())
  updatedAt           DateTime              @updatedAt

  // Should be fair to assume that one domain can be only on one workspace platform at a time. So, one can't have two different workspace platforms for the same domain
  // Because we don't know which domain the organization might have, we couldn't make "domain" unique here as that would prevent an actual owner of the domain to be unable to use that domain if it is used by someone else.
  @@unique([organizationId, domain])
}

// It is for domain-wide delegation
model WorkspacePlatform {
  id                       Int                    @id @default(autoincrement())
  /// @zod.min(1)
  slug                     String
  /// @zod.min(1)
  name                     String
  description              String
  /// @zod.custom(imports.serviceAccountKeySchema)
  defaultServiceAccountKey Json
  createdAt                DateTime               @default(now())
  updatedAt                DateTime               @updatedAt
  enabled                  Boolean                @default(false)
  domainWideDelegations    DomainWideDelegation[]

  @@unique([slug])
}

model EventTypeTranslation {
  uid            String                       @id @default(cuid())
  eventType      EventType                    @relation(fields: [eventTypeId], references: [id], onDelete: Cascade)
  eventTypeId    Int
  field          EventTypeAutoTranslatedField
  sourceLocale   String
  targetLocale   String
  translatedText String                       @db.Text
  createdAt      DateTime                     @default(now())
  createdBy      Int
  updatedAt      DateTime                     @updatedAt
  updatedBy      Int?
  creator        User                         @relation("CreatedEventTypeTranslations", fields: [createdBy], references: [id])
  updater        User?                        @relation("UpdatedEventTypeTranslations", fields: [updatedBy], references: [id], onDelete: SetNull)

  @@unique([eventTypeId, field, targetLocale])
  @@index([eventTypeId, field, targetLocale])
}

enum WatchlistType {
  EMAIL
  DOMAIN
  USERNAME
}

model Watchlist {
  id          String        @id @unique @default(cuid())
  type        WatchlistType
  // The identifier of the Watchlisted entity (email or domain)
  value       String
  description String?
  createdAt   DateTime      @default(now())
  createdBy   User          @relation("CreatedWatchlists", onDelete: Cascade, fields: [createdById], references: [id])
  createdById Int
  updatedAt   DateTime      @updatedAt
  updatedBy   User?         @relation("UpdatedWatchlists", onDelete: SetNull, fields: [updatedById], references: [id])
  updatedById Int?

  @@unique([type, value])
  @@index([type, value])
}<|MERGE_RESOLUTION|>--- conflicted
+++ resolved
@@ -711,24 +711,12 @@
 }
 
 model SelectedCalendar {
-<<<<<<< HEAD
-  user                     User        @relation(fields: [userId], references: [id], onDelete: Cascade)
-  userId                   Int
-  integration              String
-  externalId               String
-  credential               Credential? @relation(fields: [credentialId], references: [id], onDelete: Cascade)
-  credentialId             Int?
-  eventTypeId              Int?
-  eventType                EventType? @relation(fields: [eventTypeId], references: [id])
-
-=======
   user                             User                  @relation(fields: [userId], references: [id], onDelete: Cascade)
   userId                           Int
   integration                      String
   externalId                       String
   credential                       Credential?           @relation(fields: [credentialId], references: [id], onDelete: Cascade)
   credentialId                     Int?
->>>>>>> be3e5801
   // Used to identify a watched calendar channel in Google Calendar
   googleChannelId                  String?               @unique
   googleChannelKind                String?
@@ -737,6 +725,10 @@
   googleChannelExpiration          String?
   domainWideDelegationCredential   DomainWideDelegation? @relation(fields: [domainWideDelegationCredentialId], references: [id], onDelete: Cascade)
   domainWideDelegationCredentialId String?
+
+  eventTypeId              Int?
+  eventType                EventType? @relation(fields: [eventTypeId], references: [id])
+
 
   @@id([userId, integration, externalId])
   @@index([userId])
