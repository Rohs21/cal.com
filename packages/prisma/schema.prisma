// This is your Prisma Schema file
// learn more about it in the docs: https://pris.ly/d/prisma-schema

datasource db {
  provider  = "postgresql"
  url       = env("DATABASE_URL")
  directUrl = env("DATABASE_DIRECT_URL")
}

generator client {
  provider        = "prisma-client-js"
  previewFeatures = ["views"]
}

generator zod {
  provider      = "zod-prisma"
  output        = "./zod"
  imports       = "./zod-utils"
  relationModel = "default"
}

generator kysely {
  provider = "prisma-kysely"
  output   = "../kysely"
  fileName = "types.ts"
}

generator enums {
  provider = "ts-node --transpile-only ./enum-generator.ts"
}

enum SchedulingType {
  ROUND_ROBIN @map("roundRobin")
  COLLECTIVE  @map("collective")
  MANAGED     @map("managed")
}

enum PeriodType {
  UNLIMITED      @map("unlimited")
  ROLLING        @map("rolling")
  ROLLING_WINDOW @map("rolling_window")
  RANGE          @map("range")
}

enum CreationSource {
  API_V1 @map("api_v1")
  API_V2 @map("api_v2")
  WEBAPP @map("webapp")
}

model Host {
  user             User      @relation(fields: [userId], references: [id], onDelete: Cascade)
  userId           Int
  eventType        EventType @relation(fields: [eventTypeId], references: [id], onDelete: Cascade)
  eventTypeId      Int
  isFixed          Boolean   @default(false)
  priority         Int?
  weight           Int?
  // weightAdjustment is deprecated. We not calculate the calibratino value on the spot. Plan to drop this column.
  weightAdjustment Int?
  schedule         Schedule? @relation(fields: [scheduleId], references: [id])
  scheduleId       Int?
  createdAt        DateTime  @default(now())

  @@id([userId, eventTypeId])
  @@index([userId])
  @@index([eventTypeId])
  @@index([scheduleId])
}

model CalVideoSettings {
  eventTypeId Int       @id
  eventType   EventType @relation(fields: [eventTypeId], references: [id], onDelete: Cascade)

<<<<<<< HEAD
  disableRecordingForOrganizer     Boolean  @default(false)
  disableRecordingForGuests        Boolean  @default(false)
  enableAutomaticTranscription     Boolean  @default(false)
  redirectUrlOnExit                String?
  disableTranscriptionForGuests    Boolean  @default(false)
  disableTranscriptionForOrganizer Boolean  @default(false)
  enableFlappyBirdGame             Boolean  @default(false)
  createdAt                        DateTime @default(now())
  updatedAt                        DateTime @updatedAt
=======
  disableRecordingForOrganizer         Boolean  @default(false)
  disableRecordingForGuests            Boolean  @default(false)
  enableAutomaticTranscription         Boolean  @default(false)
  enableAutomaticRecordingForOrganizer Boolean  @default(false)
  redirectUrlOnExit                    String?
  disableTranscriptionForGuests        Boolean  @default(false)
  disableTranscriptionForOrganizer     Boolean  @default(false)
  createdAt                            DateTime @default(now())
  updatedAt                            DateTime @updatedAt
>>>>>>> a84e8987
}

model EventType {
  id                Int     @id @default(autoincrement())
  /// @zod.min(1)
  title             String
  /// @zod.custom(imports.eventTypeSlug)
  slug              String
  description       String?
  interfaceLanguage String?
  position          Int     @default(0)
  /// @zod.custom(imports.eventTypeLocations)
  locations         Json?
  /// @zod.min(1)
  length            Int
  offsetStart       Int     @default(0)
  hidden            Boolean @default(false)
  hosts             Host[]
  users             User[]  @relation("user_eventtype")
  owner             User?   @relation("owner", fields: [userId], references: [id], onDelete: Cascade)
  userId            Int?

  profileId Int?
  profile   Profile? @relation(fields: [profileId], references: [id])

  team                               Team?                  @relation(fields: [teamId], references: [id], onDelete: Cascade)
  teamId                             Int?
  hashedLink                         HashedLink[]
  bookings                           Booking[]
  availability                       Availability[]
  webhooks                           Webhook[]
  destinationCalendar                DestinationCalendar?
  useEventLevelSelectedCalendars     Boolean                @default(false)
  eventName                          String?
  customInputs                       EventTypeCustomInput[]
  parentId                           Int?
  parent                             EventType?             @relation("managed_eventtype", fields: [parentId], references: [id], onDelete: Cascade)
  children                           EventType[]            @relation("managed_eventtype")
  /// @zod.custom(imports.eventTypeBookingFields)
  bookingFields                      Json?
  timeZone                           String?
  periodType                         PeriodType             @default(UNLIMITED)
  /// @zod.custom(imports.coerceToDate)
  periodStartDate                    DateTime?
  /// @zod.custom(imports.coerceToDate)
  periodEndDate                      DateTime?
  periodDays                         Int?
  periodCountCalendarDays            Boolean?
  lockTimeZoneToggleOnBookingPage    Boolean                @default(false)
  requiresConfirmation               Boolean                @default(false)
  requiresConfirmationWillBlockSlot  Boolean                @default(false)
  requiresConfirmationForFreeEmail   Boolean                @default(false)
  requiresBookerEmailVerification    Boolean                @default(false)
  canSendCalVideoTranscriptionEmails Boolean                @default(true)

  autoTranslateDescriptionEnabled          Boolean                   @default(false)
  /// @zod.custom(imports.recurringEventType)
  recurringEvent                           Json?
  disableGuests                            Boolean                   @default(false)
  hideCalendarNotes                        Boolean                   @default(false)
  hideCalendarEventDetails                 Boolean                   @default(false)
  /// @zod.min(0)
  minimumBookingNotice                     Int                       @default(120)
  beforeEventBuffer                        Int                       @default(0)
  afterEventBuffer                         Int                       @default(0)
  seatsPerTimeSlot                         Int?
  onlyShowFirstAvailableSlot               Boolean                   @default(false)
  disableCancelling                        Boolean?                  @default(false)
  disableRescheduling                      Boolean?                  @default(false)
  seatsShowAttendees                       Boolean?                  @default(false)
  seatsShowAvailabilityCount               Boolean?                  @default(true)
  schedulingType                           SchedulingType?
  schedule                                 Schedule?                 @relation(fields: [scheduleId], references: [id])
  scheduleId                               Int?
  allowReschedulingCancelledBookings       Boolean?                  @default(false)
  // price is deprecated. It has now moved to metadata.apps.stripe.price. Plan to drop this column.
  price                                    Int                       @default(0)
  // currency is deprecated. It has now moved to metadata.apps.stripe.currency. Plan to drop this column.
  currency                                 String                    @default("usd")
  slotInterval                             Int?
  /// @zod.custom(imports.EventTypeMetaDataSchema)
  metadata                                 Json?
  /// @zod.custom(imports.successRedirectUrl)
  successRedirectUrl                       String?
  forwardParamsSuccessRedirect             Boolean?                  @default(true)
  workflows                                WorkflowsOnEventTypes[]
  /// @zod.custom(imports.intervalLimitsType)
  bookingLimits                            Json?
  /// @zod.custom(imports.intervalLimitsType)
  durationLimits                           Json?
  isInstantEvent                           Boolean                   @default(false)
  instantMeetingExpiryTimeOffsetInSeconds  Int                       @default(90)
  instantMeetingScheduleId                 Int?
  instantMeetingSchedule                   Schedule?                 @relation("InstantMeetingSchedule", fields: [instantMeetingScheduleId], references: [id])
  instantMeetingParameters                 String[]
  assignAllTeamMembers                     Boolean                   @default(false)
  // It is applicable only when assignAllTeamMembers is true and it filters out all the team members using rrSegmentQueryValue
  assignRRMembersUsingSegment              Boolean                   @default(false)
  /// @zod.custom(imports.rrSegmentQueryValueSchema)
  rrSegmentQueryValue                      Json?
  useEventTypeDestinationCalendarEmail     Boolean                   @default(false)
  aiPhoneCallConfig                        AIPhoneCallConfiguration?
  isRRWeightsEnabled                       Boolean                   @default(false)
  fieldTranslations                        EventTypeTranslation[]
  maxLeadThreshold                         Int?
  includeNoShowInRRCalculation             Boolean                   @default(false)
  selectedCalendars                        SelectedCalendar[]
  allowReschedulingPastBookings            Boolean                   @default(false)
  hideOrganizerEmail                       Boolean                   @default(false)
  maxActiveBookingsPerBooker               Int?
  maxActiveBookingPerBookerOfferReschedule Boolean                   @default(false)
  /// @zod.custom(imports.emailSchema)
  customReplyToEmail                       String?
  calVideoSettings                         CalVideoSettings?

  /// @zod.custom(imports.eventTypeColor)
  eventTypeColor                   Json?
  rescheduleWithSameRoundRobinHost Boolean @default(false)

  secondaryEmailId Int?
  secondaryEmail   SecondaryEmail? @relation(fields: [secondaryEmailId], references: [id], onDelete: Cascade)

  useBookerTimezone     Boolean   @default(false)
  restrictionScheduleId Int?
  restrictionSchedule   Schedule? @relation("restrictionSchedule", fields: [restrictionScheduleId], references: [id])

  @@unique([userId, slug])
  @@unique([teamId, slug])
  @@unique([userId, parentId])
  @@index([userId])
  @@index([teamId])
  @@index([profileId])
  @@index([scheduleId])
  @@index([secondaryEmailId])
  @@index([parentId])
  @@index([restrictionScheduleId])
}

model Credential {
  id     Int     @id @default(autoincrement())
  // @@type is deprecated
  type   String
  key    Json
  user   User?   @relation(fields: [userId], references: [id], onDelete: Cascade)
  userId Int?
  team   Team?   @relation(fields: [teamId], references: [id], onDelete: Cascade)
  teamId Int?
  app    App?    @relation(fields: [appId], references: [slug], onDelete: Cascade)
  // How to make it a required column?
  appId  String?

  // paid apps
  subscriptionId    String?
  paymentStatus     String?
  billingCycleStart Int?

  destinationCalendars   DestinationCalendar[]
  selectedCalendars      SelectedCalendar[]
  invalid                Boolean?              @default(false)
  CalendarCache          CalendarCache[]
  references             BookingReference[]
  delegationCredentialId String?
  delegationCredential   DelegationCredential? @relation(fields: [delegationCredentialId], references: [id], onDelete: Cascade)

  @@index([appId])
  @@index([subscriptionId])
  @@index([invalid])
  @@index([userId, delegationCredentialId])
}

enum IdentityProvider {
  CAL
  GOOGLE
  SAML
}

model DestinationCalendar {
  id                               Int                   @id @default(autoincrement())
  integration                      String
  externalId                       String
  /// @zod.custom(imports.emailSchema)
  primaryEmail                     String?
  user                             User?                 @relation(fields: [userId], references: [id], onDelete: Cascade)
  userId                           Int?                  @unique
  booking                          Booking[]
  eventType                        EventType?            @relation(fields: [eventTypeId], references: [id], onDelete: Cascade)
  eventTypeId                      Int?                  @unique
  credentialId                     Int?
  credential                       Credential?           @relation(fields: [credentialId], references: [id], onDelete: Cascade)
  createdAt                        DateTime?             @default(now())
  updatedAt                        DateTime?             @updatedAt
  delegationCredential             DelegationCredential? @relation(fields: [delegationCredentialId], references: [id], onDelete: Cascade)
  delegationCredentialId           String?
  domainWideDelegation             DomainWideDelegation? @relation(fields: [domainWideDelegationCredentialId], references: [id], onDelete: Cascade)
  domainWideDelegationCredentialId String?

  @@index([userId])
  @@index([eventTypeId])
  @@index([credentialId])
}

enum UserPermissionRole {
  USER
  ADMIN
}

// It holds the password of a User, separate from the User model to avoid leaking the password hash
model UserPassword {
  hash   String
  userId Int    @unique
  user   User   @relation(fields: [userId], references: [id], onDelete: Cascade)
}

model TravelSchedule {
  id           Int       @id @default(autoincrement())
  userId       Int
  user         User      @relation(fields: [userId], references: [id], onDelete: Cascade)
  timeZone     String
  startDate    DateTime
  endDate      DateTime?
  prevTimeZone String?

  @@index([startDate])
  @@index([endDate])
}

// It holds Personal Profiles of a User plus it has email, password and other core things..
model User {
  id                  Int                  @id @default(autoincrement())
  username            String?
  name                String?
  /// @zod.custom(imports.emailSchema)
  email               String
  emailVerified       DateTime?
  password            UserPassword?
  bio                 String?
  avatarUrl           String?
  timeZone            String               @default("Europe/London")
  travelSchedules     TravelSchedule[]
  weekStart           String               @default("Sunday")
  // DEPRECATED - TO BE REMOVED
  startTime           Int                  @default(0)
  endTime             Int                  @default(1440)
  // </DEPRECATED>
  bufferTime          Int                  @default(0)
  hideBranding        Boolean              @default(false)
  // TODO: should be renamed since it only affects the booking page
  theme               String?
  appTheme            String?
  createdDate         DateTime             @default(now()) @map(name: "created")
  trialEndsAt         DateTime?
  lastActiveAt        DateTime?
  eventTypes          EventType[]          @relation("user_eventtype")
  credentials         Credential[]
  teams               Membership[]
  bookings            Booking[]
  schedules           Schedule[]
  defaultScheduleId   Int?
  selectedCalendars   SelectedCalendar[]
  completedOnboarding Boolean              @default(false)
  locale              String?
  timeFormat          Int?                 @default(12)
  twoFactorSecret     String?
  twoFactorEnabled    Boolean              @default(false)
  backupCodes         String?
  identityProvider    IdentityProvider     @default(CAL)
  identityProviderId  String?
  availability        Availability[]
  invitedTo           Int?
  webhooks            Webhook[]
  brandColor          String?
  darkBrandColor      String?
  // the location where the events will end up
  destinationCalendar DestinationCalendar?
  // participate in dynamic group booking or not
  allowDynamicBooking Boolean?             @default(true)

  // participate in SEO indexing or not
  allowSEOIndexing Boolean? @default(true)

  // receive monthly digest email for teams or not
  receiveMonthlyDigestEmail Boolean? @default(true)

  /// @zod.custom(imports.userMetadata)
  metadata             Json?
  verified             Boolean?                @default(false)
  role                 UserPermissionRole      @default(USER)
  disableImpersonation Boolean                 @default(false)
  impersonatedUsers    Impersonations[]        @relation("impersonated_user")
  impersonatedBy       Impersonations[]        @relation("impersonated_by_user")
  apiKeys              ApiKey[]
  accounts             Account[]
  sessions             Session[]
  Feedback             Feedback[]
  ownedEventTypes      EventType[]             @relation("owner")
  workflows            Workflow[]
  routingForms         App_RoutingForms_Form[] @relation("routing-form")
  updatedRoutingForms  App_RoutingForms_Form[] @relation("updated-routing-form")
  verifiedNumbers      VerifiedNumber[]
  verifiedEmails       VerifiedEmail[]
  hosts                Host[]
  // organizationId is deprecated. Instead, rely on the Profile to search profiles by organizationId and then get user from the profile.
  organizationId       Int?
  organization         Team?                   @relation("scope", fields: [organizationId], references: [id], onDelete: SetNull)
  accessCodes          AccessCode[]
  bookingRedirects     OutOfOfficeEntry[]
  bookingRedirectsTo   OutOfOfficeEntry[]      @relation(name: "toUser")

  // Used to lock the user account
  locked                         Boolean                       @default(false)
  platformOAuthClients           PlatformOAuthClient[]
  AccessToken                    AccessToken[]
  RefreshToken                   RefreshToken[]
  PlatformAuthorizationToken     PlatformAuthorizationToken[]
  profiles                       Profile[]
  movedToProfileId               Int?
  movedToProfile                 Profile?                      @relation("moved_to_profile", fields: [movedToProfileId], references: [id], onDelete: SetNull)
  secondaryEmails                SecondaryEmail[]
  isPlatformManaged              Boolean                       @default(false)
  OutOfOfficeReasons             OutOfOfficeReason[]
  smsLockState                   SMSLockState                  @default(UNLOCKED)
  smsLockReviewedByAdmin         Boolean                       @default(false)
  NotificationsSubscriptions     NotificationsSubscriptions[]
  referralLinkId                 String?
  features                       UserFeatures[]
  reassignedBookings             Booking[]                     @relation("reassignByUser")
  createdAttributeToUsers        AttributeToUser[]             @relation("createdBy")
  updatedAttributeToUsers        AttributeToUser[]             @relation("updatedBy")
  createdTranslations            EventTypeTranslation[]        @relation("CreatedEventTypeTranslations")
  updatedTranslations            EventTypeTranslation[]        @relation("UpdatedEventTypeTranslations")
  createdWatchlists              Watchlist[]                   @relation("CreatedWatchlists")
  updatedWatchlists              Watchlist[]                   @relation("UpdatedWatchlists")
  BookingInternalNote            BookingInternalNote[]
  creationSource                 CreationSource?
  createdOrganizationOnboardings OrganizationOnboarding[]      @relation("CreatedOrganizationOnboardings")
  filterSegments                 FilterSegment[]
  filterSegmentPreferences       UserFilterSegmentPreference[]
  creditBalance                  CreditBalance?
  whitelistWorkflows             Boolean                       @default(false)

  @@unique([email])
  @@unique([email, username])
  @@unique([username, organizationId])
  @@unique([movedToProfileId])
  @@index([username])
  @@index([emailVerified])
  @@index([identityProvider])
  @@index([identityProviderId])
  @@map(name: "users")
}

model NotificationsSubscriptions {
  id           Int    @id @default(autoincrement())
  userId       Int
  user         User   @relation(fields: [userId], references: [id], onDelete: Cascade)
  subscription String

  @@index([userId, subscription])
}

// It holds Organization Profiles as well as User Profiles for users that have been added to an organization
model Profile {
  id             Int         @id @default(autoincrement())
  // uid allows us to set an identifier chosen by us which is helpful in migration when we create the Profile from User directly.
  uid            String
  userId         Int
  user           User        @relation(fields: [userId], references: [id], onDelete: Cascade)
  organizationId Int
  organization   Team        @relation(fields: [organizationId], references: [id], onDelete: Cascade)
  username       String
  eventTypes     EventType[]
  movedFromUser  User?       @relation("moved_to_profile")
  createdAt      DateTime    @default(now())
  updatedAt      DateTime    @updatedAt

  // A user can have multiple profiles in different organizations
  @@unique([userId, organizationId])
  // Allow username reuse only across different organizations
  @@unique([username, organizationId])
  @@index([uid])
  @@index([userId])
  @@index([organizationId])
}

model Team {
  id                     Int                     @id @default(autoincrement())
  /// @zod.min(1)
  name                   String
  // It is unique across teams and organizations. We don't have a strong reason for organization and team slug to be conflicting, could be fixed.
  // Sub-teams could have same slug across different organizations but not within the same organization.
  /// @zod.min(1)
  slug                   String?
  logoUrl                String?
  calVideoLogo           String?
  appLogo                String?
  appIconLogo            String?
  bio                    String?
  hideBranding           Boolean                 @default(false)
  hideTeamProfileLink    Boolean                 @default(false)
  isPrivate              Boolean                 @default(false)
  hideBookATeamMember    Boolean                 @default(false)
  members                Membership[]
  eventTypes             EventType[]
  workflows              Workflow[]
  createdAt              DateTime                @default(now())
  /// @zod.custom(imports.teamMetadataSchema)
  metadata               Json?
  theme                  String?
  rrResetInterval        RRResetInterval?        @default(MONTH)
  rrTimestampBasis       RRTimestampBasis        @default(CREATED_AT)
  brandColor             String?
  darkBrandColor         String?
  verifiedNumbers        VerifiedNumber[]
  verifiedEmails         VerifiedEmail[]
  bannerUrl              String?
  parentId               Int?
  parent                 Team?                   @relation("organization", fields: [parentId], references: [id], onDelete: Cascade)
  children               Team[]                  @relation("organization")
  orgUsers               User[]                  @relation("scope")
  inviteTokens           VerificationToken[]
  webhooks               Webhook[]
  timeFormat             Int?
  timeZone               String                  @default("Europe/London")
  weekStart              String                  @default("Sunday")
  routingForms           App_RoutingForms_Form[]
  apiKeys                ApiKey[]
  credentials            Credential[]
  accessCodes            AccessCode[]
  isOrganization         Boolean                 @default(false)
  organizationSettings   OrganizationSettings?
  instantMeetingTokens   InstantMeetingToken[]
  orgProfiles            Profile[]
  pendingPayment         Boolean                 @default(false)
  dsyncTeamGroupMapping  DSyncTeamGroupMapping[]
  isPlatform             Boolean                 @default(false)
  // Organization's OAuth clients. Organization has them but a team does not.
  platformOAuthClient    PlatformOAuthClient[]
  // OAuth client used to create team of an organization. Team has it but organization does not.
  createdByOAuthClient   PlatformOAuthClient?    @relation("CreatedByOAuthClient", fields: [createdByOAuthClientId], references: [id], onDelete: Cascade)
  createdByOAuthClientId String?
  smsLockState           SMSLockState            @default(UNLOCKED)
  platformBilling        PlatformBilling?
  activeOrgWorkflows     WorkflowsOnTeams[]
  attributes             Attribute[]
  smsLockReviewedByAdmin Boolean                 @default(false)
  // Available for Organization only
  delegationCredentials  DelegationCredential[]
  domainWideDelegations  DomainWideDelegation[]
  roles                  Role[] // Added for Role relation

  features TeamFeatures[]

  /// @zod.custom(imports.intervalLimitsType)
  bookingLimits                Json?
  includeManagedEventsInLimits Boolean                 @default(false)
  internalNotePresets          InternalNotePreset[]
  creditBalance                CreditBalance?
  organizationOnboarding       OrganizationOnboarding?

  // note(Lauris): if a Team has parentId it is a team, if parentId is null it is an organization, but if parentId is null and managedOrganization is set,
  // it means that it is an organization managed by another organization.
  managedOrganization  ManagedOrganization?  @relation("ManagedOrganization")
  managedOrganizations ManagedOrganization[] @relation("ManagerOrganization")
  filterSegments       FilterSegment[]

  @@unique([slug, parentId])
  @@index([parentId])
}

model CreditBalance {
  id                String              @id @default(uuid())
  team              Team?               @relation(fields: [teamId], references: [id], onDelete: Cascade)
  teamId            Int?                @unique
  // user credit balances will be supported in the future
  user              User?               @relation(fields: [userId], references: [id], onDelete: Cascade)
  userId            Int?                @unique
  additionalCredits Int                 @default(0)
  limitReachedAt    DateTime?
  warningSentAt     DateTime?
  expenseLogs       CreditExpenseLog[]
  purchaseLogs      CreditPurchaseLog[]
}

model CreditPurchaseLog {
  id              String        @id @default(uuid())
  creditBalanceId String
  creditBalance   CreditBalance @relation(fields: [creditBalanceId], references: [id], onDelete: Cascade)
  credits         Int
  createdAt       DateTime      @default(now())
}

model CreditExpenseLog {
  id              String        @id @default(uuid())
  creditBalanceId String
  creditBalance   CreditBalance @relation(fields: [creditBalanceId], references: [id], onDelete: Cascade)
  bookingUid      String?
  booking         Booking?      @relation(fields: [bookingUid], references: [uid], onDelete: Cascade)
  credits         Int?
  creditType      CreditType
  date            DateTime
  smsSid          String?
  smsSegments     Int?
}

enum CreditType {
  MONTHLY
  ADDITIONAL
}

model OrganizationSettings {
  id                                  Int        @id @default(autoincrement())
  organization                        Team       @relation(fields: [organizationId], references: [id], onDelete: Cascade)
  organizationId                      Int        @unique
  isOrganizationConfigured            Boolean    @default(false)
  // It decides if new organization members can be auto-accepted or not
  isOrganizationVerified              Boolean    @default(false)
  // It is a domain e.g "acme.com". Any email with this domain might be auto-accepted
  // Also, it is the domain to which the organization profile is redirected.
  orgAutoAcceptEmail                  String
  lockEventTypeCreationForUsers       Boolean    @default(false)
  adminGetsNoSlotsNotification        Boolean    @default(false)
  // It decides if instance ADMIN has reviewed the organization or not.
  // It is used to allow super sensitive operations like 'impersonation of Org members by Org admin'
  isAdminReviewed                     Boolean    @default(false)
  dSyncData                           DSyncData?
  isAdminAPIEnabled                   Boolean    @default(false)
  allowSEOIndexing                    Boolean    @default(false)
  orgProfileRedirectsToVerifiedDomain Boolean    @default(false)
  disablePhoneOnlySMSNotifications    Boolean    @default(false)
}

enum MembershipRole {
  MEMBER
  ADMIN
  OWNER
}

model Membership {
  id                   Int               @id @default(autoincrement())
  teamId               Int
  userId               Int
  accepted             Boolean           @default(false)
  role                 MembershipRole
  customRoleId         String?
  customRole           Role?             @relation(fields: [customRoleId], references: [id])
  team                 Team              @relation(fields: [teamId], references: [id], onDelete: Cascade)
  user                 User              @relation(fields: [userId], references: [id], onDelete: Cascade)
  disableImpersonation Boolean           @default(false)
  AttributeToUser      AttributeToUser[]
  createdAt            DateTime?         @default(now())
  updatedAt            DateTime?         @updatedAt

  @@unique([userId, teamId])
  @@index([teamId])
  @@index([userId])
  @@index([accepted])
  @@index([role])
  @@index([customRoleId])
}

model VerificationToken {
  id               Int             @id @default(autoincrement())
  identifier       String
  token            String          @unique
  expires          DateTime
  expiresInDays    Int?
  createdAt        DateTime        @default(now())
  updatedAt        DateTime        @updatedAt
  teamId           Int?
  team             Team?           @relation(fields: [teamId], references: [id])
  secondaryEmailId Int?
  secondaryEmail   SecondaryEmail? @relation(fields: [secondaryEmailId], references: [id])

  @@unique([identifier, token])
  @@index([token])
  @@index([teamId])
  @@index([secondaryEmailId])
}

model InstantMeetingToken {
  id        Int      @id @default(autoincrement())
  token     String   @unique
  expires   DateTime
  teamId    Int
  team      Team     @relation(fields: [teamId], references: [id])
  bookingId Int?     @unique
  booking   Booking? @relation(fields: [bookingId], references: [id], onDelete: Cascade)

  createdAt DateTime @default(now())
  updatedAt DateTime @updatedAt

  @@index([token])
}

model BookingReference {
  id                         Int      @id @default(autoincrement())
  /// @zod.min(1)
  type                       String
  /// @zod.min(1)
  uid                        String
  meetingId                  String?
  thirdPartyRecurringEventId String?
  meetingPassword            String?
  meetingUrl                 String?
  booking                    Booking? @relation(fields: [bookingId], references: [id], onDelete: Cascade)
  bookingId                  Int?
  externalCalendarId         String?
  deleted                    Boolean?

  credential                       Credential?           @relation(fields: [credentialId], references: [id], onDelete: SetNull)
  credentialId                     Int?
  delegationCredential             DelegationCredential? @relation(fields: [delegationCredentialId], references: [id], onDelete: SetNull)
  delegationCredentialId           String?
  domainWideDelegation             DomainWideDelegation? @relation(fields: [domainWideDelegationCredentialId], references: [id], onDelete: SetNull)
  domainWideDelegationCredentialId String?

  @@index([bookingId])
  @@index([type])
  @@index([uid])
}

model Attendee {
  id          Int          @id @default(autoincrement())
  email       String
  name        String
  timeZone    String
  phoneNumber String?
  locale      String?      @default("en")
  booking     Booking?     @relation(fields: [bookingId], references: [id], onDelete: Cascade)
  bookingId   Int?
  bookingSeat BookingSeat?
  noShow      Boolean?     @default(false)

  @@index([email])
  @@index([bookingId])
}

enum BookingStatus {
  CANCELLED     @map("cancelled")
  ACCEPTED      @map("accepted")
  REJECTED      @map("rejected")
  PENDING       @map("pending")
  AWAITING_HOST @map("awaiting_host")
}

model Booking {
  id                           Int                               @id @default(autoincrement())
  uid                          String                            @unique
  // (optional) UID based on slot start/end time & email against duplicates
  idempotencyKey               String?                           @unique
  user                         User?                             @relation(fields: [userId], references: [id], onDelete: Cascade)
  userId                       Int?
  // User's email at the time of booking
  /// @zod.custom(imports.emailSchema)
  userPrimaryEmail             String?
  references                   BookingReference[]
  eventType                    EventType?                        @relation(fields: [eventTypeId], references: [id])
  eventTypeId                  Int?
  title                        String
  description                  String?
  customInputs                 Json?
  /// @zod.custom(imports.bookingResponses)
  responses                    Json?
  startTime                    DateTime
  endTime                      DateTime
  attendees                    Attendee[]
  location                     String?
  createdAt                    DateTime                          @default(now())
  updatedAt                    DateTime?                         @updatedAt
  status                       BookingStatus                     @default(ACCEPTED)
  paid                         Boolean                           @default(false)
  payment                      Payment[]
  destinationCalendar          DestinationCalendar?              @relation(fields: [destinationCalendarId], references: [id])
  destinationCalendarId        Int?
  cancellationReason           String?
  rejectionReason              String?
  reassignReason               String?
  reassignBy                   User?                             @relation("reassignByUser", fields: [reassignById], references: [id])
  reassignById                 Int?
  dynamicEventSlugRef          String?
  dynamicGroupSlugRef          String?
  rescheduled                  Boolean?
  fromReschedule               String?
  recurringEventId             String?
  smsReminderNumber            String?
  workflowReminders            WorkflowReminder[]
  scheduledJobs                String[] // scheduledJobs is deprecated, please use scheduledTriggers instead
  seatsReferences              BookingSeat[]
  /// @zod.custom(imports.bookingMetadataSchema)
  metadata                     Json?
  isRecorded                   Boolean                           @default(false)
  iCalUID                      String?                           @default("")
  iCalSequence                 Int                               @default(0)
  instantMeetingToken          InstantMeetingToken?
  rating                       Int?
  ratingFeedback               String?
  noShowHost                   Boolean?                          @default(false)
  scheduledTriggers            WebhookScheduledTriggers[]
  oneTimePassword              String?                           @unique @default(uuid())
  /// @zod.email()
  cancelledBy                  String?
  /// @zod.email()
  rescheduledBy                String?
  // Ah, made a typo here. Should have been routedFromRoutingFormRe"s"ponse. Live with it :(
  routedFromRoutingFormReponse App_RoutingForms_FormResponse?
  assignmentReason             AssignmentReason[]
  internalNote                 BookingInternalNote[]
  creationSource               CreationSource?
  tracking                     Tracking?
  routingFormResponses         RoutingFormResponseDenormalized[]
  expenseLogs                  CreditExpenseLog[]

  @@index([eventTypeId])
  @@index([userId])
  @@index([destinationCalendarId])
  @@index([recurringEventId])
  @@index([uid])
  @@index([status])
  @@index([startTime, endTime, status])
}

model Tracking {
  id           Int     @id @default(autoincrement())
  bookingId    Int
  booking      Booking @relation(fields: [bookingId], references: [id], onDelete: Cascade)
  utm_source   String?
  utm_medium   String?
  utm_campaign String?
  utm_term     String?
  utm_content  String?

  @@unique([bookingId])
}

model Schedule {
  id                   Int            @id @default(autoincrement())
  user                 User           @relation(fields: [userId], references: [id], onDelete: Cascade)
  userId               Int
  eventType            EventType[]
  instantMeetingEvents EventType[]    @relation("InstantMeetingSchedule")
  restrictionSchedule  EventType[]    @relation("restrictionSchedule")
  name                 String
  timeZone             String?
  availability         Availability[]
  Host                 Host[]

  @@index([userId])
}

model Availability {
  id          Int        @id @default(autoincrement())
  user        User?      @relation(fields: [userId], references: [id], onDelete: Cascade)
  userId      Int?
  eventType   EventType? @relation(fields: [eventTypeId], references: [id])
  eventTypeId Int?
  days        Int[]
  startTime   DateTime   @db.Time
  endTime     DateTime   @db.Time
  date        DateTime?  @db.Date
  Schedule    Schedule?  @relation(fields: [scheduleId], references: [id])
  scheduleId  Int?

  @@index([userId])
  @@index([eventTypeId])
  @@index([scheduleId])
}

model SelectedCalendar {
  id                       String      @id @default(uuid())
  user                     User        @relation(fields: [userId], references: [id], onDelete: Cascade)
  userId                   Int
  integration              String
  externalId               String
  credential               Credential? @relation(fields: [credentialId], references: [id], onDelete: Cascade)
  credentialId             Int?
  createdAt                DateTime?   @default(now())
  updatedAt                DateTime?   @updatedAt
  // Used to identify a watched calendar channel in Google Calendar
  googleChannelId          String?
  googleChannelKind        String?
  googleChannelResourceId  String?
  googleChannelResourceUri String?
  googleChannelExpiration  String?

  delegationCredential   DelegationCredential? @relation(fields: [delegationCredentialId], references: [id], onDelete: Cascade)
  delegationCredentialId String?

  // Deprecated and unused: Use delegationCredential instead
  domainWideDelegationCredential   DomainWideDelegation? @relation(fields: [domainWideDelegationCredentialId], references: [id], onDelete: Cascade)
  domainWideDelegationCredentialId String?
  error                            String?
  lastErrorAt                      DateTime?
  watchAttempts                    Int                   @default(0)
  unwatchAttempts                  Int                   @default(0)
  maxAttempts                      Int                   @default(3)

  eventTypeId Int?
  eventType   EventType? @relation(fields: [eventTypeId], references: [id])

  // It could still allow multiple user-level(eventTypeId is null) selected calendars for same userId, integration, externalId because NULL is not equal to NULL
  // We currently ensure uniqueness by checking for the existence of the record before creating a new one
  // Think about introducing a generated unique key ${userId}_${integration}_${externalId}_${eventTypeId}
  @@unique([userId, integration, externalId, eventTypeId])
  @@unique([googleChannelId, eventTypeId])
  @@index([userId])
  @@index([externalId])
  @@index([eventTypeId])
  @@index([credentialId])
  // Composite indices to optimize calendar-cache queries
  @@index([integration, googleChannelExpiration, error, watchAttempts, maxAttempts], name: "SelectedCalendar_watch_idx")
  @@index([integration, googleChannelExpiration, error, unwatchAttempts, maxAttempts], name: "SelectedCalendar_unwatch_idx")
}

enum EventTypeCustomInputType {
  TEXT     @map("text")
  TEXTLONG @map("textLong")
  NUMBER   @map("number")
  BOOL     @map("bool")
  RADIO    @map("radio")
  PHONE    @map("phone")
}

model EventTypeCustomInput {
  id          Int                      @id @default(autoincrement())
  eventTypeId Int
  eventType   EventType                @relation(fields: [eventTypeId], references: [id], onDelete: Cascade)
  label       String
  type        EventTypeCustomInputType
  /// @zod.custom(imports.customInputOptionSchema)
  options     Json?
  required    Boolean
  placeholder String                   @default("")

  @@index([eventTypeId])
}

model ResetPasswordRequest {
  id        String   @id @default(cuid())
  createdAt DateTime @default(now())
  updatedAt DateTime @updatedAt
  email     String
  expires   DateTime
}

enum ReminderType {
  PENDING_BOOKING_CONFIRMATION
}

model ReminderMail {
  id             Int          @id @default(autoincrement())
  referenceId    Int
  reminderType   ReminderType
  elapsedMinutes Int
  createdAt      DateTime     @default(now())

  @@index([referenceId])
  @@index([reminderType])
}

model Payment {
  id            Int            @id @default(autoincrement())
  uid           String         @unique
  app           App?           @relation(fields: [appId], references: [slug], onDelete: Cascade)
  appId         String?
  bookingId     Int
  booking       Booking?       @relation(fields: [bookingId], references: [id], onDelete: Cascade)
  amount        Int
  fee           Int
  currency      String
  success       Boolean
  refunded      Boolean
  data          Json
  externalId    String         @unique
  paymentOption PaymentOption? @default(ON_BOOKING)

  @@index([bookingId])
  @@index([externalId])
}

enum PaymentOption {
  ON_BOOKING
  HOLD
}

enum WebhookTriggerEvents {
  BOOKING_CREATED
  BOOKING_PAYMENT_INITIATED
  BOOKING_PAID
  BOOKING_RESCHEDULED
  BOOKING_REQUESTED
  BOOKING_CANCELLED
  BOOKING_REJECTED
  BOOKING_NO_SHOW_UPDATED
  FORM_SUBMITTED
  MEETING_ENDED
  MEETING_STARTED
  RECORDING_READY
  INSTANT_MEETING
  RECORDING_TRANSCRIPTION_GENERATED
  OOO_CREATED
  AFTER_HOSTS_CAL_VIDEO_NO_SHOW
  AFTER_GUESTS_CAL_VIDEO_NO_SHOW
  FORM_SUBMITTED_NO_EVENT
}

model Webhook {
  id                    String                     @id @unique
  userId                Int?
  teamId                Int?
  eventTypeId           Int?
  platformOAuthClientId String?
  /// @zod.url()
  subscriberUrl         String
  payloadTemplate       String?
  createdAt             DateTime                   @default(now())
  active                Boolean                    @default(true)
  eventTriggers         WebhookTriggerEvents[]
  user                  User?                      @relation(fields: [userId], references: [id], onDelete: Cascade)
  team                  Team?                      @relation(fields: [teamId], references: [id], onDelete: Cascade)
  eventType             EventType?                 @relation(fields: [eventTypeId], references: [id], onDelete: Cascade)
  platformOAuthClient   PlatformOAuthClient?       @relation(fields: [platformOAuthClientId], references: [id], onDelete: Cascade)
  app                   App?                       @relation(fields: [appId], references: [slug], onDelete: Cascade)
  appId                 String?
  secret                String?
  platform              Boolean                    @default(false)
  scheduledTriggers     WebhookScheduledTriggers[]
  time                  Int?
  timeUnit              TimeUnit?

  @@unique([userId, subscriberUrl], name: "courseIdentifier")
  @@unique([platformOAuthClientId, subscriberUrl], name: "oauthclientwebhook")
  @@index([active])
}

model Impersonations {
  id                 Int      @id @default(autoincrement())
  createdAt          DateTime @default(now())
  impersonatedUser   User     @relation("impersonated_user", fields: [impersonatedUserId], references: [id], onDelete: Cascade)
  impersonatedBy     User     @relation("impersonated_by_user", fields: [impersonatedById], references: [id], onDelete: Cascade)
  impersonatedUserId Int
  impersonatedById   Int

  @@index([impersonatedUserId])
  @@index([impersonatedById])
}

model ApiKey {
  id         String      @id @unique @default(cuid())
  userId     Int
  teamId     Int?
  note       String?
  createdAt  DateTime    @default(now())
  expiresAt  DateTime?
  lastUsedAt DateTime?
  hashedKey  String      @unique()
  user       User?       @relation(fields: [userId], references: [id], onDelete: Cascade)
  team       Team?       @relation(fields: [teamId], references: [id], onDelete: Cascade)
  app        App?        @relation(fields: [appId], references: [slug], onDelete: Cascade)
  appId      String?
  rateLimits RateLimit[]

  @@index([userId])
}

model RateLimit {
  id            String   @id @default(uuid())
  name          String
  apiKeyId      String
  ttl           Int
  limit         Int
  blockDuration Int
  createdAt     DateTime @default(now())
  updatedAt     DateTime @updatedAt

  apiKey ApiKey @relation(fields: [apiKeyId], references: [id], onDelete: Cascade)

  @@index([apiKeyId])
}

model HashedLink {
  id          Int       @id @default(autoincrement())
  link        String    @unique()
  eventType   EventType @relation(fields: [eventTypeId], references: [id], onDelete: Cascade)
  eventTypeId Int
}

model Account {
  id                String  @id @default(cuid())
  userId            Int
  type              String
  provider          String
  providerAccountId String
  providerEmail     String?
  refresh_token     String? @db.Text
  access_token      String? @db.Text
  expires_at        Int?
  token_type        String?
  scope             String?
  id_token          String? @db.Text
  session_state     String?

  user User? @relation(fields: [userId], references: [id], onDelete: Cascade)

  @@unique([provider, providerAccountId])
  @@index([userId])
  @@index([type])
}

model Session {
  id           String   @id @default(cuid())
  sessionToken String   @unique
  userId       Int
  expires      DateTime
  user         User?    @relation(fields: [userId], references: [id], onDelete: Cascade)

  @@index([userId])
}

enum AppCategories {
  calendar
  messaging
  other
  payment
  video // deprecated, please use 'conferencing' instead
  web3 // deprecated, we should no longer have any web3 apps
  automation
  analytics
  // Wherever video is in use, conferencing should also be used for legacy apps can have it.
  conferencing
  crm
}

model App {
  // The slug for the app store public page inside `/apps/[slug]`
  slug        String          @id @unique
  // The directory name for `/packages/app-store/[dirName]`
  dirName     String          @unique
  // Needed API Keys
  keys        Json?
  // One or multiple categories to which this app belongs
  categories  AppCategories[]
  createdAt   DateTime        @default(now())
  updatedAt   DateTime        @updatedAt
  credentials Credential[]
  payments    Payment[]
  Webhook     Webhook[]
  ApiKey      ApiKey[]
  enabled     Boolean         @default(false)

  @@index([enabled])
}

model App_RoutingForms_Form {
  id                       String                                      @id @default(cuid())
  description              String?
  position                 Int                                         @default(0)
  routes                   Json?
  createdAt                DateTime                                    @default(now())
  updatedAt                DateTime                                    @updatedAt
  name                     String
  fields                   Json?
  user                     User                                        @relation("routing-form", fields: [userId], references: [id], onDelete: Cascade)
  updatedBy                User?                                       @relation("updated-routing-form", fields: [updatedById], references: [id], onDelete: SetNull)
  updatedById              Int?
  // This is the user who created the form and also the user who has read-write access to the form
  // If teamId is set, the members of the team would also have access to form readOnly or read-write depending on their permission level as team member.
  userId                   Int
  team                     Team?                                       @relation(fields: [teamId], references: [id], onDelete: Cascade)
  teamId                   Int?
  responses                App_RoutingForms_FormResponse[]
  queuedResponses          App_RoutingForms_QueuedFormResponse[]
  disabled                 Boolean                                     @default(false)
  /// @zod.custom(imports.RoutingFormSettings)
  settings                 Json?
  incompleteBookingActions App_RoutingForms_IncompleteBookingActions[]

  @@index([userId])
  @@index([disabled])
}

model App_RoutingForms_FormResponse {
  id           Int                   @id @default(autoincrement())
  uuid         String?               @default(uuid())
  formFillerId String                @default(cuid())
  form         App_RoutingForms_Form @relation(fields: [formId], references: [id], onDelete: Cascade)
  formId       String
  response     Json
  createdAt    DateTime              @default(now())
  updatedAt    DateTime?             @updatedAt

  routedToBookingUid        String?                              @unique
  // We should not cascade delete the booking, because we want to keep the form response even if the routedToBooking is deleted
  routedToBooking           Booking?                             @relation(fields: [routedToBookingUid], references: [uid])
  chosenRouteId             String?
  routingFormResponseFields RoutingFormResponseField[]
  routingFormResponses      RoutingFormResponseDenormalized[]
  queuedFormResponse        App_RoutingForms_QueuedFormResponse?

  @@unique([formFillerId, formId])
  @@index([formFillerId])
  @@index([formId])
  @@index([routedToBookingUid])
}

model App_RoutingForms_QueuedFormResponse {
  id               String                         @id @default(cuid())
  form             App_RoutingForms_Form          @relation(fields: [formId], references: [id], onDelete: Cascade)
  formId           String
  response         Json
  chosenRouteId    String?
  createdAt        DateTime                       @default(now())
  updatedAt        DateTime?                      @updatedAt
  actualResponseId Int?                           @unique
  actualResponse   App_RoutingForms_FormResponse? @relation(fields: [actualResponseId], references: [id], onDelete: Cascade)
}

model RoutingFormResponseField {
  id               Int                             @id @default(autoincrement())
  responseId       Int
  fieldId          String
  valueString      String?
  valueNumber      Decimal?
  valueStringArray String[]
  response         App_RoutingForms_FormResponse   @relation(fields: [responseId], references: [id], map: "RoutingFormResponseField_response_fkey", onDelete: Cascade)
  denormalized     RoutingFormResponseDenormalized @relation("DenormalizedResponseToFields", fields: [responseId], references: [id], onDelete: Cascade)

  @@index([responseId])
  @@index([fieldId])
  @@index([valueNumber])
  @@index([valueStringArray], type: Gin)
}

view RoutingFormResponse {
  id                               Int            @unique
  response                         Json
  responseLowercase                Json
  formId                           String
  formName                         String
  formTeamId                       Int?
  formUserId                       Int?
  bookingUid                       String?
  bookingStatus                    BookingStatus?
  bookingStatusOrder               Int?
  bookingCreatedAt                 DateTime?
  bookingAttendees                 Json? // Array of {timeZone: string, email: string}
  bookingUserId                    Int?
  bookingUserName                  String?
  bookingUserEmail                 String?
  bookingUserAvatarUrl             String?
  bookingAssignmentReason          String?
  bookingAssignmentReasonLowercase String?
  bookingStartTime                 DateTime?
  bookingEndTime                   DateTime?
  createdAt                        DateTime
  utm_source                       String?
  utm_medium                       String?
  utm_campaign                     String?
  utm_term                         String?
  utm_content                      String?
}

model RoutingFormResponseDenormalized {
  id                      Int                           @id
  uuid                    String?
  formId                  String
  formName                String
  formTeamId              Int?
  formUserId              Int
  booking                 Booking?                      @relation(fields: [bookingId], references: [id], onDelete: SetNull)
  bookingUid              String?
  bookingId               Int?
  bookingStatus           BookingStatus?
  bookingStatusOrder      Int?
  bookingCreatedAt        DateTime?                     @db.Timestamp(3)
  bookingStartTime        DateTime?                     @db.Timestamp(3)
  bookingEndTime          DateTime?                     @db.Timestamp(3)
  bookingUserId           Int?
  bookingUserName         String?
  bookingUserEmail        String?
  bookingUserAvatarUrl    String?
  bookingAssignmentReason String?
  eventTypeId             Int?
  eventTypeParentId       Int?
  eventTypeSchedulingType String?
  createdAt               DateTime                      @db.Timestamp(3)
  utm_source              String?
  utm_medium              String?
  utm_campaign            String?
  utm_term                String?
  utm_content             String?
  response                App_RoutingForms_FormResponse @relation(fields: [id], references: [id], onDelete: Cascade)
  fields                  RoutingFormResponseField[]    @relation("DenormalizedResponseToFields")

  @@index([formId])
  @@index([formTeamId])
  @@index([formUserId])
  @@index([formId, createdAt])
  @@index([bookingId])
  @@index([bookingUserId])
  @@index([eventTypeId, eventTypeParentId])
}

model Feedback {
  id      Int      @id @default(autoincrement())
  date    DateTime @default(now())
  userId  Int
  user    User     @relation(fields: [userId], references: [id], onDelete: Cascade)
  rating  String
  comment String?

  @@index([userId])
  @@index([rating])
}

enum WorkflowTriggerEvents {
  BEFORE_EVENT
  EVENT_CANCELLED
  NEW_EVENT
  AFTER_EVENT
  RESCHEDULE_EVENT
  AFTER_HOSTS_CAL_VIDEO_NO_SHOW
  AFTER_GUESTS_CAL_VIDEO_NO_SHOW
}

enum WorkflowActions {
  EMAIL_HOST
  EMAIL_ATTENDEE
  SMS_ATTENDEE
  SMS_NUMBER
  EMAIL_ADDRESS
  WHATSAPP_ATTENDEE
  WHATSAPP_NUMBER
}

model WorkflowStep {
  id                        Int                @id @default(autoincrement())
  stepNumber                Int
  action                    WorkflowActions
  workflowId                Int
  workflow                  Workflow           @relation(fields: [workflowId], references: [id], onDelete: Cascade)
  sendTo                    String?
  reminderBody              String?
  emailSubject              String?
  template                  WorkflowTemplates  @default(REMINDER)
  workflowReminders         WorkflowReminder[]
  numberRequired            Boolean?
  sender                    String?
  numberVerificationPending Boolean            @default(true)
  includeCalendarEvent      Boolean            @default(false)
  verifiedAt                DateTime?

  @@index([workflowId])
}

model Workflow {
  id            Int                     @id @default(autoincrement())
  position      Int                     @default(0)
  name          String
  userId        Int?
  user          User?                   @relation(fields: [userId], references: [id], onDelete: Cascade)
  team          Team?                   @relation(fields: [teamId], references: [id], onDelete: Cascade)
  teamId        Int?
  activeOn      WorkflowsOnEventTypes[]
  activeOnTeams WorkflowsOnTeams[]
  isActiveOnAll Boolean                 @default(false)
  trigger       WorkflowTriggerEvents
  time          Int?
  timeUnit      TimeUnit?
  steps         WorkflowStep[]

  @@index([userId])
  @@index([teamId])
}

model AIPhoneCallConfiguration {
  id              Int       @id @default(autoincrement())
  eventType       EventType @relation(fields: [eventTypeId], references: [id], onDelete: Cascade)
  eventTypeId     Int
  templateType    String    @default("CUSTOM_TEMPLATE")
  schedulerName   String?
  generalPrompt   String?
  yourPhoneNumber String
  numberToCall    String
  guestName       String?
  guestEmail      String?
  guestCompany    String?
  enabled         Boolean   @default(false)
  beginMessage    String?
  llmId           String?

  @@unique([eventTypeId])
  @@index([eventTypeId])
}

model WorkflowsOnEventTypes {
  id          Int       @id @default(autoincrement())
  workflow    Workflow  @relation(fields: [workflowId], references: [id], onDelete: Cascade)
  workflowId  Int
  eventType   EventType @relation(fields: [eventTypeId], references: [id], onDelete: Cascade)
  eventTypeId Int

  @@unique([workflowId, eventTypeId])
  @@index([workflowId])
  @@index([eventTypeId])
}

model WorkflowsOnTeams {
  id         Int      @id @default(autoincrement())
  workflow   Workflow @relation(fields: [workflowId], references: [id], onDelete: Cascade)
  workflowId Int
  team       Team     @relation(fields: [teamId], references: [id], onDelete: Cascade)
  teamId     Int

  @@unique([workflowId, teamId])
  @@index([workflowId])
  @@index([teamId])
}

model Deployment {
  /// This is a single row table, so we use a fixed id
  id                      Int       @id @default(1)
  logo                    String?
  /// @zod.custom(imports.DeploymentTheme)
  theme                   Json?
  licenseKey              String?
  // We encrypt the signature token in the deployment table with the current calendso encryption key
  signatureTokenEncrypted String?
  agreedLicenseAt         DateTime?
}

enum TimeUnit {
  DAY    @map("day")
  HOUR   @map("hour")
  MINUTE @map("minute")
}

model WorkflowReminder {
  id                  Int             @id @default(autoincrement())
  uuid                String?         @unique @default(uuid())
  bookingUid          String?
  booking             Booking?        @relation(fields: [bookingUid], references: [uid])
  method              WorkflowMethods
  scheduledDate       DateTime
  referenceId         String?         @unique
  scheduled           Boolean
  workflowStepId      Int?
  workflowStep        WorkflowStep?   @relation(fields: [workflowStepId], references: [id], onDelete: Cascade)
  cancelled           Boolean?
  seatReferenceId     String?
  isMandatoryReminder Boolean?        @default(false)
  retryCount          Int             @default(0)

  @@index([bookingUid])
  @@index([workflowStepId])
  @@index([seatReferenceId])
  @@index([method, scheduled, scheduledDate])
  @@index([cancelled, scheduledDate])
}

model WebhookScheduledTriggers {
  id            Int       @id @default(autoincrement())
  jobName       String? // jobName is deprecated, not needed when webhook and booking is set
  subscriberUrl String
  payload       String
  startAfter    DateTime
  retryCount    Int       @default(0)
  createdAt     DateTime? @default(now())
  appId         String?
  webhookId     String?
  webhook       Webhook?  @relation(fields: [webhookId], references: [id], onDelete: Cascade)
  bookingId     Int?
  booking       Booking?  @relation(fields: [bookingId], references: [id], onDelete: Cascade)
}

enum WorkflowTemplates {
  REMINDER
  CUSTOM
  CANCELLED
  RESCHEDULED
  COMPLETED
  RATING
}

enum WorkflowMethods {
  EMAIL
  SMS
  WHATSAPP
}

model BookingSeat {
  id           Int      @id @default(autoincrement())
  referenceUid String   @unique
  bookingId    Int
  booking      Booking  @relation(fields: [bookingId], references: [id], onDelete: Cascade)
  attendeeId   Int      @unique
  attendee     Attendee @relation(fields: [attendeeId], references: [id], onDelete: Cascade)
  /// @zod.custom(imports.bookingSeatDataSchema)
  data         Json?
  metadata     Json?

  @@index([bookingId])
  @@index([attendeeId])
}

model VerifiedNumber {
  id          Int    @id @default(autoincrement())
  userId      Int?
  user        User?  @relation(fields: [userId], references: [id], onDelete: Cascade)
  teamId      Int?
  team        Team?  @relation(fields: [teamId], references: [id], onDelete: Cascade)
  phoneNumber String

  @@index([userId])
  @@index([teamId])
}

model VerifiedEmail {
  id     Int    @id @default(autoincrement())
  userId Int?
  user   User?  @relation(fields: [userId], references: [id], onDelete: Cascade)
  teamId Int?
  team   Team?  @relation(fields: [teamId], references: [id], onDelete: Cascade)
  email  String

  @@index([userId])
  @@index([teamId])
}

model Feature {
  // The feature slug, ex: 'v2-workflows'
  slug        String         @id @unique
  // If the feature is currently enabled
  enabled     Boolean        @default(false)
  // A short description of the feature
  description String?
  // The type of feature flag
  type        FeatureType?   @default(RELEASE)
  // If the flag is considered stale
  stale       Boolean?       @default(false)
  lastUsedAt  DateTime?
  createdAt   DateTime?      @default(now())
  updatedAt   DateTime?      @default(now()) @updatedAt
  updatedBy   Int?
  users       UserFeatures[]
  teams       TeamFeatures[]

  @@index([enabled])
  @@index([stale])
}

model UserFeatures {
  user       User     @relation(fields: [userId], references: [id], onDelete: Cascade)
  userId     Int
  feature    Feature  @relation(fields: [featureId], references: [slug], onDelete: Cascade)
  featureId  String
  assignedAt DateTime @default(now())
  assignedBy String
  updatedAt  DateTime @updatedAt

  @@id([userId, featureId])
  @@index([userId, featureId])
}

model TeamFeatures {
  team       Team     @relation(fields: [teamId], references: [id], onDelete: Cascade)
  teamId     Int
  feature    Feature  @relation(fields: [featureId], references: [slug], onDelete: Cascade)
  featureId  String
  assignedAt DateTime @default(now())
  assignedBy String
  updatedAt  DateTime @updatedAt

  @@id([teamId, featureId])
  @@index([teamId, featureId])
}

enum FeatureType {
  RELEASE
  EXPERIMENT
  OPERATIONAL
  KILL_SWITCH
  PERMISSION
}

enum RRResetInterval {
  MONTH
  DAY
}

enum RRTimestampBasis {
  CREATED_AT
  START_TIME
}

model SelectedSlots {
  id               Int      @id @default(autoincrement())
  eventTypeId      Int
  userId           Int
  slotUtcStartDate DateTime
  slotUtcEndDate   DateTime
  uid              String
  releaseAt        DateTime
  isSeat           Boolean  @default(false)

  @@unique(fields: [userId, slotUtcStartDate, slotUtcEndDate, uid], name: "selectedSlotUnique")
}

model OAuthClient {
  clientId     String       @id @unique
  redirectUri  String
  clientSecret String
  name         String
  logo         String?
  accessCodes  AccessCode[]
}

model AccessCode {
  id        Int           @id @default(autoincrement())
  code      String
  clientId  String?
  client    OAuthClient?  @relation(fields: [clientId], references: [clientId], onDelete: Cascade)
  expiresAt DateTime
  scopes    AccessScope[]
  userId    Int?
  user      User?         @relation(fields: [userId], references: [id], onDelete: Cascade)
  teamId    Int?
  team      Team?         @relation(fields: [teamId], references: [id], onDelete: Cascade)
}

enum AccessScope {
  READ_BOOKING
  READ_PROFILE
}

view BookingTimeStatus {
  id             Int            @unique
  uid            String?
  eventTypeId    Int?
  title          String?
  description    String?
  startTime      DateTime?
  endTime        DateTime?
  createdAt      DateTime?
  location       String?
  paid           Boolean?
  status         BookingStatus?
  rescheduled    Boolean?
  userId         Int?
  teamId         Int?
  eventLength    Int?
  timeStatus     String?
  eventParentId  Int?
  userEmail      String?
  username       String?
  ratingFeedback String?
  rating         Int?
  noShowHost     Boolean?
  isTeamBooking  Boolean
}

model BookingDenormalized {
  id             Int           @id @unique
  uid            String
  eventTypeId    Int?
  title          String
  description    String?
  startTime      DateTime
  endTime        DateTime
  createdAt      DateTime
  updatedAt      DateTime?
  location       String?
  paid           Boolean
  status         BookingStatus
  rescheduled    Boolean?
  userId         Int?
  teamId         Int?
  eventLength    Int?
  eventParentId  Int?
  userEmail      String?
  userName       String?
  userUsername   String?
  ratingFeedback String?
  rating         Int?
  noShowHost     Boolean?
  isTeamBooking  Boolean

  @@index([userId])
  @@index([createdAt])
  @@index([eventTypeId])
  @@index([eventParentId])
  @@index([teamId])
  @@index([startTime])
  @@index([endTime])
  @@index([status])
  @@index([teamId, isTeamBooking])
  @@index([userId, isTeamBooking])
}

view BookingTimeStatusDenormalized {
  id             Int           @id @unique
  uid            String
  eventTypeId    Int?
  title          String
  description    String?
  startTime      DateTime
  endTime        DateTime
  createdAt      DateTime
  updatedAt      DateTime?
  location       String?
  paid           Boolean
  status         BookingStatus
  rescheduled    Boolean?
  userId         Int?
  teamId         Int?
  eventLength    Int?
  eventParentId  Int?
  userEmail      String?
  userName       String?
  userUsername   String?
  ratingFeedback String?
  rating         Int?
  noShowHost     Boolean?
  isTeamBooking  Boolean
  timeStatus     String? // this is the addition on top of BookingDenormalized
}

model CalendarCache {
  // To be made required in a followup
  id String? @default(uuid())

  // The key would be the unique URL that is requested by the user
  key          String
  value        Json
  expiresAt    DateTime
  credentialId Int
  userId       Int?
  credential   Credential? @relation(fields: [credentialId], references: [id], onDelete: Cascade)

  @@id([credentialId, key])
  @@unique([credentialId, key])
  @@index([userId, key])
}

enum RedirectType {
  UserEventType @map("user-event-type")
  TeamEventType @map("team-event-type")
  User          @map("user")
  Team          @map("team")
}

model TempOrgRedirect {
  id        Int          @id @default(autoincrement())
  // Better would be to have fromOrgId and toOrgId as well and then we should have just to instead toUrl
  from      String
  // 0 would mean it is non org
  fromOrgId Int
  type      RedirectType
  // It doesn't have any query params
  toUrl     String
  enabled   Boolean      @default(true)
  createdAt DateTime     @default(now())
  updatedAt DateTime     @updatedAt

  @@unique([from, type, fromOrgId])
}

model Avatar {
  // e.g. NULL(0), organization ID or team logo
  teamId    Int    @default(0)
  // Avatar, NULL(0) if team logo
  userId    Int    @default(0)
  // base64 string
  data      String
  // different every time to pop the cache.
  objectKey String @unique

  isBanner Boolean @default(false)

  @@unique([teamId, userId, isBanner])
  @@map(name: "avatars")
}

model OutOfOfficeEntry {
  id       Int                @id @default(autoincrement())
  uuid     String             @unique
  start    DateTime
  end      DateTime
  notes    String?
  userId   Int
  user     User               @relation(fields: [userId], references: [id], onDelete: Cascade)
  toUserId Int?
  toUser   User?              @relation(name: "toUser", fields: [toUserId], references: [id], onDelete: Cascade)
  reasonId Int?
  reason   OutOfOfficeReason? @relation(fields: [reasonId], references: [id], onDelete: SetNull)

  createdAt DateTime @default(now())
  updatedAt DateTime @updatedAt

  @@index([uuid])
  @@index([userId])
  @@index([toUserId])
  @@index([start, end])
}

model OutOfOfficeReason {
  id      Int     @id @default(autoincrement())
  emoji   String
  reason  String  @unique
  enabled Boolean @default(true)
  userId  Int?
  user    User?   @relation(fields: [userId], references: [id], onDelete: Cascade)

  entries OutOfOfficeEntry[]
}

// Platform
model PlatformOAuthClient {
  id             String   @id @default(cuid())
  name           String
  secret         String
  permissions    Int
  users          User[]
  logo           String?
  redirectUris   String[]
  organizationId Int
  organization   Team     @relation(fields: [organizationId], references: [id], onDelete: Cascade)
  teams          Team[]   @relation("CreatedByOAuthClient")

  accessTokens        AccessToken[]
  refreshToken        RefreshToken[]
  authorizationTokens PlatformAuthorizationToken[]
  webhook             Webhook[]

  bookingRedirectUri           String?
  bookingCancelRedirectUri     String?
  bookingRescheduleRedirectUri String?
  areEmailsEnabled             Boolean @default(false)
  areDefaultEventTypesEnabled  Boolean @default(true)
  areCalendarEventsEnabled     Boolean @default(true)

  createdAt DateTime @default(now())
}

model PlatformAuthorizationToken {
  id String @id @default(cuid())

  owner  User                @relation(fields: [userId], references: [id], onDelete: Cascade)
  client PlatformOAuthClient @relation(fields: [platformOAuthClientId], references: [id], onDelete: Cascade)

  platformOAuthClientId String
  userId                Int

  createdAt DateTime @default(now())

  @@unique([userId, platformOAuthClientId])
}

model AccessToken {
  id Int @id @default(autoincrement())

  secret    String   @unique
  createdAt DateTime @default(now())
  expiresAt DateTime

  owner  User                @relation(fields: [userId], references: [id], onDelete: Cascade)
  client PlatformOAuthClient @relation(fields: [platformOAuthClientId], references: [id], onDelete: Cascade)

  platformOAuthClientId String
  userId                Int
}

model RefreshToken {
  id Int @id @default(autoincrement())

  secret    String   @unique
  createdAt DateTime @default(now())
  expiresAt DateTime

  owner  User                @relation(fields: [userId], references: [id], onDelete: Cascade)
  client PlatformOAuthClient @relation(fields: [platformOAuthClientId], references: [id], onDelete: Cascade)

  platformOAuthClientId String
  userId                Int
}

model DSyncData {
  id               Int                     @id @default(autoincrement())
  directoryId      String                  @unique
  tenant           String
  organizationId   Int?                    @unique
  org              OrganizationSettings?   @relation(fields: [organizationId], references: [organizationId], onDelete: Cascade)
  teamGroupMapping DSyncTeamGroupMapping[]

  createdAttributeToUsers AttributeToUser[] @relation("createdByDSync")
  updatedAttributeToUsers AttributeToUser[] @relation("updatedByDSync")
}

model DSyncTeamGroupMapping {
  id             Int       @id @default(autoincrement())
  organizationId Int
  teamId         Int
  team           Team      @relation(fields: [teamId], references: [id], onDelete: Cascade)
  directoryId    String
  directory      DSyncData @relation(fields: [directoryId], references: [directoryId], onDelete: Cascade)
  groupName      String

  @@unique([teamId, groupName])
}

model SecondaryEmail {
  id                 Int                 @id @default(autoincrement())
  user               User                @relation(fields: [userId], references: [id], onDelete: Cascade)
  userId             Int
  email              String
  emailVerified      DateTime?
  verificationTokens VerificationToken[]
  eventTypes         EventType[]

  @@unique([email])
  @@unique([userId, email])
  @@index([userId])
}

// Needed to store tasks that need to be processed by a background worker or Tasker
model Task {
  id                  String    @id @unique @default(uuid())
  createdAt           DateTime  @default(now())
  updatedAt           DateTime  @updatedAt
  // The time at which the task should be executed
  scheduledAt         DateTime  @default(now())
  // The time at which the task was successfully executed
  succeededAt         DateTime?
  // The task type to be executed. Left it as a freeform string to avoid more migrations for now. Will be enforced at type level.
  type                String
  // Generic payload for the task
  payload             String
  // The number of times the task has been attempted
  attempts            Int       @default(0)
  // The maximum number of times the task can be attempted
  maxAttempts         Int       @default(3)
  lastError           String?
  lastFailedAttemptAt DateTime?
  referenceUid        String?

  // unique index on referenceUid,type to avoid duplicate tasks
  @@unique([referenceUid, type])
  // for finding succeeded tasks
  @@index([succeededAt])
  // for finding tasks that are scheduled to be executed
  @@index([scheduledAt, succeededAt])
}

enum SMSLockState {
  LOCKED
  UNLOCKED
  REVIEW_NEEDED
}

model ManagedOrganization {
  managedOrganizationId Int  @unique
  managedOrganization   Team @relation("ManagedOrganization", fields: [managedOrganizationId], references: [id], onDelete: Cascade)

  managerOrganizationId Int
  managerOrganization   Team @relation("ManagerOrganization", fields: [managerOrganizationId], references: [id], onDelete: Cascade)

  createdAt DateTime @default(now())

  @@unique([managerOrganizationId, managedOrganizationId])
  @@index([managerOrganizationId])
}

model PlatformBilling {
  id Int @id @unique // team id

  customerId     String
  subscriptionId String?
  priceId        String?
  plan           String  @default("none")

  billingCycleStart Int?
  billingCycleEnd   Int?
  overdue           Boolean? @default(false)

  // note(Lauris): in case of a platform managed organization's billing record this field points to the manager organization's billing record.
  managerBillingId Int?
  managerBilling   PlatformBilling?  @relation("PlatformManagedBilling", fields: [managerBillingId], references: [id])
  // note(Lauris): in case of a manager organization's billing record this field points to billing records of its platform managed organizations.
  managedBillings  PlatformBilling[] @relation("PlatformManagedBilling")

  team Team @relation(fields: [id], references: [id], onDelete: Cascade)
}

enum AttributeType {
  TEXT
  NUMBER
  SINGLE_SELECT
  MULTI_SELECT
}

model AttributeOption {
  id            String            @id @default(uuid())
  attribute     Attribute         @relation(fields: [attributeId], references: [id], onDelete: Cascade)
  attributeId   String
  value         String
  slug          String
  isGroup       Boolean           @default(false)
  // It is a list of AttributeOptions ids that are contained in the group option
  // You could think of a person having the group option to actually have all the options in the contains list.
  // We are not using relation here because it would be a many to many relation because a group option can contain many non-group options and a non-group option can be contained in many group options
  // Such a relation would require its own table to be managed and we don't need it for now.
  contains      String[]
  assignedUsers AttributeToUser[]
}

model Attribute {
  id String @id @default(uuid())

  // This is organization
  team Team @relation(fields: [teamId], references: [id], onDelete: Cascade)

  // This is organizationId
  teamId Int

  type AttributeType

  name    String
  slug    String
  enabled Boolean @default(true)

  usersCanEditRelation Boolean @default(false)

  createdAt        DateTime          @default(now())
  updatedAt        DateTime          @updatedAt
  options          AttributeOption[]
  isWeightsEnabled Boolean           @default(false)
  isLocked         Boolean           @default(false)

  @@unique([teamId, slug])
  @@index([teamId])
}

model AttributeToUser {
  id String @id @default(uuid())

  // This is the membership of the organization
  member Membership @relation(fields: [memberId], references: [id], onDelete: Cascade)

  // This is the membership id of the organization
  memberId Int

  attributeOption   AttributeOption @relation(fields: [attributeOptionId], references: [id], onDelete: Cascade)
  attributeOptionId String

  weight Int?

  // We don't intentionally delete assignments on deletion of a user/directory sync
  createdAt        DateTime   @default(now())
  createdById      Int?
  createdBy        User?      @relation("createdBy", fields: [createdById], references: [id], onDelete: SetNull)
  createdByDSyncId String?
  createdByDSync   DSyncData? @relation("createdByDSync", fields: [createdByDSyncId], references: [directoryId], onDelete: SetNull)

  updatedAt        DateTime?  @updatedAt
  updatedBy        User?      @relation("updatedBy", fields: [updatedById], references: [id], onDelete: SetNull)
  updatedById      Int?
  updatedByDSyncId String?
  updatedByDSync   DSyncData? @relation("updatedByDSync", fields: [updatedByDSyncId], references: [directoryId], onDelete: SetNull)

  @@unique([memberId, attributeOptionId])
}

enum AssignmentReasonEnum {
  ROUTING_FORM_ROUTING
  ROUTING_FORM_ROUTING_FALLBACK
  REASSIGNED
  RR_REASSIGNED
  REROUTED
  SALESFORCE_ASSIGNMENT
}

model AssignmentReason {
  id           Int                  @id @unique @default(autoincrement())
  createdAt    DateTime             @default(now())
  bookingId    Int
  booking      Booking              @relation(fields: [bookingId], references: [id], onDelete: Cascade)
  reasonEnum   AssignmentReasonEnum
  reasonString String

  @@index([bookingId])
}

enum EventTypeAutoTranslatedField {
  DESCRIPTION
  TITLE
}

model DelegationCredential {
  id                  String                @id @default(uuid())
  workspacePlatform   WorkspacePlatform     @relation(fields: [workspacePlatformId], references: [id], onDelete: Cascade)
  workspacePlatformId Int
  // Provides possibility to have different service accounts for different organizations if the need arises, but normally they should be the same
  /// @zod.custom(imports.serviceAccountKeySchema)
  serviceAccountKey   Json
  enabled             Boolean               @default(false)
  // lastEnabledAt is set when the delegation credential is enabled
  lastEnabledAt       DateTime?
  // lastDisabledAt is set when the delegation credential is disabled. So, lastDisabledAt could be earlier then lastEnabledAt if the delegation credential was enabled -> then disabled -> then enabled again.
  lastDisabledAt      DateTime?
  organizationId      Int
  organization        Team                  @relation(fields: [organizationId], references: [id], onDelete: Cascade)
  domain              String
  selectedCalendars   SelectedCalendar[]
  destinationCalendar DestinationCalendar[]
  bookingReferences   BookingReference[]
  createdAt           DateTime              @default(now())
  updatedAt           DateTime              @updatedAt
  credentials         Credential[]

  // Should be fair to assume that one domain can be only on one workspace platform at a time. So, one can't have two different workspace platforms for the same domain
  // Because we don't know which domain the organization might have, we couldn't make "domain" unique here as that would prevent an actual owner of the domain to be unable to use that domain if it is used by someone else.
  @@unique([organizationId, domain])
  @@index([enabled])
}

// Deprecated and probably unused - Use DelegationCredential instead
model DomainWideDelegation {
  id                  String                @id @default(uuid())
  workspacePlatform   WorkspacePlatform     @relation(fields: [workspacePlatformId], references: [id], onDelete: Cascade)
  workspacePlatformId Int
  // Provides possibility to have different service accounts for different organizations if the need arises, but normally they should be the same
  /// @zod.custom(imports.serviceAccountKeySchema)
  serviceAccountKey   Json
  enabled             Boolean               @default(false)
  organizationId      Int
  organization        Team                  @relation(fields: [organizationId], references: [id], onDelete: Cascade)
  domain              String
  selectedCalendars   SelectedCalendar[]
  destinationCalendar DestinationCalendar[]
  bookingReferences   BookingReference[]
  createdAt           DateTime              @default(now())
  updatedAt           DateTime              @updatedAt

  // Should be fair to assume that one domain can be only on one workspace platform at a time. So, one can't have two different workspace platforms for the same domain
  // Because we don't know which domain the organization might have, we couldn't make "domain" unique here as that would prevent an actual owner of the domain to be unable to use that domain if it is used by someone else.
  @@unique([organizationId, domain])
}

// It is for delegation credential
model WorkspacePlatform {
  id                       Int                    @id @default(autoincrement())
  /// @zod.min(1)
  slug                     String
  /// @zod.min(1)
  name                     String
  description              String
  /// @zod.custom(imports.serviceAccountKeySchema)
  defaultServiceAccountKey Json
  createdAt                DateTime               @default(now())
  updatedAt                DateTime               @updatedAt
  enabled                  Boolean                @default(false)
  delegationCredentials    DelegationCredential[]
  domainWideDelegations    DomainWideDelegation[]

  @@unique([slug])
}

model EventTypeTranslation {
  uid            String                       @id @default(cuid())
  eventType      EventType                    @relation(fields: [eventTypeId], references: [id], onDelete: Cascade)
  eventTypeId    Int
  field          EventTypeAutoTranslatedField
  sourceLocale   String
  targetLocale   String
  translatedText String                       @db.Text
  createdAt      DateTime                     @default(now())
  createdBy      Int
  updatedAt      DateTime                     @updatedAt
  updatedBy      Int?
  creator        User                         @relation("CreatedEventTypeTranslations", fields: [createdBy], references: [id])
  updater        User?                        @relation("UpdatedEventTypeTranslations", fields: [updatedBy], references: [id], onDelete: SetNull)

  @@unique([eventTypeId, field, targetLocale])
  @@index([eventTypeId, field, targetLocale])
}

enum WatchlistType {
  EMAIL
  DOMAIN
  USERNAME
}

enum WatchlistSeverity {
  LOW
  MEDIUM
  HIGH
  CRITICAL
}

model Watchlist {
  id          String            @id @unique @default(cuid())
  type        WatchlistType
  // The identifier of the Watchlisted entity (email or domain)
  value       String
  description String?
  createdAt   DateTime          @default(now())
  createdBy   User              @relation("CreatedWatchlists", onDelete: Cascade, fields: [createdById], references: [id])
  createdById Int
  updatedAt   DateTime          @updatedAt
  updatedBy   User?             @relation("UpdatedWatchlists", onDelete: SetNull, fields: [updatedById], references: [id])
  updatedById Int?
  severity    WatchlistSeverity @default(LOW)

  @@unique([type, value])
  @@index([type, value])
}

enum BillingPeriod {
  MONTHLY
  ANNUALLY
}

model OrganizationOnboarding {
  // TODO: Use uuid for id
  id String @id @default(uuid())

  // User who started the onboarding. It is different from orgOwnerEmail in case Cal.com admin is doing the onboarding for someone else.
  createdBy   User     @relation("CreatedOrganizationOnboardings", fields: [createdById], references: [id], onDelete: Cascade)
  createdById Int
  createdAt   DateTime @default(now())

  // We keep the email only here and don't need to connect it with user because on User deletion, we don't delete the entry here.
  // It is unique because an email can be the owner of only one organization at a time.
  orgOwnerEmail String  @unique
  error         String?

  updatedAt DateTime @updatedAt
  // TODO: updatedBy to be added when we support marking updatedBy using webhook too, as webhook also updates it

  // Set after organization payment is done and the organization is created
  organizationId Int?  @unique
  organization   Team? @relation(fields: [organizationId], references: [id], onDelete: Cascade)

  billingPeriod BillingPeriod
  pricePerSeat  Float
  seats         Int

  isPlatform Boolean @default(false)

  // Organization info
  name               String
  // We don't keep it unique because we don't want self-serve flows to block a slug if it isn't paid for yet.
  slug               String
  logo               String?
  bio                String?
  isDomainConfigured Boolean @default(false)

  // Set when payment intent is there.
  stripeCustomerId         String? @unique
  // TODO: Can we make it required
  stripeSubscriptionId     String?
  stripeSubscriptionItemId String?

  /// @zod.custom(imports.orgOnboardingInvitedMembersSchema)
  invitedMembers Json @default("[]")

  /// @zod.custom(imports.orgOnboardingTeamsSchema)
  teams Json @default("[]")

  // Completion status
  isComplete Boolean @default(false)

  @@index([orgOwnerEmail])
  @@index([stripeCustomerId])
}

enum IncompleteBookingActionType {
  SALESFORCE
}

model App_RoutingForms_IncompleteBookingActions {
  id           Int                         @id @default(autoincrement())
  form         App_RoutingForms_Form       @relation(fields: [formId], references: [id], onDelete: Cascade)
  formId       String
  actionType   IncompleteBookingActionType
  data         Json
  enabled      Boolean                     @default(true)
  credentialId Int?
}

model InternalNotePreset {
  id                 Int     @id @default(autoincrement())
  name               String
  cancellationReason String?
  team               Team    @relation(fields: [teamId], references: [id])
  teamId             Int

  createdAt           DateTime              @default(now())
  BookingInternalNote BookingInternalNote[]

  @@unique([teamId, name])
  @@index([teamId])
}

enum FilterSegmentScope {
  USER
  TEAM
}

model FilterSegment {
  id               Int                           @id @default(autoincrement())
  name             String
  // Identifies which data table this segment belongs to (e.g. "organization_members", "team_members", "bookings", etc.)
  tableIdentifier  String
  scope            FilterSegmentScope
  // Filter configuration
  activeFilters    Json?
  sorting          Json?
  columnVisibility Json?
  columnSizing     Json?
  perPage          Int
  searchTerm       String?                       @db.Text
  createdAt        DateTime                      @default(now())
  updatedAt        DateTime                      @updatedAt
  // Creator of the segment
  user             User                          @relation(fields: [userId], references: [id], onDelete: Cascade)
  userId           Int
  // Team scope - optional, only set when scope is TEAM
  team             Team?                         @relation(fields: [teamId], references: [id], onDelete: Cascade)
  teamId           Int?
  userPreferences  UserFilterSegmentPreference[]

  // For user-scoped segments: scope + userId + tableIdentifier
  @@index([scope, userId, tableIdentifier])
  // For team-scoped segments: scope + teamId + tableIdentifier
  @@index([scope, teamId, tableIdentifier])
}

model UserFilterSegmentPreference {
  id              Int      @id @default(autoincrement())
  userId          Int
  tableIdentifier String
  segmentId       Int
  createdAt       DateTime @default(now())
  updatedAt       DateTime @updatedAt

  user    User          @relation(fields: [userId], references: [id], onDelete: Cascade)
  segment FilterSegment @relation(fields: [segmentId], references: [id], onDelete: Cascade)

  @@unique([userId, tableIdentifier])
  @@index([userId])
  @@index([segmentId])
}

model BookingInternalNote {
  id Int @id @default(autoincrement())

  notePreset   InternalNotePreset? @relation(fields: [notePresetId], references: [id], onDelete: Cascade)
  notePresetId Int?
  text         String?

  booking   Booking @relation(fields: [bookingId], references: [id], onDelete: Cascade)
  bookingId Int

  createdBy   User @relation(fields: [createdById], references: [id])
  createdById Int

  createdAt DateTime @default(now())

  @@unique([bookingId, notePresetId])
  @@index([bookingId])
}

enum WorkflowContactType {
  PHONE
  EMAIL
}

model WorkflowOptOutContact {
  id        Int                 @id @default(autoincrement())
  type      WorkflowContactType
  value     String
  optedOut  Boolean
  createdAt DateTime            @default(now())
  updatedAt DateTime            @updatedAt

  @@unique([type, value])
}

enum RoleType {
  SYSTEM
  CUSTOM
}

model Role {
  id          String           @id @default(cuid())
  name        String
  color       String?
  description String?
  teamId      Int? // null for global roles
  team        Team?            @relation(fields: [teamId], references: [id], onDelete: Cascade)
  permissions RolePermission[]
  memberships Membership[]
  createdAt   DateTime         @default(now())
  updatedAt   DateTime         @updatedAt
  type        RoleType         @default(CUSTOM)

  @@unique([name, teamId])
  @@index([teamId])
}

model RolePermission {
  id        String   @id @default(uuid())
  roleId    String
  role      Role     @relation(fields: [roleId], references: [id], onDelete: Cascade)
  resource  String
  action    String
  createdAt DateTime @default(now())

  @@unique([roleId, resource, action])
  @@index([roleId])
  // TODO: come back to this with indexs.
  @@index([action])
}<|MERGE_RESOLUTION|>--- conflicted
+++ resolved
@@ -72,17 +72,6 @@
   eventTypeId Int       @id
   eventType   EventType @relation(fields: [eventTypeId], references: [id], onDelete: Cascade)
 
-<<<<<<< HEAD
-  disableRecordingForOrganizer     Boolean  @default(false)
-  disableRecordingForGuests        Boolean  @default(false)
-  enableAutomaticTranscription     Boolean  @default(false)
-  redirectUrlOnExit                String?
-  disableTranscriptionForGuests    Boolean  @default(false)
-  disableTranscriptionForOrganizer Boolean  @default(false)
-  enableFlappyBirdGame             Boolean  @default(false)
-  createdAt                        DateTime @default(now())
-  updatedAt                        DateTime @updatedAt
-=======
   disableRecordingForOrganizer         Boolean  @default(false)
   disableRecordingForGuests            Boolean  @default(false)
   enableAutomaticTranscription         Boolean  @default(false)
@@ -90,9 +79,9 @@
   redirectUrlOnExit                    String?
   disableTranscriptionForGuests        Boolean  @default(false)
   disableTranscriptionForOrganizer     Boolean  @default(false)
+  enableFlappyBirdGame                 Boolean  @default(false)
   createdAt                            DateTime @default(now())
   updatedAt                            DateTime @updatedAt
->>>>>>> a84e8987
 }
 
 model EventType {
