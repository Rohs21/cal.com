// This is your Prisma schema file,
// learn more about it in the docs: https://pris.ly/d/prisma-schema

datasource db {
  provider = "postgresql"
  url      = env("DATABASE_URL")
}

generator client {
  provider        = "prisma-client-js"
<<<<<<< HEAD
  previewFeatures = ["clientExtensions"]
=======
  previewFeatures = []
>>>>>>> 50c74cf2
}

generator zod {
  provider      = "zod-prisma"
  output        = "./zod"
  imports       = "./zod-utils"
  relationModel = "default"
}

enum SchedulingType {
  ROUND_ROBIN @map("roundRobin")
  COLLECTIVE  @map("collective")
}

enum PeriodType {
  UNLIMITED @map("unlimited")
  ROLLING   @map("rolling")
  RANGE     @map("range")
}

model Host {
  id          Int       @id @default(autoincrement())
  user        User      @relation(fields: [userId], references: [id], onDelete: Cascade)
  userId      Int
  eventType   EventType @relation(fields: [eventTypeId], references: [id], onDelete: Cascade)
  eventTypeId Int
  isFixed     Boolean   @default(false)
}

model EventType {
  id                      Int                     @id @default(autoincrement())
  /// @zod.min(1)
  title                   String
  /// @zod.custom(imports.eventTypeSlug)
  slug                    String
  description             String?
  position                Int                     @default(0)
  /// @zod.custom(imports.eventTypeLocations)
  locations               Json?
  length                  Int
  hidden                  Boolean                 @default(false)
  hosts                   Host[]
  users                   User[]                  @relation("user_eventtype")
  owner                   User?                   @relation("owner", fields: [userId], references: [id], onDelete: Cascade)
  userId                  Int?
  team                    Team?                   @relation(fields: [teamId], references: [id], onDelete: Cascade)
  teamId                  Int?
  hashedLink              HashedLink?
  bookings                Booking[]
  availability            Availability[]
  webhooks                Webhook[]
  destinationCalendar     DestinationCalendar?
  eventName               String?
  customInputs            EventTypeCustomInput[]
  timeZone                String?
  periodType              PeriodType              @default(UNLIMITED)
  periodStartDate         DateTime?
  periodEndDate           DateTime?
  periodDays              Int?
  periodCountCalendarDays Boolean?
  requiresConfirmation    Boolean                 @default(false)
  /// @zod.custom(imports.recurringEventType)
  recurringEvent          Json?
  disableGuests           Boolean                 @default(false)
  hideCalendarNotes       Boolean                 @default(false)
  minimumBookingNotice    Int                     @default(120)
  beforeEventBuffer       Int                     @default(0)
  afterEventBuffer        Int                     @default(0)
  seatsPerTimeSlot        Int?
  seatsShowAttendees      Boolean?                @default(false)
  schedulingType          SchedulingType?
  schedule                Schedule?               @relation(fields: [scheduleId], references: [id])
  scheduleId              Int?
  // price is deprecated. It has now moved to metadata.apps.stripe.price. Plan to drop this column.
  price                   Int                     @default(0)
  // currency is deprecated. It has now moved to metadata.apps.stripe.currency. Plan to drop this column.
  currency                String                  @default("usd")
  slotInterval            Int?
  /// @zod.custom(imports.EventTypeMetaDataSchema)
  metadata                Json?
  /// @zod.custom(imports.successRedirectUrl)
  successRedirectUrl      String?
  workflows               WorkflowsOnEventTypes[]
  /// @zod.custom(imports.bookingLimitsType)
  bookingLimits           Json?

  @@unique([userId, slug])
  @@unique([teamId, slug])
}

model Credential {
  id                   Int                   @id @default(autoincrement())
  // @@type is deprecated
  type                 String
  key                  Json
  user                 User?                 @relation(fields: [userId], references: [id], onDelete: Cascade)
  userId               Int?
  app                  App?                  @relation(fields: [appId], references: [slug], onDelete: Cascade)
  // How to make it a required column?
  appId                String?
  destinationCalendars DestinationCalendar[]
  invalid              Boolean?              @default(false)
}

enum IdentityProvider {
  CAL
  GOOGLE
  SAML
}

model DestinationCalendar {
  id           Int         @id @default(autoincrement())
  integration  String
  externalId   String
  user         User?       @relation(fields: [userId], references: [id], onDelete: Cascade)
  userId       Int?        @unique
  booking      Booking[]
  eventType    EventType?  @relation(fields: [eventTypeId], references: [id], onDelete: Cascade)
  eventTypeId  Int?        @unique
  credentialId Int?
  credential   Credential? @relation(fields: [credentialId], references: [id], onDelete: Cascade)
}

enum UserPermissionRole {
  USER
  ADMIN
}

model User {
  id                   Int                     @id @default(autoincrement())
  username             String?                 @unique
  name                 String?
  /// @zod.email()
  email                String                  @unique
  emailVerified        DateTime?
  password             String?
  bio                  String?
  avatar               String?
  timeZone             String                  @default("Europe/London")
  weekStart            String                  @default("Sunday")
  // DEPRECATED - TO BE REMOVED
  startTime            Int                     @default(0)
  endTime              Int                     @default(1440)
  // </DEPRECATED>
  bufferTime           Int                     @default(0)
  hideBranding         Boolean                 @default(false)
  theme                String?
  createdDate          DateTime                @default(now()) @map(name: "created")
  trialEndsAt          DateTime?
  eventTypes           EventType[]             @relation("user_eventtype")
  credentials          Credential[]
  teams                Membership[]
  bookings             Booking[]
  schedules            Schedule[]
  defaultScheduleId    Int?
  selectedCalendars    SelectedCalendar[]
  completedOnboarding  Boolean                 @default(false)
  locale               String?
  timeFormat           Int?                    @default(12)
  twoFactorSecret      String?
  twoFactorEnabled     Boolean                 @default(false)
  identityProvider     IdentityProvider        @default(CAL)
  identityProviderId   String?
  availability         Availability[]
  invitedTo            Int?
  webhooks             Webhook[]
  brandColor           String                  @default("#292929")
  darkBrandColor       String                  @default("#fafafa")
  // the location where the events will end up
  destinationCalendar  DestinationCalendar?
  away                 Boolean                 @default(false)
  // participate in dynamic group booking or not
  allowDynamicBooking  Boolean?                @default(true)
  /// @zod.custom(imports.userMetadata)
  metadata             Json?
  verified             Boolean?                @default(false)
  role                 UserPermissionRole      @default(USER)
  disableImpersonation Boolean                 @default(false)
  impersonatedUsers    Impersonations[]        @relation("impersonated_user")
  impersonatedBy       Impersonations[]        @relation("impersonated_by_user")
  apiKeys              ApiKey[]
  accounts             Account[]
  sessions             Session[]
  Feedback             Feedback[]
  ownedEventTypes      EventType[]             @relation("owner")
  workflows            Workflow[]
  routingForms         App_RoutingForms_Form[] @relation("routing-form")
  verifiedNumbers      VerifiedNumber[]
  hosts                Host[]

  @@map(name: "users")
}

model Team {
  id                  Int          @id @default(autoincrement())
  /// @zod.min(1)
  name                String
  /// @zod.min(1)
  slug                String?      @unique
  logo                String?
  bio                 String?
  hideBranding        Boolean      @default(false)
  hideBookATeamMember Boolean      @default(false)
  members             Membership[]
  eventTypes          EventType[]
  createdAt           DateTime     @default(now())
  /// @zod.custom(imports.teamMetadataSchema)
  metadata            Json?
}

enum MembershipRole {
  MEMBER
  ADMIN
  OWNER
}

model Membership {
  teamId               Int
  userId               Int
  accepted             Boolean        @default(false)
  role                 MembershipRole
  team                 Team           @relation(fields: [teamId], references: [id], onDelete: Cascade)
  user                 User           @relation(fields: [userId], references: [id], onDelete: Cascade)
  disableImpersonation Boolean        @default(false)

  @@id([userId, teamId])
}

model VerificationToken {
  id         Int      @id @default(autoincrement())
  identifier String
  token      String   @unique
  expires    DateTime
  createdAt  DateTime @default(now())
  updatedAt  DateTime @updatedAt

  @@unique([identifier, token])
}

model BookingReference {
  id                 Int      @id @default(autoincrement())
  /// @zod.min(1)
  type               String
  /// @zod.min(1)
  uid                String
  meetingId          String?
  meetingPassword    String?
  meetingUrl         String?
  booking            Booking? @relation(fields: [bookingId], references: [id], onDelete: Cascade)
  bookingId          Int?
  externalCalendarId String?
  deleted            Boolean?
  credentialId       Int?
}

model Attendee {
  id        Int      @id @default(autoincrement())
  email     String
  name      String
  timeZone  String
  locale    String?  @default("en")
  booking   Booking? @relation(fields: [bookingId], references: [id])
  bookingId Int?
}

enum BookingStatus {
  CANCELLED @map("cancelled")
  ACCEPTED  @map("accepted")
  REJECTED  @map("rejected")
  PENDING   @map("pending")
}

model Booking {
  id                    Int                  @id @default(autoincrement())
  uid                   String               @unique
  user                  User?                @relation(fields: [userId], references: [id])
  userId                Int?
  references            BookingReference[]
  eventType             EventType?           @relation(fields: [eventTypeId], references: [id])
  eventTypeId           Int?
  title                 String
  description           String?
  customInputs          Json?
  startTime             DateTime
  endTime               DateTime
  attendees             Attendee[]
  location              String?
  createdAt             DateTime             @default(now())
  updatedAt             DateTime?
  status                BookingStatus        @default(ACCEPTED)
  paid                  Boolean              @default(false)
  payment               Payment[]
  destinationCalendar   DestinationCalendar? @relation(fields: [destinationCalendarId], references: [id])
  destinationCalendarId Int?
  cancellationReason    String?
  rejectionReason       String?
  dynamicEventSlugRef   String?
  dynamicGroupSlugRef   String?
  rescheduled           Boolean?
  fromReschedule        String?
  recurringEventId      String?
  smsReminderNumber     String?
  workflowReminders     WorkflowReminder[]
  scheduledJobs         String[]
  /// @zod.custom(imports.bookingMetadataSchema)
  metadata              Json?
}

model Schedule {
  id           Int            @id @default(autoincrement())
  user         User           @relation(fields: [userId], references: [id], onDelete: Cascade)
  userId       Int
  eventType    EventType[]
  name         String
  timeZone     String?
  availability Availability[]

  @@index([userId])
}

model Availability {
  id          Int        @id @default(autoincrement())
  user        User?      @relation(fields: [userId], references: [id], onDelete: Cascade)
  userId      Int?
  eventType   EventType? @relation(fields: [eventTypeId], references: [id])
  eventTypeId Int?
  days        Int[]
  startTime   DateTime   @db.Time
  endTime     DateTime   @db.Time
  date        DateTime?  @db.Date
  Schedule    Schedule?  @relation(fields: [scheduleId], references: [id])
  scheduleId  Int?

  @@index([eventTypeId])
  @@index([scheduleId])
}

model SelectedCalendar {
  user        User   @relation(fields: [userId], references: [id], onDelete: Cascade)
  userId      Int
  integration String
  externalId  String

  @@id([userId, integration, externalId])
}

enum EventTypeCustomInputType {
  TEXT     @map("text")
  TEXTLONG @map("textLong")
  NUMBER   @map("number")
  BOOL     @map("bool")
  RADIO    @map("radio")
  PHONE    @map("phone")
}

model EventTypeCustomInput {
  id          Int                      @id @default(autoincrement())
  eventTypeId Int
  eventType   EventType                @relation(fields: [eventTypeId], references: [id], onDelete: Cascade)
  label       String
  type        EventTypeCustomInputType
  /// @zod.custom(imports.customInputOptionSchema)
  options     Json?
  required    Boolean
  placeholder String                   @default("")
}

model ResetPasswordRequest {
  id        String   @id @default(cuid())
  createdAt DateTime @default(now())
  updatedAt DateTime @updatedAt
  email     String
  expires   DateTime
}

enum ReminderType {
  PENDING_BOOKING_CONFIRMATION
}

model ReminderMail {
  id             Int          @id @default(autoincrement())
  referenceId    Int
  reminderType   ReminderType
  elapsedMinutes Int
  createdAt      DateTime     @default(now())
}

enum PaymentType {
  STRIPE
}

model Payment {
  id         Int         @id @default(autoincrement())
  uid        String      @unique
  // TODO: Use an App relationship instead of PaymentType enum?
  type       PaymentType
  bookingId  Int
  booking    Booking?    @relation(fields: [bookingId], references: [id], onDelete: Cascade)
  amount     Int
  fee        Int
  currency   String
  success    Boolean
  refunded   Boolean
  data       Json
  externalId String      @unique
}

enum WebhookTriggerEvents {
  BOOKING_CREATED
  BOOKING_RESCHEDULED
  BOOKING_CANCELLED
  FORM_SUBMITTED
  MEETING_ENDED
}

model Webhook {
  id              String                 @id @unique
  userId          Int?
  eventTypeId     Int?
  /// @zod.url()
  subscriberUrl   String
  payloadTemplate String?
  createdAt       DateTime               @default(now())
  active          Boolean                @default(true)
  eventTriggers   WebhookTriggerEvents[]
  user            User?                  @relation(fields: [userId], references: [id], onDelete: Cascade)
  eventType       EventType?             @relation(fields: [eventTypeId], references: [id], onDelete: Cascade)
  app             App?                   @relation(fields: [appId], references: [slug], onDelete: Cascade)
  appId           String?
  secret          String?

  @@unique([userId, subscriberUrl], name: "courseIdentifier")
}

model Impersonations {
  id                 Int      @id @default(autoincrement())
  createdAt          DateTime @default(now())
  impersonatedUser   User     @relation("impersonated_user", fields: [impersonatedUserId], references: [id], onDelete: Cascade)
  impersonatedBy     User     @relation("impersonated_by_user", fields: [impersonatedById], references: [id], onDelete: Cascade)
  impersonatedUserId Int
  impersonatedById   Int
}

model ApiKey {
  id         String    @id @unique @default(cuid())
  userId     Int
  note       String?
  createdAt  DateTime  @default(now())
  expiresAt  DateTime?
  lastUsedAt DateTime?
  hashedKey  String    @unique()
  user       User?     @relation(fields: [userId], references: [id], onDelete: Cascade)
  app        App?      @relation(fields: [appId], references: [slug], onDelete: Cascade)
  appId      String?
}

model HashedLink {
  id          Int       @id @default(autoincrement())
  link        String    @unique()
  eventType   EventType @relation(fields: [eventTypeId], references: [id], onDelete: Cascade)
  eventTypeId Int       @unique
}

model Account {
  id                String  @id @default(cuid())
  userId            Int
  type              String
  provider          String
  providerAccountId String
  refresh_token     String? @db.Text
  access_token      String? @db.Text
  expires_at        Int?
  token_type        String?
  scope             String?
  id_token          String? @db.Text
  session_state     String?

  user User? @relation(fields: [userId], references: [id], onDelete: Cascade)

  @@unique([provider, providerAccountId])
}

model Session {
  id           String   @id @default(cuid())
  sessionToken String   @unique
  userId       Int
  expires      DateTime
  user         User?    @relation(fields: [userId], references: [id], onDelete: Cascade)
}

enum AppCategories {
  calendar
  messaging
  other
  payment
  video
  web3
  automation
  analytics
}

model App {
  // The slug for the app store public page inside `/apps/[slug]`
  slug        String          @id @unique
  // The directory name for `/packages/app-store/[dirName]`
  dirName     String          @unique
  // Needed API Keys
  keys        Json?
  // One or multiple categories to which this app belongs
  categories  AppCategories[]
  createdAt   DateTime        @default(now())
  updatedAt   DateTime        @updatedAt
  credentials Credential[]
  Webhook     Webhook[]
  ApiKey      ApiKey[]
  enabled     Boolean         @default(false)
}

model App_RoutingForms_Form {
  id          String                          @id @default(cuid())
  description String?
  routes      Json?
  createdAt   DateTime                        @default(now())
  updatedAt   DateTime                        @updatedAt
  name        String
  fields      Json?
  user        User                            @relation("routing-form", fields: [userId], references: [id], onDelete: Cascade)
  userId      Int
  responses   App_RoutingForms_FormResponse[]
  disabled    Boolean                         @default(false)
  /// @zod.custom(imports.RoutingFormSettings)
  settings    Json?
}

model App_RoutingForms_FormResponse {
  id           Int                   @id @default(autoincrement())
  formFillerId String                @default(cuid())
  form         App_RoutingForms_Form @relation(fields: [formId], references: [id], onDelete: Cascade)
  formId       String
  response     Json
  createdAt    DateTime              @default(now())

  @@unique([formFillerId, formId])
}

model Feedback {
  id      Int      @id @default(autoincrement())
  date    DateTime @default(now())
  userId  Int
  user    User     @relation(fields: [userId], references: [id], onDelete: Cascade)
  rating  String
  comment String?
}

enum WorkflowTriggerEvents {
  BEFORE_EVENT
  EVENT_CANCELLED
  NEW_EVENT
  AFTER_EVENT
  RESCHEDULE_EVENT
}

enum WorkflowActions {
  EMAIL_HOST
  EMAIL_ATTENDEE
  SMS_ATTENDEE
  SMS_NUMBER
  EMAIL_ADDRESS
}

model WorkflowStep {
  id                        Int                @id @default(autoincrement())
  stepNumber                Int
  action                    WorkflowActions
  workflowId                Int
  workflow                  Workflow           @relation(fields: [workflowId], references: [id], onDelete: Cascade)
  sendTo                    String?
  reminderBody              String?
  emailSubject              String?
  template                  WorkflowTemplates  @default(REMINDER)
  workflowReminders         WorkflowReminder[]
  numberRequired            Boolean?
  sender                    String?
  numberVerificationPending Boolean            @default(true)
}

model Workflow {
  id       Int                     @id @default(autoincrement())
  name     String
  userId   Int
  user     User                    @relation(fields: [userId], references: [id], onDelete: Cascade)
  activeOn WorkflowsOnEventTypes[]
  trigger  WorkflowTriggerEvents
  time     Int?
  timeUnit TimeUnit?
  steps    WorkflowStep[]
}

model WorkflowsOnEventTypes {
  id          Int       @id @default(autoincrement())
  workflow    Workflow  @relation(fields: [workflowId], references: [id], onDelete: Cascade)
  workflowId  Int
  eventType   EventType @relation(fields: [eventTypeId], references: [id], onDelete: Cascade)
  eventTypeId Int
}

model Deployment {
  /// This is a single row table, so we use a fixed id
  id              Int       @id @default(1)
  logo            String?
  /// @zod.custom(imports.DeploymentTheme)
  theme           Json?
  licenseKey      String?
  agreedLicenseAt DateTime?
}

enum TimeUnit {
  DAY    @map("day")
  HOUR   @map("hour")
  MINUTE @map("minute")
}

model WorkflowReminder {
  id             Int             @id @default(autoincrement())
  bookingUid     String
  booking        Booking?        @relation(fields: [bookingUid], references: [uid], onDelete: Cascade)
  method         WorkflowMethods
  scheduledDate  DateTime
  referenceId    String?         @unique
  scheduled      Boolean
  workflowStepId Int
  workflowStep   WorkflowStep    @relation(fields: [workflowStepId], references: [id], onDelete: Cascade)
}

enum WorkflowTemplates {
  REMINDER
  CUSTOM
}

enum WorkflowMethods {
  EMAIL
  SMS
}

model VerifiedNumber {
  id          Int    @id @default(autoincrement())
  userId      Int
  user        User   @relation(fields: [userId], references: [id], onDelete: Cascade)
  phoneNumber String
}<|MERGE_RESOLUTION|>--- conflicted
+++ resolved
@@ -8,11 +8,7 @@
 
 generator client {
   provider        = "prisma-client-js"
-<<<<<<< HEAD
-  previewFeatures = ["clientExtensions"]
-=======
   previewFeatures = []
->>>>>>> 50c74cf2
 }
 
 generator zod {
