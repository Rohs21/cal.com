--- conflicted
+++ resolved
@@ -206,38 +206,37 @@
     "isTemplate": false
   },
   {
-<<<<<<< HEAD
+    "dirName": "zohocrm",
+    "categories": ["other"],
+    "slug": "zohocrm",
+    "type": "zohocrm_other_calendar",
+    "isTemplate": false
+  },
+  {
+    "dirName": "cron",
+    "categories": ["calendar"],
+    "slug": "cron",
+    "type": "cron_other",
+    "isTemplate": false
+  },
+  {
+    "dirName": "gtm",
+    "categories": ["analytics"],
+    "slug": "gtm",
+    "type": "gtm_analytics",
+    "isTemplate": false
+  },
+  {
+    "dirName": "discord",
+    "categories": ["video"],
+    "slug": "discord",
+    "type": "discord_video",
+    "isTemplate": false
+  },
+  {
     "dirName": "mercado_pago",
     "categories": ["payment"],
     "slug": "mercado_pago",
     "type": "mercado_pago_payment"
-=======
-    "dirName": "zohocrm",
-    "categories": ["other"],
-    "slug": "zohocrm",
-    "type": "zohocrm_other_calendar",
-    "isTemplate": false
-  },
-  {
-    "dirName": "cron",
-    "categories": ["calendar"],
-    "slug": "cron",
-    "type": "cron_other",
-    "isTemplate": false
-  },
-  {
-    "dirName": "gtm",
-    "categories": ["analytics"],
-    "slug": "gtm",
-    "type": "gtm_analytics",
-    "isTemplate": false
-  },
-  {
-    "dirName": "discord",
-    "categories": ["video"],
-    "slug": "discord",
-    "type": "discord_video",
-    "isTemplate": false
->>>>>>> 5339a489
   }
 ]