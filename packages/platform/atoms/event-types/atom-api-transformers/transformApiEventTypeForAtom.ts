import { defaultEvents } from "@calcom/lib/defaultEvents";
import type { SystemField } from "@calcom/lib/event-types/transformers";
import {
  transformLocationsApiToInternal,
  transformBookingFieldsApiToInternal,
  systemBeforeFieldName,
  systemBeforeFieldEmail,
  systemBeforeFieldLocation,
  systemAfterFieldRescheduleReason,
  transformRecurrenceApiToInternal,
  transformIntervalLimitsApiToInternal,
  transformSeatsApiToInternal,
  transformEventColorsApiToInternal,
  transformConfirmationPolicyApiToInternal,
  transformFutureBookingLimitsApiToInternal,
} from "@calcom/lib/event-types/transformers";
import { getBookerBaseUrlSync } from "@calcom/lib/getBookerUrl/client";
import type {
  EmailDefaultFieldOutput_2024_06_14,
  EventTypeOutput_2024_06_14,
  InputLocation_2024_06_14,
  KnownBookingField_2024_06_14,
  NameDefaultFieldOutput_2024_06_14,
  TeamEventTypeOutput_2024_06_14,
} from "@calcom/platform-types";
import {
  bookerLayoutOptions,
  BookerLayouts,
  bookerLayouts as bookerLayoutsSchema,
  userMetadata as userMetadataSchema,
  eventTypeBookingFields,
  EventTypeMetaDataSchema,
} from "@calcom/prisma/zod-utils";

import type { BookerPlatformWrapperAtomProps } from "../../booker/BookerPlatformWrapper";

export function transformApiEventTypeForAtom(
  eventType: Omit<EventTypeOutput_2024_06_14, "ownerId"> & { bannerUrl?: string },
  entity: BookerPlatformWrapperAtomProps["entity"] | undefined,
  defaultFormValues: BookerPlatformWrapperAtomProps["defaultFormValues"] | undefined,
  limitHosts = false
) {
  const {
    lengthInMinutes,
    lengthInMinutesOptions,
    locations,
    bookingFields,
    users,
    recurrence,
    bookingLimitsCount,
    bookingLimitsDuration,
    seats,
    color,
    confirmationPolicy,
    customName,
    useDestinationCalendarEmail,
    bookingWindow,
    ...rest
  } = eventType;

  const isDefault = isDefaultEvent(rest.title);
  const user = users[0];

  const confirmationPolicyTransformed = transformConfirmationPolicyApiToInternal(confirmationPolicy);
  const defaultEventBookerLayouts = {
    enabledLayouts: [...bookerLayoutOptions],
    defaultLayout: BookerLayouts.MONTH_VIEW,
  };
  const firstUsersMetadata = userMetadataSchema.parse(user.metadata || {});
  const bookerLayouts = bookerLayoutsSchema.parse(
    firstUsersMetadata?.defaultBookerLayouts || defaultEventBookerLayouts
  );
  const metadata = EventTypeMetaDataSchema.parse(eventType.metadata);
  const usersTransformed = users.map((user) => ({
    ...user,
    metadata: undefined,
    bookerUrl: getBookerBaseUrlSync(null),
    profile: {
      username: user.username || "",
      name: user.name,
      weekStart: user.weekStart,
      image: "",
      brandColor: user.brandColor,
      darkBrandColor: user.darkBrandColor,
      theme: null,
      organization: null,
      id: user.id,
      organizationId: null,
      userId: user.id,
      upId: `usr-${user.id}`,
    },
  }));

  return {
    ...rest,
    length: lengthInMinutes,
    locations: getLocations(locations),
    bookingFields: getBookingFields(bookingFields, defaultFormValues),
    isDefault,
    isDynamic: false,
    profile: {
      username: user.username,
      name: user.name,
      weekStart: user.weekStart,
      image: "",
      brandColor: user.brandColor,
      darkBrandColor: user.darkBrandColor,
      theme: null,
      bookerLayouts,
    },
    entity: entity
      ? {
          ...entity,
          orgSlug: entity.orgSlug || null,
          teamSlug: entity.teamSlug || null,
          fromRedirectOfNonOrgLink: true,
          name: entity.name || null,
          logoUrl: entity.logoUrl || undefined,
        }
      : {
          fromRedirectOfNonOrgLink: true,
          considerUnpublished: false,
          orgSlug: null,
          teamSlug: null,
          name: null,
          logoUrl: undefined,
        },
    hosts: [],
    subsetOfHosts: [],
    users: !limitHosts ? usersTransformed : undefined,
    subsetOfUsers: usersTransformed,
    bookingLimits: bookingLimitsCount ? transformIntervalLimitsApiToInternal(bookingLimitsCount) : undefined,
    durationLimits: bookingLimitsDuration
      ? transformIntervalLimitsApiToInternal(bookingLimitsDuration)
      : undefined,

    metadata: {
      ...metadata,
      requiresConfirmationThreshold:
        confirmationPolicyTransformed?.requiresConfirmationThreshold ?? undefined,
      multipleDuration: lengthInMinutesOptions,
    },

    requiresConfirmation: confirmationPolicyTransformed?.requiresConfirmation ?? undefined,
    requiresConfirmationWillBlockSlot:
      confirmationPolicyTransformed?.requiresConfirmationWillBlockSlot ?? undefined,

    eventTypeColor: transformEventColorsApiToInternal(color),
    recurringEvent: recurrence ? transformRecurrenceApiToInternal(recurrence) : null,
    ...transformSeatsApiToInternal(seats),
    eventName: customName,
    useEventTypeDestinationCalendarEmail: useDestinationCalendarEmail,
    ...getBookingWindow(bookingWindow),
  };
}

export function transformApiTeamEventTypeForAtom(
  eventType: TeamEventTypeOutput_2024_06_14,
  entity: BookerPlatformWrapperAtomProps["entity"] | undefined,
  defaultFormValues: BookerPlatformWrapperAtomProps["defaultFormValues"] | undefined,
  limitHosts = false
) {
  const {
    lengthInMinutes,
    lengthInMinutesOptions,
    locations,
    hosts,
    bookingFields,
    recurrence,
    team,
    bookingLimitsCount,
    bookingLimitsDuration,
    seats,
    color,
    confirmationPolicy,
    customName,
    useDestinationCalendarEmail,
    bookingWindow,
    ...rest
  } = eventType;

  const metadata = EventTypeMetaDataSchema.parse(eventType.metadata);

  const isDefault = isDefaultEvent(rest.title);

  const confirmationPolicyTransformed = transformConfirmationPolicyApiToInternal(confirmationPolicy);
  const defaultEventBookerLayouts = {
    enabledLayouts: [...bookerLayoutOptions],
    defaultLayout: BookerLayouts.MONTH_VIEW,
  };
  const firstUsersMetadata = userMetadataSchema.parse({});
  const bookerLayouts = bookerLayoutsSchema.parse(
    firstUsersMetadata?.defaultBookerLayouts || defaultEventBookerLayouts
  );

  const hostTransformed = hosts.map((host) => ({
    user: {
      id: host.userId,
      avatarUrl: null,
      name: host.name,
      username: "",
      metadata: {},
      darkBrandColor: null,
      brandColor: null,
      theme: null,
      weekStart: "Sunday",
    },
  }));

  const usersTransformed = hosts.map((host) => ({
    ...host,
    metadata: undefined,
    bookerUrl: getBookerBaseUrlSync(null),
    profile: {
      username: "",
      name: host.name,
      weekStart: "Sunday",
      image: "",
      brandColor: null,
      darkBrandColor: null,
      theme: null,
      organization: null,
      id: host.userId,
      organizationId: null,
      userId: host.userId,
      upId: `usr-${host.userId}`,
    },
  }));

  return {
    ...rest,
    length: lengthInMinutes,
    locations: getLocations(locations),
    bookingFields: getBookingFields(bookingFields, defaultFormValues),
    isDefault,
    isDynamic: false,
    profile: {
      username: team?.slug ?? "team",
      name: team?.name,
      weekStart: team?.weekStart ?? "Sunday",
      image: team?.logoUrl,
      brandColor: team?.brandColor ?? null,
      darkBrandColor: team?.darkBrandColor ?? null,
      theme: team?.theme ?? null,
      bookerLayouts,
    },
    bannerUrl: team?.bannerUrl,
    entity: entity
      ? {
          ...entity,
          orgSlug: entity.orgSlug || null,
          teamSlug: entity.teamSlug || null,
          fromRedirectOfNonOrgLink: true,
          name: entity.name || null,
          logoUrl: entity.logoUrl || undefined,
        }
      : {
          fromRedirectOfNonOrgLink: true,
          considerUnpublished: false,
          orgSlug: null,
          teamSlug: team?.slug,
          name: team?.name,
          logoUrl: team?.logoUrl,
        },
    hosts: !limitHosts ? hostTransformed : undefined,
    subsetOfHosts: hostTransformed,
    users: !limitHosts ? usersTransformed : undefined,
    subsetOfUsers: usersTransformed,
    recurringEvent: recurrence ? transformRecurrenceApiToInternal(recurrence) : null,
    bookingLimits: bookingLimitsCount ? transformIntervalLimitsApiToInternal(bookingLimitsCount) : undefined,
    durationLimits: bookingLimitsDuration
      ? transformIntervalLimitsApiToInternal(bookingLimitsDuration)
      : undefined,

    metadata: {
      ...metadata,
      requiresConfirmationThreshold:
        confirmationPolicyTransformed?.requiresConfirmationThreshold ?? undefined,
      multipleDuration: lengthInMinutesOptions,
    },

    requiresConfirmation: confirmationPolicyTransformed?.requiresConfirmation ?? undefined,
    requiresConfirmationWillBlockSlot:
      confirmationPolicyTransformed?.requiresConfirmationWillBlockSlot ?? undefined,

    eventTypeColor: transformEventColorsApiToInternal(color),
    ...transformSeatsApiToInternal(seats),
    eventName: customName,
    useEventTypeDestinationCalendarEmail: useDestinationCalendarEmail,
    ...getBookingWindow(bookingWindow),
  };
}

function isDefaultEvent(eventSlug: string) {
  const foundInDefaults = defaultEvents.find((obj) => {
    return obj.slug === eventSlug;
  });
  return !!foundInDefaults;
}

function getLocations(locations: EventTypeOutput_2024_06_14["locations"]) {
  const transformed = transformLocationsApiToInternal(
    locations.filter((location) => isAtomSupportedLocation(location))
  );

  const withPrivateHidden = transformed.map((location) => {
    const { displayLocationPublicly, type } = location;

    switch (type) {
      case "inPerson":
        return displayLocationPublicly ? location : { ...location, address: "" };
      case "link":
        return displayLocationPublicly ? location : { ...location, link: "" };
      case "userPhone":
        return displayLocationPublicly
          ? location
          : {
              ...location,
              hostPhoneNumber: "",
            };
      default:
        return location;
    }
  });

  return withPrivateHidden;
}

function isAtomSupportedLocation(
  location: EventTypeOutput_2024_06_14["locations"][number]
): location is InputLocation_2024_06_14 {
<<<<<<< HEAD
  const supportedIntegrations = ["cal-video", "google-meet", "zoom", "office365-video"];
=======
  const supportedIntegrations = ["cal-video", "google-meet", "office365-video", "zoom"];
>>>>>>> 5b961f7d

  return (
    location.type === "address" ||
    location.type === "attendeeAddress" ||
    location.type === "link" ||
    location.type === "phone" ||
    location.type === "attendeePhone" ||
    location.type === "attendeeDefined" ||
    (location.type === "integration" && supportedIntegrations.includes(location.integration))
  );
}

function getBookingFields(
  bookingFields: EventTypeOutput_2024_06_14["bookingFields"],
  defaultFormValues: BookerPlatformWrapperAtomProps["defaultFormValues"] | undefined
) {
  const transformedBookingFields = transformBookingFieldsApiToInternal(
    bookingFields.filter((field) => isKnownField(field))
  );

  const hasNameField = transformedBookingFields.some((field) => field.name === "name");
  const hasEmailField = transformedBookingFields.some((field) => field.name === "email");
  const hasLocationField = transformedBookingFields.some((field) => field.name === "location");
  const hasRescheduleReasonField = transformedBookingFields.some(
    (field) => field.name === "rescheduleReason"
  );

  const systemBeforeFields: SystemField[] = [];
  if (!hasNameField) {
    systemBeforeFields.push(systemBeforeFieldName);
  }
  if (!hasEmailField) {
    systemBeforeFields.push(systemBeforeFieldEmail);
  }
  if (!hasLocationField) {
    systemBeforeFields.push(systemBeforeFieldLocation);
  }
  const systemAfterFields: SystemField[] = [];
  if (!hasRescheduleReasonField) {
    systemAfterFields.push(systemAfterFieldRescheduleReason);
  }

  const fieldsWithSystem = [...systemBeforeFields, ...transformedBookingFields, ...systemAfterFields];

  // note(Lauris): in web app booking form values can be passed as url query params, but booker atom does not accept booking field values via url,
  // so defaultFormValues act as a way to prefill booking form fields, and if the field in database has disableOnPrefill=true and value passed then its read only.
  const defaultFormValuesKeys = defaultFormValues ? Object.keys(defaultFormValues) : [];
  if (defaultFormValuesKeys.length) {
    for (const field of fieldsWithSystem) {
      if (defaultFormValuesKeys.includes(field.name) && field.disableOnPrefill) {
        field.editable = "user-readonly";
      }
    }
  }

  return eventTypeBookingFields.brand<"HAS_SYSTEM_FIELDS">().parse(fieldsWithSystem);
}

function isKnownField(
  field: EventTypeOutput_2024_06_14["bookingFields"][number]
): field is KnownBookingField_2024_06_14 {
  return field.type !== "unknown";
}

function getBookingWindow(inputBookingWindow: EventTypeOutput_2024_06_14["bookingWindow"]) {
  const res = transformFutureBookingLimitsApiToInternal(inputBookingWindow);
  return !!res ? res : {};
}

function isDefaultEditableField(
  field: EventTypeOutput_2024_06_14["bookingFields"][number]
): field is NameDefaultFieldOutput_2024_06_14 | EmailDefaultFieldOutput_2024_06_14 {
  return field.type === "name" || field.type === "email";
}<|MERGE_RESOLUTION|>--- conflicted
+++ resolved
@@ -329,11 +329,7 @@
 function isAtomSupportedLocation(
   location: EventTypeOutput_2024_06_14["locations"][number]
 ): location is InputLocation_2024_06_14 {
-<<<<<<< HEAD
-  const supportedIntegrations = ["cal-video", "google-meet", "zoom", "office365-video"];
-=======
   const supportedIntegrations = ["cal-video", "google-meet", "office365-video", "zoom"];
->>>>>>> 5b961f7d
 
   return (
     location.type === "address" ||
