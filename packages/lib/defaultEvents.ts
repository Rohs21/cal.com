--- conflicted
+++ resolved
@@ -92,11 +92,8 @@
   disableRescheduling: false,
   onlyShowFirstAvailableSlot: false,
   allowReschedulingPastBookings: false,
-<<<<<<< HEAD
+  hideOrganizerEmail: false,
   showOptimizedSlots: false,
-=======
-  hideOrganizerEmail: false,
->>>>>>> 3e61a063
   id: 0,
   hideCalendarNotes: false,
   hideCalendarEventDetails: false,
