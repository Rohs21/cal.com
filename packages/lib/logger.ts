--- conflicted
+++ resolved
@@ -3,11 +3,7 @@
 import { IS_PRODUCTION } from "./constants";
 
 const logger = new Logger({
-<<<<<<< HEAD
-  minLevel: !!process.env.NEXT_PUBLIC_DEBUG ? 0:0,
-=======
   minLevel: parseInt(process.env.NEXT_PUBLIC_LOGGER_LEVEL ?? "4"),
->>>>>>> 7183ec7f
   maskValuesOfKeys: ["password", "passwordConfirmation", "credentials", "credential"],
   prettyLogTimeZone: IS_PRODUCTION ? "UTC" : "local",
   prettyErrorStackTemplate: "  • {{fileName}}\t{{method}}\n\t{{filePathWithLine}}", // default
