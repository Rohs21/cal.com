<<<<<<< HEAD
import prisma from "@calcom/prisma";
import { BookingStatus } from "@calcom/prisma/enums";
=======
import type { BookingRepository } from "@calcom/lib/server/repository/booking";
>>>>>>> 01a0d439

import { isRerouting } from "./routing/utils";

export interface IFilterHostsService {
  bookingRepo: BookingRepository;
}

export class FilterHostsService {
  constructor(public readonly dependencies: IFilterHostsService) {}

  async filterHostsBySameRoundRobinHost<
    T extends {
      isFixed: false; // ensure no fixed hosts are passed.
      user: { id: number; email: string };
    }
  >({
    hosts,
    rescheduleUid,
    rescheduleWithSameRoundRobinHost,
    routedTeamMemberIds,
  }: {
    hosts: T[];
    rescheduleUid: string | null;
    rescheduleWithSameRoundRobinHost: boolean;
    routedTeamMemberIds: number[] | null;
  }) {
    if (
      !rescheduleUid ||
      !rescheduleWithSameRoundRobinHost ||
      isRerouting({ rescheduleUid, routedTeamMemberIds })
    ) {
      return hosts;
    }

    const originalRescheduledBooking =
      await this.dependencies.bookingRepo.findOriginalRescheduledBookingUserId({
        rescheduleUid,
      });

    if (!originalRescheduledBooking) {
      return hosts;
    }

    const attendeeEmails = originalRescheduledBooking.attendees?.map((attendee) => attendee.email) || [];

    return hosts.filter((host) => {
      const isOrganizer = host.user.id === originalRescheduledBooking.userId;
      const isAttendee = attendeeEmails.includes(host.user.email);
      return isOrganizer || isAttendee;
    });
  }
<<<<<<< HEAD
  // TODO: Rewrite this to use BookingRepository.findOriginalRescheduledBooking
  const originalRescheduledBooking = await prisma.booking.findFirst({
    where: {
      uid: rescheduleUid,
      status: {
        in: [BookingStatus.ACCEPTED, BookingStatus.CANCELLED, BookingStatus.PENDING],
      },
    },
    select: {
      userId: true,
    },
  });

  return hosts.filter((host) => host.user.id === originalRescheduledBooking?.userId || 0);
};
=======
}
>>>>>>> 01a0d439
<|MERGE_RESOLUTION|>--- conflicted
+++ resolved
@@ -1,9 +1,4 @@
-<<<<<<< HEAD
-import prisma from "@calcom/prisma";
-import { BookingStatus } from "@calcom/prisma/enums";
-=======
 import type { BookingRepository } from "@calcom/lib/server/repository/booking";
->>>>>>> 01a0d439
 
 import { isRerouting } from "./routing/utils";
 
@@ -55,22 +50,4 @@
       return isOrganizer || isAttendee;
     });
   }
-<<<<<<< HEAD
-  // TODO: Rewrite this to use BookingRepository.findOriginalRescheduledBooking
-  const originalRescheduledBooking = await prisma.booking.findFirst({
-    where: {
-      uid: rescheduleUid,
-      status: {
-        in: [BookingStatus.ACCEPTED, BookingStatus.CANCELLED, BookingStatus.PENDING],
-      },
-    },
-    select: {
-      userId: true,
-    },
-  });
-
-  return hosts.filter((host) => host.user.id === originalRescheduledBooking?.userId || 0);
-};
-=======
-}
->>>>>>> 01a0d439
+}