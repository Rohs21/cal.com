<<<<<<< HEAD
=======
import type { Prisma } from "@prisma/client";

import appStore from "@calcom/app-store";
>>>>>>> 4569ed7d
import type { TDependencyData } from "@calcom/app-store/_appRegistry";
import type { CredentialOwner } from "@calcom/app-store/types";
import { getAppFromSlug } from "@calcom/app-store/utils";
import getEnabledAppsFromCredentials from "@calcom/lib/apps/getEnabledAppsFromCredentials";
import getInstallCountPerApp from "@calcom/lib/apps/getInstallCountPerApp";
import { getUsersCredentials } from "@calcom/lib/server/getUsersCredentials";
import type { PrismaClient } from "@calcom/prisma";
import type { User } from "@calcom/prisma/client";
import { MembershipRole } from "@calcom/prisma/enums";
import type { AppCategories } from "@calcom/prisma/enums";
import { credentialForCalendarServiceSelect } from "@calcom/prisma/selects/credential";
import type { PaymentApp } from "@calcom/types/PaymentService";

import { PaymentAppMap } from "../app-store/payment.apps.generated";
import { buildNonDelegationCredentials } from "./delegationCredential/clientAndServer";

export type ConnectedApps = Awaited<ReturnType<typeof getConnectedApps>>;
type InputSchema = {
  variant?: string | undefined;
  exclude?: Array<string> | null;
  onlyInstalled?: boolean | undefined;
  includeTeamInstalledApps?: boolean | null;
  extendsFeature?: "EventType" | null;
  teamId?: number | null;
  sortByMostPopular?: boolean | null;
  sortByInstalledFirst?: boolean | null;
  categories?: Array<AppCategories> | null;
  appId?: string | null;
};

export type TeamQuery = Prisma.TeamGetPayload<{
  select: {
    id: true;
    credentials: {
      select: typeof import("@calcom/prisma/selects/credential").credentialForCalendarServiceSelect;
    };
    name: true;
    logoUrl: true;
    members: {
      select: {
        role: true;
      };
    };
  };
}>;

export async function getConnectedApps({
  user,
  prisma,
  input,
}: {
  user: Pick<User, "id" | "name" | "avatarUrl" | "email"> & { avatar?: string };
  prisma: PrismaClient;
  input: InputSchema;
}) {
  const {
    variant,
    exclude,
    onlyInstalled,
    includeTeamInstalledApps,
    extendsFeature,
    teamId,
    sortByMostPopular,
    sortByInstalledFirst,
    appId,
  } = input;
  let credentials = await getUsersCredentials(user);
  let userTeams: TeamQuery[] = [];

  if (includeTeamInstalledApps || teamId) {
    const teamsQuery = await prisma.team.findMany({
      where: {
        members: {
          some: {
            userId: user.id,
            accepted: true,
          },
        },
      },
      select: {
        id: true,
        credentials: {
          select: credentialForCalendarServiceSelect,
        },
        name: true,
        logoUrl: true,
        members: {
          where: {
            userId: user.id,
          },
          select: {
            role: true,
          },
        },
        parent: {
          select: {
            id: true,
            credentials: {
              select: credentialForCalendarServiceSelect,
            },
            name: true,
            logoUrl: true,
            members: {
              where: {
                userId: user.id,
              },
              select: {
                role: true,
              },
            },
          },
        },
      },
    });
    // If a team is a part of an org then include those apps
    // Don't want to iterate over these parent teams
    const filteredTeams: TeamQuery[] = [];
    const parentTeams: TeamQuery[] = [];
    // Only loop and grab parent teams if a teamId was given. If not then all teams will be queried
    if (teamId) {
      teamsQuery.forEach((team) => {
        if (team?.parent) {
          const { parent, ...filteredTeam } = team;
          filteredTeams.push(filteredTeam);
          // Only add parent team if it's not already in teamsQuery
          if (!teamsQuery.some((t) => t.id === parent.id)) {
            parentTeams.push(parent);
          }
        }
      });
    }

    userTeams = [...teamsQuery, ...parentTeams];

    const teamAppCredentials = userTeams.flatMap((teamApp) => {
      return teamApp.credentials ? buildNonDelegationCredentials(teamApp.credentials.flat()) : [];
    });
    if (!includeTeamInstalledApps || teamId) {
      credentials = teamAppCredentials;
    } else {
      credentials = credentials.concat(teamAppCredentials);
    }
  }

  const enabledApps = await getEnabledAppsFromCredentials(credentials, {
    filterOnCredentials: onlyInstalled,
    ...(appId ? { where: { slug: appId } } : {}),
  });
  //TODO: Refactor this to pick up only needed fields and prevent more leaking
  let apps = await Promise.all(
    enabledApps.map(async ({ credentials: _, credential, key: _2 /* don't leak to frontend */, ...app }) => {
      const userCredentialIds = credentials.filter((c) => c.appId === app.slug && !c.teamId).map((c) => c.id);
      const invalidCredentialIds = credentials
        .filter((c) => c.appId === app.slug && c.invalid)
        .map((c) => c.id);
      const teams = await Promise.all(
        credentials
          .filter((c) => c.appId === app.slug && c.teamId)
          .map(async (c) => {
            const team = userTeams.find((team) => team.id === c.teamId);
            if (!team) {
              return null;
            }
            return {
              teamId: team.id,
              name: team.name,
              logoUrl: team.logoUrl,
              credentialId: c.id,
              isAdmin:
                team.members[0].role === MembershipRole.ADMIN ||
                team.members[0].role === MembershipRole.OWNER,
            };
          })
      );
      // type infer as CredentialOwner
      const credentialOwner: CredentialOwner = {
        name: user.name,
        avatar: user?.avatar ?? user?.avatarUrl,
      };

      // We need to know if app is payment type
      // undefined it means that app don't require app/setup/page
      let isSetupAlready = undefined;
      if (credential && app.categories.includes("payment")) {
        const paymentApp = (await PaymentAppMap[
          app.dirName as keyof typeof PaymentAppMap
        ]) as PaymentApp | null;

        if (!!paymentApp?.lib?.PaymentService) {
          const PaymentService = paymentApp.lib.PaymentService;
          const paymentInstance = new PaymentService(credential);
          isSetupAlready = paymentInstance.isSetupAlready();
        }
      }

      let dependencyData: TDependencyData = [];
      if (app.dependencies?.length) {
        dependencyData = app.dependencies.map((dependency) => {
          const dependencyInstalled = enabledApps.some(
            (dbAppIterator) => dbAppIterator.credentials.length && dbAppIterator.slug === dependency
          );
          // If the app marked as dependency is simply deleted from the codebase, we can have the situation where App is marked installed in DB but we couldn't get the app.
          const dependencyName = getAppFromSlug(dependency)?.name;
          return { name: dependencyName, installed: dependencyInstalled };
        });
      }

      return {
        ...app,
        ...(teams.length && {
          credentialOwner,
        }),
        userCredentialIds,
        invalidCredentialIds,
        teams,
        isInstalled: !!userCredentialIds.length || !!teams.length || app.isGlobal,
        isSetupAlready,
        ...(app.dependencies && { dependencyData }),
      };
    })
  );

  if (variant) {
    // `flatMap()` these work like `.filter()` but infers the types correctly
    apps = apps
      // variant check
      .flatMap((item) => (item.variant.startsWith(variant) ? [item] : []));
  }

  if (exclude) {
    // exclusion filter
    apps = apps.filter((item) => (exclude ? !exclude.includes(item.variant) : true));
  }

  if (onlyInstalled) {
    apps = apps.flatMap((item) =>
      item.userCredentialIds.length > 0 || item.teams.length || item.isGlobal ? [item] : []
    );
  }

  if (extendsFeature) {
    apps = apps
      .filter((app) => app.extendsFeature?.includes(extendsFeature))
      .map((app) => ({
        ...app,
        isInstalled: !!app.userCredentialIds?.length || !!app.teams?.length || app.isGlobal,
      }));
  }

  if (sortByMostPopular) {
    const installCountPerApp = await getInstallCountPerApp();

    // sort the apps array by the most popular apps
    apps.sort((a, b) => {
      const aCount = installCountPerApp[a.slug] || 0;
      const bCount = installCountPerApp[b.slug] || 0;
      return bCount - aCount;
    });
  }

  if (sortByInstalledFirst) {
    apps.sort((a, b) => {
      return (a.isInstalled ? 0 : 1) - (b.isInstalled ? 0 : 1);
    });
  }

  return {
    items: apps,
  };
}<|MERGE_RESOLUTION|>--- conflicted
+++ resolved
@@ -1,9 +1,5 @@
-<<<<<<< HEAD
-=======
 import type { Prisma } from "@prisma/client";
 
-import appStore from "@calcom/app-store";
->>>>>>> 4569ed7d
 import type { TDependencyData } from "@calcom/app-store/_appRegistry";
 import type { CredentialOwner } from "@calcom/app-store/types";
 import { getAppFromSlug } from "@calcom/app-store/utils";
