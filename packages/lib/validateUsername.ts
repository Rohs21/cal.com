import { getOrgUsernameFromEmail } from "@calcom/features/auth/signup/utils/getOrgUsernameFromEmail";
import prisma from "@calcom/prisma";

export const getUsernameForOrgMember = async ({
  email,
  orgAutoAcceptEmail,
  isSignup,
  username,
}: {
  username?: string;
  email: string;
  orgAutoAcceptEmail?: string;
  isSignup: boolean;
}) => {
  if (isSignup) {
    // We ensure that the username is always derived from the email during signup.
    return getOrgUsernameFromEmail(email, orgAutoAcceptEmail || "");
  }
  if (!username) {
    throw new Error("Username is required");
  }
  // Right now it's not possible to change username in an org by the user but when that's allowed we would simply accept the provided username
  return username;
};

export const validateAndGetCorrectedUsernameAndEmail = async ({
  username,
  email,
  organizationId,
  orgAutoAcceptEmail,
  isSignup,
}: {
  username: string;
  email: string;
  organizationId?: number;
  orgAutoAcceptEmail?: string;
  isSignup: boolean;
}) => {
  if (username.includes("+")) {
    return { isValid: false, username: undefined, email };
  }
  // There is an existingUser if, within an org context or not, the username matches
  // OR if the email matches AND either the email is verified
  // or both username and password are set
  const existingUser = await prisma.user.findFirst({
    where: {
      ...(organizationId ? { organizationId } : {}),
      OR: [
        // When inviting to org, invited user gets created with username now, so in an org context we
        // can't check for username as it will exist on signup
        ...(!organizationId ? [{ username }] : [{}]),
        {
          AND: [
            { email },
            {
              OR: [
                { emailVerified: { not: null } },
                {
                  AND: [{ password: { not: null } }, { username: { not: null } }],
                },
              ],
            },
          ],
        },
      ],
    },
    select: {
      email: true,
    },
  });
  let validatedUsername = username;
  if (organizationId) {
    validatedUsername = await getUsernameForOrgMember({
      email,
      orgAutoAcceptEmail,
      isSignup,
    });
  }

  return { isValid: !existingUser, username: validatedUsername, email: existingUser?.email };
};

export const validateAndGetCorrectedUsernameInTeam = async (
  username: string,
  email: string,
  teamId: number,
  isSignup: boolean
) => {
  try {
    const team = await prisma.team.findFirst({
      where: {
        id: teamId,
      },
      select: {
        metadata: true,
        isOrganization: true,
        parentId: true,
<<<<<<< HEAD
        organizationSettings: true,
      },
    });

    if (team?.isOrganization || team?.parentId) {
=======
        parent: {
          select: {
            metadata: true,
          },
        },
      },
    });

    console.log("validateAndGetCorrectedUsernameInTeam", {
      teamId,
      team,
    });
    const teamData = { ...team, metadata: teamMetadataSchema.parse(team?.metadata) };
    const organization = teamData.metadata?.isOrganization ? teamData : teamData.parent;
    if (organization) {
      const orgMetadata = teamMetadataSchema.parse(organization.metadata);
>>>>>>> e56b4b57
      // Organization context -> org-context username check
      const orgId = team?.parentId || teamId;
      return validateAndGetCorrectedUsernameAndEmail({
        username,
        email,
        organizationId: orgId,
        orgAutoAcceptEmail: team?.organizationSettings?.orgAutoAcceptEmail || "",
        isSignup,
      });
    } else {
      // Regular team context -> regular username check
      return validateAndGetCorrectedUsernameAndEmail({ username, email, isSignup });
    }
  } catch (error) {
    console.error(error);
    return { isValid: false, username: undefined, email: undefined };
  }
};<|MERGE_RESOLUTION|>--- conflicted
+++ resolved
@@ -95,16 +95,10 @@
         metadata: true,
         isOrganization: true,
         parentId: true,
-<<<<<<< HEAD
         organizationSettings: true,
-      },
-    });
-
-    if (team?.isOrganization || team?.parentId) {
-=======
         parent: {
           select: {
-            metadata: true,
+            organizationSettings: true,
           },
         },
       },
@@ -114,11 +108,8 @@
       teamId,
       team,
     });
-    const teamData = { ...team, metadata: teamMetadataSchema.parse(team?.metadata) };
-    const organization = teamData.metadata?.isOrganization ? teamData : teamData.parent;
+    const organization = team?.isOrganization ? team : team?.parent;
     if (organization) {
-      const orgMetadata = teamMetadataSchema.parse(organization.metadata);
->>>>>>> e56b4b57
       // Organization context -> org-context username check
       const orgId = team?.parentId || teamId;
       return validateAndGetCorrectedUsernameAndEmail({
