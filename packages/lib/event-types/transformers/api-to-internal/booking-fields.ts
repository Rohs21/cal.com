import type {
  InputBookingField_2024_06_14,
  PhoneDefaultFieldOutput_2024_06_14,
  MultiSelectFieldInput_2024_06_14,
  CheckboxGroupFieldInput_2024_06_14,
  RadioGroupFieldInput_2024_06_14,
  NameDefaultFieldInput_2024_06_14,
  EmailDefaultFieldInput_2024_06_14,
  TitleDefaultFieldInput_2024_06_14,
  LocationDefaultFieldInput_2024_06_14,
  NotesDefaultFieldInput_2024_06_14,
  GuestsDefaultFieldInput_2024_06_14,
  RescheduleReasonDefaultFieldInput_2024_06_14,
  SplitNameDefaultFieldInput_2024_06_14,
} from "@calcom/platform-types";

import {
  systemBeforeFieldEmail,
  systemBeforeFieldName,
  systemBeforeFieldLocation,
  systemBeforeFieldPhone,
  systemAfterFieldTitle,
  systemAfterFieldNotes,
  systemAfterFieldGuests,
  systemAfterFieldRescheduleReason,
  type CustomField,
  type SystemField,
  systemBeforeFieldNameSplit,
} from "../internal-to-api";

type InputBookingField = InputBookingField_2024_06_14 | PhoneDefaultFieldOutput_2024_06_14;

export function transformBookingFieldsApiToInternal(bookingFields: InputBookingField[]) {
  const customBookingFields = bookingFields.map((field) => {
    const baseProperties = getBaseProperties(field);

    const options =
      "options" in field && field.options ? transformSelectOptionsApiToInternal(field.options) : undefined;

    if (!options) {
      return baseProperties;
    }

    return {
      ...baseProperties,
      options,
    };
  });

  return customBookingFields;
}

function getBaseProperties(field: InputBookingField): CustomField | SystemField {
  if (fieldIsSelect(field)) {
    return {
      name: field.slug,
      type: field.type,
      label: field.label,
      sources: [
        {
          id: "user",
          type: "user",
          label: "User",
          fieldRequired: true,
        },
      ],
      editable: "user",
      required: field.required,
      disableOnPrefill: !!field.disableOnPrefill,
      hidden: "hidden" in field ? !!field.hidden : false,
    };
  }

  if (fieldIsDefaultSystemLocation(field)) {
    return {
      ...systemBeforeFieldLocation,
<<<<<<< HEAD
      required: field.required,
      hidden: "hidden" in field ? !!field.hidden : false,
=======
      label: field.label,
>>>>>>> 6a85d0e1
    };
  }

  if (fieldIsDefaultAttendeePhone(field)) {
    return {
      ...systemBeforeFieldPhone,
      required: field.required,
      hidden: "hidden" in field ? !!field.hidden : false,
      label: field.label,
      placeholder: field.placeholder,
      disableOnPrefill: !!field.disableOnPrefill,
    };
  }

  if (fieldIsCustomSystemName(field)) {
    const systemName = { ...systemBeforeFieldName };
    if (systemName.variantsConfig?.variants?.fullName?.fields?.[0]) {
      systemName.variantsConfig.variants.fullName.fields[0].label = field.label;
    }

    if (systemName.variantsConfig?.variants?.fullName?.fields?.[0]) {
      systemName.variantsConfig.variants.fullName.fields[0].placeholder = field.placeholder;
    }
    // note(Lauris): we attach top level label and placeholder for easier access when converting database event type
    // to v2 response event type even though form builder uses label and placeholder from variantsConfig.
    systemName.label = field.label;
    systemName.placeholder = field.placeholder;

    return {
      ...systemName,
      disableOnPrefill: !!field.disableOnPrefill,
    };
  }

  if (fieldIsCustomSystemNameSplit(field)) {
    const systemNameSplit = { ...systemBeforeFieldNameSplit };

    const firstNameField = systemNameSplit.variantsConfig?.variants?.firstAndLastName?.fields?.find(
      (field) => field.name === "firstName"
    );
    const lastNameField = systemNameSplit.variantsConfig?.variants?.firstAndLastName?.fields?.find(
      (field) => field.name === "lastName"
    );

    if (firstNameField) {
      firstNameField.label = field.firstNameLabel || "";
      firstNameField.placeholder = field.firstNamePlaceholder || "";
    }

    if (lastNameField) {
      lastNameField.label = field.lastNameLabel || "";
      lastNameField.placeholder = field.lastNamePlaceholder || "";
      lastNameField.required = !!field.lastNameRequired;
    }

    return {
      ...systemNameSplit,
      disableOnPrefill: !!field.disableOnPrefill,
    };
  }

  if (fieldIsCustomSystemEmail(field)) {
    return {
      ...systemBeforeFieldEmail,
      label: field.label,
      placeholder: field.placeholder,
      disableOnPrefill: !!field.disableOnPrefill,
      required: field.required,
      hidden: "hidden" in field ? !!field.hidden : false,
    };
  }

  if (fieldIsCustomSystemRescheduleReason(field)) {
    return {
      ...systemAfterFieldRescheduleReason,
      required: !!field.required,
      hidden: "hidden" in field ? !!field.hidden : false,
      label: field.label,
      placeholder: "placeholder" in field ? field.placeholder : undefined,
      disableOnPrefill: !!field.disableOnPrefill,
    };
  }

  if (fieldIsCustomSystemTitle(field)) {
    return {
      ...systemAfterFieldTitle,
      required: !!field.required,
      hidden: "hidden" in field ? !!field.hidden : false,
      label: field.label,
      placeholder: "placeholder" in field ? field.placeholder : undefined,
      disableOnPrefill: !!field.disableOnPrefill,
    };
  }

  if (fieldIsCustomSystemNotes(field)) {
    return {
      ...systemAfterFieldNotes,
      required: !!field.required,
      hidden: "hidden" in field ? !!field.hidden : false,
      label: field.label,
      placeholder: "placeholder" in field ? field.placeholder : undefined,
      disableOnPrefill: !!field.disableOnPrefill,
    };
  }

  if (fieldIsCustomSystemGuests(field)) {
    return {
      ...systemAfterFieldGuests,
      required: !!field.required,
      hidden: "hidden" in field ? !!field.hidden : false,
      label: field.label,
      placeholder: "placeholder" in field ? field.placeholder : undefined,
      disableOnPrefill: !!field.disableOnPrefill,
    };
  }

  if (field.type === "boolean") {
    return {
      name: field.slug,
      type: field.type,
      label: field.label,
      labelAsSafeHtml: `<p>${field.label}</p>\n`,
      sources: [
        {
          id: "user",
          type: "user",
          label: "User",
          fieldRequired: true,
        },
      ],
      editable: "user",
      required: !!field.required,
      disableOnPrefill: !!field.disableOnPrefill,
      hidden: "hidden" in field ? !!field.hidden : false,
    };
  }

  if (field.type === "url") {
    return {
      name: field.slug,
      type: field.type,
      label: field.label,
      placeholder: "placeholder" in field ? field.placeholder : "",
      labelAsSafeHtml: `<p>${field.label}</p>\n`,
      sources: [
        {
          id: "user",
          type: "user",
          label: "User",
          fieldRequired: true,
        },
      ],
      editable: "user",
      required: !!field.required,
      disableOnPrefill: !!field.disableOnPrefill,
      hidden: "hidden" in field ? !!field.hidden : false,
    };
  }

  return {
    name: field.slug,
    type: field.type,
    label: "label" in field ? field.label : "",
    sources: [
      {
        id: "user",
        type: "user",
        label: "User",
        fieldRequired: true,
      },
    ],
    editable: "user",
    required: !!field.required,
    placeholder: field.placeholder,
    disableOnPrefill: !!field.disableOnPrefill,
    hidden: "hidden" in field ? !!field.hidden : false,
  };
}

function fieldIsCustomSystemName(field: InputBookingField): field is NameDefaultFieldInput_2024_06_14 {
  return "type" in field && field.type === "name";
}

function fieldIsCustomSystemNameSplit(
  field: InputBookingField
): field is SplitNameDefaultFieldInput_2024_06_14 {
  return "type" in field && field.type === "splitName";
}

function fieldIsCustomSystemEmail(field: InputBookingField): field is EmailDefaultFieldInput_2024_06_14 {
  return "type" in field && field.type === "email";
}

function fieldIsCustomSystemTitle(field: InputBookingField): field is TitleDefaultFieldInput_2024_06_14 {
  return "slug" in field && field.slug === "title";
}

function fieldIsCustomSystemNotes(field: InputBookingField): field is NotesDefaultFieldInput_2024_06_14 {
  return "slug" in field && field.slug === "notes";
}

function fieldIsCustomSystemGuests(field: InputBookingField): field is GuestsDefaultFieldInput_2024_06_14 {
  return "slug" in field && field.slug === "guests";
}

function fieldIsCustomSystemRescheduleReason(
  field: InputBookingField
): field is RescheduleReasonDefaultFieldInput_2024_06_14 {
  return "slug" in field && field.slug === "rescheduleReason";
}

function fieldIsDefaultAttendeePhone(field: InputBookingField): field is PhoneDefaultFieldOutput_2024_06_14 {
  const isPhone = "type" in field && field.type === "phone";
  const isAttendeePhoneNumber = "slug" in field && field.slug === "attendeePhoneNumber";
  return isPhone && isAttendeePhoneNumber;
}

function fieldIsDefaultSystemLocation(
  field: InputBookingField
): field is LocationDefaultFieldInput_2024_06_14 {
  return "slug" in field && field.slug === "location";
}

function fieldIsSelect(
  field: InputBookingField
): field is
  | CheckboxGroupFieldInput_2024_06_14
  | RadioGroupFieldInput_2024_06_14
  | MultiSelectFieldInput_2024_06_14 {
  return (
    "type" in field && (field.type === "checkbox" || field.type === "radio" || field.type === "multiselect")
  );
}

export function transformSelectOptionsApiToInternal(options: string[]) {
  return options.map((option) => ({
    label: option,
    value: option,
  }));
}<|MERGE_RESOLUTION|>--- conflicted
+++ resolved
@@ -74,12 +74,9 @@
   if (fieldIsDefaultSystemLocation(field)) {
     return {
       ...systemBeforeFieldLocation,
-<<<<<<< HEAD
       required: field.required,
       hidden: "hidden" in field ? !!field.hidden : false,
-=======
-      label: field.label,
->>>>>>> 6a85d0e1
+      label: field.label,
     };
   }
 
