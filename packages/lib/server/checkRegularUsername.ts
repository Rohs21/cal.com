--- conflicted
+++ resolved
@@ -6,9 +6,6 @@
   const premium = !!process.env.NEXT_PUBLIC_IS_E2E && username.length < 5;
 
   const user = await prisma.user.findFirst({
-<<<<<<< HEAD
-    where: { username },
-=======
     where: {
       username,
       organization: currentOrgDomain
@@ -17,7 +14,6 @@
           }
         : null,
     },
->>>>>>> 98944d48
     select: {
       username: true,
     },
