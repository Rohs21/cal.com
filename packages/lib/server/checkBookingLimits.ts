--- conflicted
+++ resolved
@@ -17,12 +17,9 @@
   eventId: number,
   rescheduleUid?: string | undefined,
   timeZone?: string | null,
-<<<<<<< HEAD
   user?: { id: number; email: string },
-  isGlobalBookingLimits?: boolean
-=======
+  isGlobalBookingLimits?: boolean,
   includeManagedEvents?: boolean
->>>>>>> da55306a
 ) {
   const parsedBookingLimits = parseBookingLimit(bookingLimits);
   if (!parsedBookingLimits) return false;
@@ -36,12 +33,9 @@
       eventId,
       timeZone,
       rescheduleUid,
-<<<<<<< HEAD
       user,
       isGlobalBookingLimits,
-=======
       includeManagedEvents,
->>>>>>> da55306a
     })
   );
 
@@ -61,11 +55,8 @@
   timeZone,
   teamId,
   user,
-<<<<<<< HEAD
   isGlobalBookingLimits,
-=======
   includeManagedEvents = false,
->>>>>>> da55306a
 }: {
   eventStartDate: Date;
   eventId?: number;
@@ -75,11 +66,8 @@
   timeZone?: string | null;
   teamId?: number;
   user?: { id: number; email: string };
-<<<<<<< HEAD
   isGlobalBookingLimits?: boolean;
-=======
   includeManagedEvents?: boolean;
->>>>>>> da55306a
 }) {
   {
     const eventDateInOrganizerTz = timeZone ? dayjs(eventStartDate).tz(timeZone) : dayjs(eventStartDate);
