import prismock from "../../../../tests/libs/__mocks__/prisma";

import { describe, expect, it, beforeEach } from "vitest";

import prisma from "@calcom/prisma";

import { SelectedCalendarRepository } from "./selectedCalendar";

describe("SelectedCalendarRepository", () => {
  beforeEach(() => {
    prismock.selectedCalendar.deleteMany();
  });

  describe("create", () => {
    it("should create a selected calendar", async () => {
      const data = {
        userId: 1,
        integration: "google_calendar",
        externalId: "test@gmail.com",
        credentialId: 1,
      };

      const result = await SelectedCalendarRepository.create(data);

      expect(result).toEqual(expect.objectContaining(data));
    });

    it("should throw error if we try to create a user-level calendar with same userId_integration_externalId as an existing user-level calendar", async () => {
      const data = {
        userId: 1,
        integration: "google_calendar",
        externalId: "test@gmail.com",
        credentialId: 1,
        eventTypeId: null,
      };

      await SelectedCalendarRepository.create(data);

      await expect(
        SelectedCalendarRepository.create({
          ...data,
          credentialId: 2,
        })
      ).rejects.toThrow("Selected calendar already exists");
    });

    it("should allow creating a user-level calendar with same userId_integration_externalId as an existing event-type level calendar", async () => {
      const data = {
        userId: 1,
        integration: "google_calendar",
        externalId: "test@gmail.com",
        credentialId: 1,
        eventTypeId: 1,
      };

      await SelectedCalendarRepository.create(data);

      const userLevelCalendarData = {
        ...data,
        eventTypeId: null,
      };
      const created = await SelectedCalendarRepository.create(userLevelCalendarData);

      expect(created).toEqual(expect.objectContaining(userLevelCalendarData));
    });
  });

  describe("update", () => {
    it("should update a selected calendar and return it", async () => {
      const calendarToUpdate = await SelectedCalendarRepository.create({
        userId: 1,
        integration: "google_calendar",
        externalId: "test@gmail.com",
        credentialId: 1,
      });

      const updatedCalendar = await SelectedCalendarRepository.update({
        where: { userId: 1, externalId: "test@gmail.com" },
        data: { integration: "office365_calendar" },
      });

      expect(updatedCalendar.id).toBe(calendarToUpdate.id);
      expect(updatedCalendar.integration).toBe("office365_calendar");
    });

    it("should throw error when trying to update multiple calendars", async () => {
      await SelectedCalendarRepository.create({
        userId: 1,
        integration: "google_calendar",
        externalId: "test1@gmail.com",
        credentialId: 1,
      });

      await SelectedCalendarRepository.create({
        userId: 1,
        integration: "google_calendar2",
        externalId: "test1@gmail.com",
        credentialId: 2,
      });

      await expect(
        SelectedCalendarRepository.update({
          where: { userId: 1, externalId: "test1@gmail.com" },
          data: { integration: "office365_calendar" },
        })
      ).rejects.toThrow(
        "Multiple SelectedCalendar records found to update. updateMany should be used instead"
      );
    });
  });

  describe("delete", () => {
    it("should delete a selected calendar and return it", async () => {
      const calendar = await SelectedCalendarRepository.create({
        userId: 1,
        integration: "google_calendar",
        externalId: "test@gmail.com",
        credentialId: 1,
      });

      const deleted = await SelectedCalendarRepository.delete({
        where: {
          userId: 1,
          integration: "google_calendar",
          externalId: "test@gmail.com",
          credentialId: 1,
        },
      });

      expect(deleted).toEqual(calendar);
      const result = await SelectedCalendarRepository.findFirst({
        where: { id: calendar.id },
      });

      expect(result).toBeNull();
    });

    it("should throw error when trying to delete non-existent calendar", async () => {
      await expect(
        SelectedCalendarRepository.delete({
          where: {
            userId: 999,
            integration: "google_calendar",
            externalId: "nonexistent@gmail.com",
            credentialId: 999,
          },
        })
      ).rejects.toThrow("SelectedCalendar not found");
    });
  });

  describe("findUserLevelUniqueOrThrow", () => {
    it("should find user level calendar", async () => {
      const calendar = await SelectedCalendarRepository.create({
        userId: 1,
        integration: "google_calendar",
        externalId: "test@gmail.com",
        credentialId: 1,
        eventTypeId: null, // User level calendar
      });

      const result = await SelectedCalendarRepository.findUserLevelUniqueOrThrow({
        where: { userId: 1, externalId: "test@gmail.com" },
      });

      expect(result).toEqual(
        expect.objectContaining({
          userId: calendar.userId,
          externalId: calendar.externalId,
        })
      );
    });

    it("should not find event type level calendar", async () => {
      await SelectedCalendarRepository.create({
        userId: 1,
        integration: "google_calendar",
        externalId: "test@gmail.com",
        credentialId: 1,
        eventTypeId: 1, // Event type level calendar
      });

      await expect(
        SelectedCalendarRepository.findUserLevelUniqueOrThrow({
          where: { userId: 1, externalId: "test@gmail.com" },
        })
      ).rejects.toThrow("SelectedCalendar not found");
    });
  });

  describe("upsert", () => {
    describe("User Level Calendar", () => {
      const eventTypeId = null;
      it("should update existing calendar as long as a record with same userId_integration_externalId is present for eventTypeId=null", async () => {
        const initialData = {
          userId: 1,
          integration: "google_calendar",
          externalId: "test@gmail.com",
          credentialId: 1,
          eventTypeId,
        };

        const existingCalendar = await SelectedCalendarRepository.create(initialData);

        const updatedData = {
          ...initialData,
          credentialId: 2,
          eventTypeId,
        };

        const result = await SelectedCalendarRepository.upsert(updatedData);

        expect(result.credentialId).toBe(2);
        expect(existingCalendar.id).toBe(result.id);
      });

      it("should create new calendar if no record with same userId_integration_externalId is present when eventTypeId=null", async () => {
        const initialData = {
          userId: 1,
          integration: "google_calendar",
          externalId: "test@gmail.com",
          credentialId: 1,
          eventTypeId,
        };

        const existingCalendar = await SelectedCalendarRepository.create(initialData);

        const updatedData = {
          ...initialData,
          externalId: "test2@gmail.com",
          credentialId: 2,
          eventTypeId,
        };

        const result = await SelectedCalendarRepository.upsert(updatedData);
        expect(await prisma.selectedCalendar.count()).toBe(2);
        expect(result).toEqual(expect.objectContaining(updatedData));
        expect(existingCalendar.id).not.toBe(result.id);
      });
    });

    describe("Event Type Level Calendar", () => {
      const eventTypeId = 101;
      it("should update existing calendar as long as record with same userId_integration_externalId_eventTypeId is present", async () => {
        const initialData = {
          userId: 1,
          integration: "google_calendar",
          externalId: "test@gmail.com",
          credentialId: 1,
          eventTypeId,
        };

        const existingCalendar = await SelectedCalendarRepository.create(initialData);

        const updatedData = {
          ...initialData,
          credentialId: 2,
          eventTypeId,
        };

        const result = await SelectedCalendarRepository.upsert(updatedData);

        expect(result.credentialId).toBe(2);
        expect(existingCalendar.id).toBe(result.id);
      });

      it("should create new calendar if no record with same userId_integration_externalId_eventTypeId is present", async () => {
        const initialData = {
          userId: 1,
          integration: "google_calendar",
          externalId: "test@gmail.com",
          credentialId: 1,
          eventTypeId,
        };

        const existingCalendar = await SelectedCalendarRepository.create(initialData);

        const updatedData = {
          ...initialData,
          credentialId: 2,
          externalId: "test2@gmail.com",
          eventTypeId,
        };

        const result = await SelectedCalendarRepository.upsert(updatedData);
        expect(await prisma.selectedCalendar.count()).toBe(2);
        expect(result).toEqual(expect.objectContaining(updatedData));
        expect(existingCalendar.id).not.toBe(result.id);
      });
    });
  });

<<<<<<< HEAD
  describe("Domain Wide Delegation", () => {
    it("should create a selected calendar with domainWideDelegationCredentialId", async () => {
=======
  describe("Delegation Credential", () => {
    it("should create a selected calendar with delegationCredentialId", async () => {
>>>>>>> 96fcf7be
      const data = {
        userId: 1,
        integration: "google_calendar",
        externalId: "test@gmail.com",
<<<<<<< HEAD
        domainWideDelegationCredentialId: "dwd-123",
=======
        delegationCredentialId: "delegationCredential-123",
>>>>>>> 96fcf7be
      };

      const result = await SelectedCalendarRepository.create(data);

      expect(result).toEqual(expect.objectContaining(data));
    });

    describe("upsert", () => {
      describe("updation", () => {
<<<<<<< HEAD
        it("should update existing record with domainWideDelegationCredentialId if credentialId is -1", async () => {
=======
        it("should update existing record with delegationCredentialId if credentialId is -1", async () => {
>>>>>>> 96fcf7be
          const initialData = {
            userId: 1,
            integration: "google_calendar",
            externalId: "test@gmail.com",
            credentialId: 1,
            eventTypeId: null,
          };

          const existingCalendar = await SelectedCalendarRepository.create(initialData);

          const data = {
            userId: 1,
            integration: "google_calendar",
            externalId: "test@gmail.com",
            credentialId: -1,
<<<<<<< HEAD
            domainWideDelegationCredentialId: "dwd-123",
=======
            delegationCredentialId: "delegationCredential-123",
>>>>>>> 96fcf7be
          };

          const result = await SelectedCalendarRepository.upsert(data);
          expect(result.id).not.toBe(null);
          expect(result.id).toBe(existingCalendar.id);
          expect(result.credentialId).toBe(null);
<<<<<<< HEAD
          expect(result.domainWideDelegationCredentialId).toBe(data.domainWideDelegationCredentialId);
        });

        it("should update existing record with credentialId if credentialId is valid(>0) even if domainWideDelegationCredentialId is set", async () => {
=======
          expect(result.delegationCredentialId).toBe(data.delegationCredentialId);
        });

        it("should update existing record with credentialId if credentialId is valid(>0) even if delegationCredentialId is set", async () => {
>>>>>>> 96fcf7be
          const initialData = {
            userId: 1,
            integration: "google_calendar",
            externalId: "test@gmail.com",
            credentialId: 1,
            eventTypeId: null,
          };

          const existingCalendar = await SelectedCalendarRepository.create(initialData);

          const data = {
            userId: 1,
            integration: "google_calendar",
            externalId: "test@gmail.com",
            credentialId: 2,
<<<<<<< HEAD
            domainWideDelegationCredentialId: "dwd-123",
=======
            delegationCredentialId: "delegationCredential-123",
>>>>>>> 96fcf7be
          };

          const result = await SelectedCalendarRepository.upsert(data);
          expect(result.id).not.toBe(null);
          expect(result.id).toBe(existingCalendar.id);
          expect(result.credentialId).toBe(data.credentialId);
<<<<<<< HEAD
          expect(result.domainWideDelegationCredentialId).toBeNull();
=======
          expect(result.delegationCredentialId).toBeNull();
>>>>>>> 96fcf7be
        });
      });

      describe("creation", () => {
<<<<<<< HEAD
        it("should create a new record with domainWideDelegationCredentialId if credentialId is -1", async () => {
=======
        it("should create a new record with delegationCredentialId if credentialId is -1", async () => {
>>>>>>> 96fcf7be
          const initialData = {
            userId: 1,
            integration: "google_calendar",
            externalId: "test@gmail.com",
            credentialId: 1,
            eventTypeId: null,
          };

          const existingCalendar = await SelectedCalendarRepository.create(initialData);

          const data = {
            userId: 1,
            integration: "google_calendar",
            externalId: "anotheremail@gmail.com",
            credentialId: -1,
<<<<<<< HEAD
            domainWideDelegationCredentialId: "dwd-123",
=======
            delegationCredentialId: "delegationCredential-123",
>>>>>>> 96fcf7be
          };

          // It will create a new record because of unique constraint violation
          const result = await SelectedCalendarRepository.upsert(data);
          expect(result.id).not.toBe(null);
          expect(result.id).not.toBe(existingCalendar.id);
          expect(result.credentialId).toBe(null);
<<<<<<< HEAD
          expect(result.domainWideDelegationCredentialId).toBe(data.domainWideDelegationCredentialId);
        });
      });

      it("shouldnt update existing domainWideDelegationCredentialId if upsert data doesn't have it", async () => {
=======
          expect(result.delegationCredentialId).toBe(data.delegationCredentialId);
        });
      });

      it("shouldnt update existing delegationCredentialId if upsert data doesn't have it", async () => {
>>>>>>> 96fcf7be
        const initialData = {
          userId: 1,
          integration: "google_calendar",
          externalId: "test@gmail.com",
          eventTypeId: null,
<<<<<<< HEAD
          domainWideDelegationCredentialId: "dwd-123",
=======
          delegationCredentialId: "delegationCredential-123",
>>>>>>> 96fcf7be
          credentialId: 1,
        };

        const existingCalendar = await SelectedCalendarRepository.create(initialData);

        const data = {
          userId: 1,
          integration: "google_calendar",
          externalId: "test@gmail.com",
          credentialId: 1,
        };

        const result = await SelectedCalendarRepository.upsert(data);
        expect(result.id).toBe(existingCalendar.id);
        expect(result.credentialId).toBe(existingCalendar.credentialId);
<<<<<<< HEAD
        expect(result.domainWideDelegationCredentialId).toBe(null);
      });

      it("shouldnt update domainWideDelegationCredentialId if it is undefined", async () => {
=======
        expect(result.delegationCredentialId).toBe(null);
      });

      it("shouldnt update delegationCredentialId if it is undefined", async () => {
>>>>>>> 96fcf7be
        const initialData = {
          userId: 1,
          integration: "google_calendar",
          externalId: "test@gmail.com",
          eventTypeId: null,
<<<<<<< HEAD
          domainWideDelegationCredentialId: "dwd-123",
=======
          delegationCredentialId: "delegationCredential-123",
>>>>>>> 96fcf7be
        };

        const existingCalendar = await SelectedCalendarRepository.create(initialData);

        const data = {
          userId: 1,
          integration: "google_calendar",
          externalId: "test@gmail.com",
        };

        const result = await SelectedCalendarRepository.upsert(data);
        expect(result.id).toBe(existingCalendar.id);
        expect(result.credentialId).toBe(existingCalendar.credentialId);
<<<<<<< HEAD
        expect(result.domainWideDelegationCredentialId).toBe(
          existingCalendar.domainWideDelegationCredentialId
        );
=======
        expect(result.delegationCredentialId).toBe(existingCalendar.delegationCredentialId);
>>>>>>> 96fcf7be
      });
    });
  });
});<|MERGE_RESOLUTION|>--- conflicted
+++ resolved
@@ -290,22 +290,13 @@
     });
   });
 
-<<<<<<< HEAD
-  describe("Domain Wide Delegation", () => {
-    it("should create a selected calendar with domainWideDelegationCredentialId", async () => {
-=======
   describe("Delegation Credential", () => {
     it("should create a selected calendar with delegationCredentialId", async () => {
->>>>>>> 96fcf7be
       const data = {
         userId: 1,
         integration: "google_calendar",
         externalId: "test@gmail.com",
-<<<<<<< HEAD
-        domainWideDelegationCredentialId: "dwd-123",
-=======
         delegationCredentialId: "delegationCredential-123",
->>>>>>> 96fcf7be
       };
 
       const result = await SelectedCalendarRepository.create(data);
@@ -315,11 +306,7 @@
 
     describe("upsert", () => {
       describe("updation", () => {
-<<<<<<< HEAD
-        it("should update existing record with domainWideDelegationCredentialId if credentialId is -1", async () => {
-=======
         it("should update existing record with delegationCredentialId if credentialId is -1", async () => {
->>>>>>> 96fcf7be
           const initialData = {
             userId: 1,
             integration: "google_calendar",
@@ -335,28 +322,17 @@
             integration: "google_calendar",
             externalId: "test@gmail.com",
             credentialId: -1,
-<<<<<<< HEAD
-            domainWideDelegationCredentialId: "dwd-123",
-=======
             delegationCredentialId: "delegationCredential-123",
->>>>>>> 96fcf7be
           };
 
           const result = await SelectedCalendarRepository.upsert(data);
           expect(result.id).not.toBe(null);
           expect(result.id).toBe(existingCalendar.id);
           expect(result.credentialId).toBe(null);
-<<<<<<< HEAD
-          expect(result.domainWideDelegationCredentialId).toBe(data.domainWideDelegationCredentialId);
-        });
-
-        it("should update existing record with credentialId if credentialId is valid(>0) even if domainWideDelegationCredentialId is set", async () => {
-=======
           expect(result.delegationCredentialId).toBe(data.delegationCredentialId);
         });
 
         it("should update existing record with credentialId if credentialId is valid(>0) even if delegationCredentialId is set", async () => {
->>>>>>> 96fcf7be
           const initialData = {
             userId: 1,
             integration: "google_calendar",
@@ -372,31 +348,19 @@
             integration: "google_calendar",
             externalId: "test@gmail.com",
             credentialId: 2,
-<<<<<<< HEAD
-            domainWideDelegationCredentialId: "dwd-123",
-=======
             delegationCredentialId: "delegationCredential-123",
->>>>>>> 96fcf7be
           };
 
           const result = await SelectedCalendarRepository.upsert(data);
           expect(result.id).not.toBe(null);
           expect(result.id).toBe(existingCalendar.id);
           expect(result.credentialId).toBe(data.credentialId);
-<<<<<<< HEAD
-          expect(result.domainWideDelegationCredentialId).toBeNull();
-=======
           expect(result.delegationCredentialId).toBeNull();
->>>>>>> 96fcf7be
         });
       });
 
       describe("creation", () => {
-<<<<<<< HEAD
-        it("should create a new record with domainWideDelegationCredentialId if credentialId is -1", async () => {
-=======
         it("should create a new record with delegationCredentialId if credentialId is -1", async () => {
->>>>>>> 96fcf7be
           const initialData = {
             userId: 1,
             integration: "google_calendar",
@@ -412,11 +376,7 @@
             integration: "google_calendar",
             externalId: "anotheremail@gmail.com",
             credentialId: -1,
-<<<<<<< HEAD
-            domainWideDelegationCredentialId: "dwd-123",
-=======
             delegationCredentialId: "delegationCredential-123",
->>>>>>> 96fcf7be
           };
 
           // It will create a new record because of unique constraint violation
@@ -424,29 +384,17 @@
           expect(result.id).not.toBe(null);
           expect(result.id).not.toBe(existingCalendar.id);
           expect(result.credentialId).toBe(null);
-<<<<<<< HEAD
-          expect(result.domainWideDelegationCredentialId).toBe(data.domainWideDelegationCredentialId);
-        });
-      });
-
-      it("shouldnt update existing domainWideDelegationCredentialId if upsert data doesn't have it", async () => {
-=======
           expect(result.delegationCredentialId).toBe(data.delegationCredentialId);
         });
       });
 
       it("shouldnt update existing delegationCredentialId if upsert data doesn't have it", async () => {
->>>>>>> 96fcf7be
         const initialData = {
           userId: 1,
           integration: "google_calendar",
           externalId: "test@gmail.com",
           eventTypeId: null,
-<<<<<<< HEAD
-          domainWideDelegationCredentialId: "dwd-123",
-=======
           delegationCredentialId: "delegationCredential-123",
->>>>>>> 96fcf7be
           credentialId: 1,
         };
 
@@ -462,27 +410,16 @@
         const result = await SelectedCalendarRepository.upsert(data);
         expect(result.id).toBe(existingCalendar.id);
         expect(result.credentialId).toBe(existingCalendar.credentialId);
-<<<<<<< HEAD
-        expect(result.domainWideDelegationCredentialId).toBe(null);
-      });
-
-      it("shouldnt update domainWideDelegationCredentialId if it is undefined", async () => {
-=======
         expect(result.delegationCredentialId).toBe(null);
       });
 
       it("shouldnt update delegationCredentialId if it is undefined", async () => {
->>>>>>> 96fcf7be
         const initialData = {
           userId: 1,
           integration: "google_calendar",
           externalId: "test@gmail.com",
           eventTypeId: null,
-<<<<<<< HEAD
-          domainWideDelegationCredentialId: "dwd-123",
-=======
           delegationCredentialId: "delegationCredential-123",
->>>>>>> 96fcf7be
         };
 
         const existingCalendar = await SelectedCalendarRepository.create(initialData);
@@ -496,13 +433,7 @@
         const result = await SelectedCalendarRepository.upsert(data);
         expect(result.id).toBe(existingCalendar.id);
         expect(result.credentialId).toBe(existingCalendar.credentialId);
-<<<<<<< HEAD
-        expect(result.domainWideDelegationCredentialId).toBe(
-          existingCalendar.domainWideDelegationCredentialId
-        );
-=======
         expect(result.delegationCredentialId).toBe(existingCalendar.delegationCredentialId);
->>>>>>> 96fcf7be
       });
     });
   });
