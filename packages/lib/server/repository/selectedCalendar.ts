--- conflicted
+++ resolved
@@ -1,8 +1,3 @@
-<<<<<<< HEAD
-=======
-import type { Prisma } from "@prisma/client";
-
->>>>>>> 01a0d439
 import { prisma } from "@calcom/prisma";
 import type { Prisma } from "@calcom/prisma/client";
 import { credentialForCalendarServiceSelect } from "@calcom/prisma/selects/credential";
@@ -261,16 +256,12 @@
   }
 
   static async findMany({ where, select, orderBy }: FindManyArgs) {
-<<<<<<< HEAD
     const args = {
       where,
       select,
       orderBy,
     } satisfies Prisma.SelectedCalendarFindManyArgs;
     return await prisma.selectedCalendar.findMany(args);
-=======
-    return await prisma.selectedCalendar.findMany({ where, select, orderBy });
->>>>>>> 01a0d439
   }
 
   static async findUniqueOrThrow({ where }: { where: Prisma.SelectedCalendarWhereInput }) {
