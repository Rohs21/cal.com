--- conflicted
+++ resolved
@@ -4,17 +4,36 @@
 import { credentialForCalendarServiceSelect } from "@calcom/prisma/selects/credential";
 import type { SelectedCalendarEventTypeIds } from "@calcom/types/Calendar";
 
-<<<<<<< HEAD
-import { buildNonDwdCredential } from "../../domainWideDelegation/clientAndServer";
-=======
->>>>>>> 96fcf7be
 import { buildCredentialPayloadForPrisma } from "../buildCredentialPayloadForCalendar";
 
 export type UpdateArguments = {
   where: FindManyArgs["where"];
   data: Prisma.SelectedCalendarUpdateManyArgs["data"];
 };
-export type FindManyArgs = any;
+export type FindManyArgs = {
+  // https://github.com/microsoft/TypeScript/issues/55217 It crashes atoms build with this if we become too generic here. Seems like a TS bug with complex prisma types.
+  where?: {
+    userId?:
+      | number
+      | {
+          in: number[];
+        };
+    credentialId?: number | null;
+    integration?: string;
+    externalId?: string;
+    eventTypeId?: number | null;
+    googleChannelId?:
+      | string
+      | null
+      | {
+          not: null;
+        };
+  };
+  orderBy?: {
+    userId?: "asc" | "desc";
+  };
+  select?: Prisma.SelectedCalendarSelect;
+};
 
 const ensureUserLevelWhere = {
   eventTypeId: null,
@@ -63,11 +82,7 @@
     // So, this unique constraint can't be used in upsert. Prisma doesn't allow that, So, we do create and update separately
     const credentialPayload = buildCredentialPayloadForPrisma({
       credentialId: data.credentialId,
-<<<<<<< HEAD
-      domainWideDelegationCredentialId: data.domainWideDelegationCredentialId,
-=======
       delegationCredentialId: data.delegationCredentialId,
->>>>>>> 96fcf7be
     });
 
     const newData = {
@@ -199,7 +214,7 @@
   }
 
   static async findFirstByGoogleChannelId(googleChannelId: string) {
-    const selectedCalendar = await prisma.selectedCalendar.findFirst({
+    return await prisma.selectedCalendar.findFirst({
       where: {
         googleChannelId,
       },
@@ -215,7 +230,7 @@
             },
           },
         },
-        domainWideDelegationCredential: {
+        delegationCredential: {
           select: {
             id: true,
             selectedCalendars: {
@@ -227,11 +242,6 @@
         },
       },
     });
-    if (!selectedCalendar) {
-      return null;
-    }
-    const { credential, ...rest } = selectedCalendar;
-    return { credential: buildNonDwdCredential(credential), ...rest };
   }
 
   static async findFirst({ where }: { where: Prisma.SelectedCalendarWhereInput }) {
