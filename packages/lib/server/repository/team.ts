<<<<<<< HEAD
=======
import type { Prisma } from "@prisma/client";
>>>>>>> 01a0d439
import type { z } from "zod";

import { whereClauseForOrgWithSlugOrRequestedSlug } from "@calcom/ee/organizations/lib/orgDomains";
import logger from "@calcom/lib/logger";
import type { PrismaClient } from "@calcom/prisma";
import prisma from "@calcom/prisma";
import type { Prisma } from "@calcom/prisma/client";
import { teamMetadataSchema } from "@calcom/prisma/zod-utils";

import { getParsedTeam } from "./teamUtils";

type TeamGetPayloadWithParsedMetadata<TeamSelect extends Prisma.TeamSelect> =
  | (Omit<Prisma.TeamGetPayload<{ select: TeamSelect }>, "metadata" | "isOrganization"> & {
      metadata: z.infer<typeof teamMetadataSchema>;
      isOrganization: boolean;
    })
  | null;

type GetTeamOrOrgArg<TeamSelect extends Prisma.TeamSelect> = {
  lookupBy: (
    | {
        id: number;
      }
    | {
        slug: string;
      }
  ) & {
    havingMemberWithId?: number;
  };
  /**
   * If we are fetching a team, this is the slug of the organization that the team belongs to.
   */
  forOrgWithSlug: string | null;
  /**
   * If true, means that we need to fetch an organization with the given slug. Otherwise, we need to fetch a team with the given slug.
   */
  isOrg: boolean;
  teamSelect: TeamSelect;
};

const log = logger.getSubLogger({ prefix: ["repository", "team"] });

/**
 * Gets the team or organization with the given slug or id reliably along with parsed metadata.
 */
async function getTeamOrOrg<TeamSelect extends Prisma.TeamSelect>({
  lookupBy,
  forOrgWithSlug: forOrgWithSlug,
  isOrg,
  teamSelect,
}: GetTeamOrOrgArg<TeamSelect>): Promise<TeamGetPayloadWithParsedMetadata<TeamSelect>> {
  const where: Prisma.TeamFindFirstArgs["where"] = {};
  teamSelect = {
    ...teamSelect,
    metadata: true,
    isOrganization: true,
  } satisfies TeamSelect;
  if (lookupBy.havingMemberWithId) where.members = { some: { userId: lookupBy.havingMemberWithId } };

  if ("id" in lookupBy) {
    where.id = lookupBy.id;
  } else {
    where.slug = lookupBy.slug;
  }

  if (isOrg) {
    // We must fetch only the organization here.
    // Note that an organization and a team that doesn't belong to an organization, both have parentId null
    // If the organization has null slug(but requestedSlug is 'test') and the team also has slug 'test', we can't distinguish them without explicitly checking the metadata.isOrganization
    // Note that, this isn't possible now to have same requestedSlug as the slug of a team not part of an organization. This is legacy teams handling mostly. But it is still safer to be sure that you are fetching an Organization only in case of isOrgView
    where.isOrganization = true;
    // We must fetch only the team here.
  } else {
    if (forOrgWithSlug) {
      where.parent = whereClauseForOrgWithSlugOrRequestedSlug(forOrgWithSlug);
    }
  }

  log.debug({
    orgSlug: forOrgWithSlug,
    teamLookupBy: lookupBy,
    isOrgView: isOrg,
    where,
  });

  const teams = await prisma.team.findMany({
    where,
    select: teamSelect,
  });

  const teamsWithParsedMetadata = teams
    .map((team) => {
      // eslint-disable-next-line @typescript-eslint/ban-ts-comment
      // @ts-ignore ts types are way too complciated for this now
      const parsedMetadata = teamMetadataSchema.parse(team.metadata ?? {});
      return {
        ...team,
        // eslint-disable-next-line @typescript-eslint/ban-ts-comment
        // @ts-ignore It does exist
        isOrganization: team.isOrganization as boolean,
        metadata: parsedMetadata,
      };
    })
    // In cases where there are many teams with the same slug, we need to find out the one and only one that matches our criteria
    .filter((team) => {
      // We need an org if isOrgView otherwise we need a team
      return isOrg ? team.isOrganization : !team.isOrganization;
    });

  if (teamsWithParsedMetadata.length > 1) {
    log.error("Found more than one team/Org. We should be doing something wrong.", {
      isOrgView: isOrg,
      where,
      teams: teamsWithParsedMetadata.map((team) => {
        const t = team as unknown as { id: number; slug: string };
        return {
          id: t.id,
          slug: t.slug,
        };
      }),
    });
  }

  const team = teamsWithParsedMetadata[0];
  if (!team) return null;
  // HACK: I am not sure how to make Prisma in peace with TypeScript with this repository pattern
  // eslint-disable-next-line @typescript-eslint/no-explicit-any
  return team as any;
}

export async function getTeam<TeamSelect extends Prisma.TeamSelect>({
  lookupBy,
  forOrgWithSlug: forOrgWithSlug,
  teamSelect,
}: Omit<GetTeamOrOrgArg<TeamSelect>, "isOrg">): Promise<TeamGetPayloadWithParsedMetadata<TeamSelect>> {
  return getTeamOrOrg({
    lookupBy,
    forOrgWithSlug: forOrgWithSlug,
    isOrg: false,
    teamSelect,
  });
}

export async function getOrg<TeamSelect extends Prisma.TeamSelect>({
  lookupBy,
  forOrgWithSlug: forOrgWithSlug,
  teamSelect,
}: Omit<GetTeamOrOrgArg<TeamSelect>, "isOrg">): Promise<TeamGetPayloadWithParsedMetadata<TeamSelect>> {
  return getTeamOrOrg({
    lookupBy,
    forOrgWithSlug: forOrgWithSlug,
    isOrg: true,
    teamSelect,
  });
}

const teamSelect = {
  id: true,
  name: true,
  slug: true,
  logoUrl: true,
  parentId: true,
  metadata: true,
  isOrganization: true,
  organizationSettings: true,
  isPlatform: true,
} satisfies Prisma.TeamSelect;

export class TeamRepository {
  constructor(private prismaClient: PrismaClient) {}

  async findById({ id }: { id: number }) {
    const team = await this.prismaClient.team.findUnique({
      where: {
        id,
      },
      select: teamSelect,
    });
    if (!team) {
      return null;
    }
    return getParsedTeam(team);
  }

  async findAllByParentId({
    parentId,
    select = teamSelect,
  }: {
    parentId: number;
    select?: Prisma.TeamSelect;
  }) {
    return await this.prismaClient.team.findMany({
      where: {
        parentId,
      },
      select,
    });
  }

  async findByIdAndParentId({
    id,
    parentId,
    select = teamSelect,
  }: {
    id: number;
    parentId: number;
    select?: Prisma.TeamSelect;
  }) {
    return await this.prismaClient.team.findFirst({
      where: {
        id,
        parentId,
      },
      select,
    });
  }

  async findFirstBySlugAndParentSlug({
    slug,
    parentSlug,
    select = teamSelect,
  }: {
    slug: string;
    parentSlug: string | null;
    select?: Prisma.TeamSelect;
  }) {
    return await this.prismaClient.team.findFirst({
      where: {
        slug,
        parent: parentSlug ? whereClauseForOrgWithSlugOrRequestedSlug(parentSlug) : null,
      },
      select,
    });
  }

  async deleteById({ id }: { id: number }) {
    const deletedTeam = await this.prismaClient.$transaction(async (tx) => {
      await tx.eventType.deleteMany({
        where: {
          teamId: id,
          schedulingType: "MANAGED",
        },
      });

      // delete all memberships
      await tx.membership.deleteMany({
        where: {
          teamId: id,
        },
      });

      const deletedTeam = await tx.team.delete({
        where: {
          id: id,
        },
      });

      return deletedTeam;
    });

    return deletedTeam;
  }

  async findTeamWithMembers(teamId: number) {
    return await this.prismaClient.team.findUnique({
      where: { id: teamId },
      select: {
        members: {
          select: {
            accepted: true,
          },
        },
        id: true,
        metadata: true,
        parentId: true,
        isOrganization: true,
      },
    });
  }

  async findTeamsByUserId({ userId, includeOrgs }: { userId: number; includeOrgs?: boolean }) {
    const memberships = await this.prismaClient.membership.findMany({
      where: {
        // Show all the teams this user belongs to regardless of the team being part of the user's org or not
        // We don't want to restrict in the listing here. If we need to restrict a situation where a user is part of the org along with being part of a non-org team, we should do that instead of filtering out from here
        // This became necessary when we started migrating user to Org, without migrating some teams of the user to the org
        // Also, we would allow a user to be part of multiple orgs, then also it would be necessary.
        userId: userId,
      },
      include: {
        team: {
          select: {
            id: true,
            name: true,
            slug: true,
            logoUrl: true,
            isOrganization: true,
            metadata: true,
            inviteTokens: true,
            parent: true,
            parentId: true,
          },
        },
      },
      orderBy: { role: "desc" },
    });

    return memberships
      .filter((mmship) => {
        if (includeOrgs) return true;
        return !mmship.team.isOrganization;
      })
      .map(({ team: { inviteTokens, ...team }, ...membership }) => ({
        role: membership.role,
        accepted: membership.accepted,
        ...team,
        metadata: teamMetadataSchema.parse(team.metadata),
        /** To prevent breaking we only return non-email attached token here, if we have one */
        inviteToken: inviteTokens.find((token) => token.identifier === `invite-link-for-teamId-${team.id}`),
      }));
  }

  async findTeamWithOrganizationSettings(teamId: number) {
    return await this.prismaClient.team.findUnique({
      where: { id: teamId },
      select: {
        parent: {
          select: {
            isOrganization: true,
            organizationSettings: true,
          },
        },
      },
    });
  }
}<|MERGE_RESOLUTION|>--- conflicted
+++ resolved
@@ -1,7 +1,3 @@
-<<<<<<< HEAD
-=======
-import type { Prisma } from "@prisma/client";
->>>>>>> 01a0d439
 import type { z } from "zod";
 
 import { whereClauseForOrgWithSlugOrRequestedSlug } from "@calcom/ee/organizations/lib/orgDomains";
