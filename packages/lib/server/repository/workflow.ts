import { z } from "zod";

import type { WorkflowType } from "@calcom/ee/workflows/components/WorkflowListPage";
import { deleteScheduledEmailReminder } from "@calcom/ee/workflows/lib/reminders/emailReminderManager";
import { deleteScheduledSMSReminder } from "@calcom/ee/workflows/lib/reminders/smsReminderManager";
import type { WorkflowStep } from "@calcom/ee/workflows/lib/types";
import { hasFilter } from "@calcom/features/filters/lib/hasFilter";
import prisma from "@calcom/prisma";
import type { Prisma } from "@calcom/prisma/client";
import { MembershipRole } from "@calcom/prisma/enums";
import { WorkflowMethods } from "@calcom/prisma/enums";
import type { TFilteredListInputSchema } from "@calcom/trpc/server/routers/viewer/workflows/filteredList.schema";
import type { TGetVerifiedEmailsInputSchema } from "@calcom/trpc/server/routers/viewer/workflows/getVerifiedEmails.schema";
import type { TGetVerifiedNumbersInputSchema } from "@calcom/trpc/server/routers/viewer/workflows/getVerifiedNumbers.schema";

import logger from "../../logger";

export const ZGetInputSchema = z.object({
  id: z.number(),
});

export type TGetInputSchema = z.infer<typeof ZGetInputSchema>;

<<<<<<< HEAD
const includedFields = {
  activeOn: {
    select: {
      eventType: {
        select: {
          id: true,
          title: true,
          parentId: true,
          _count: {
            select: {
              children: true,
=======
const deleteScheduledWhatsappReminder = deleteScheduledSMSReminder;

const { include: includedFields } = Prisma.validator<Prisma.WorkflowDefaultArgs>()({
  include: {
    activeOn: {
      select: {
        eventType: {
          select: {
            id: true,
            title: true,
            parentId: true,
            _count: {
              select: {
                children: true,
              },
>>>>>>> 673823cb
            },
          },
        },
      },
    },
  },
  activeOnTeams: {
    select: {
      team: {
        select: {
          id: true,
          name: true,
        },
      },
    },
  },
  steps: true,
  team: {
    select: {
      id: true,
      slug: true,
      name: true,
      members: true,
      logoUrl: true,
      isOrganization: true,
    },
  },
} satisfies Prisma.WorkflowInclude;

export class WorkflowRepository {
  private static log = logger.getSubLogger({ prefix: ["workflow"] });

  static async getById({ id }: TGetInputSchema) {
    return await prisma.workflow.findUnique({
      where: {
        id,
      },
      select: {
        id: true,
        name: true,
        userId: true,
        teamId: true,
        isActiveOnAll: true,
        team: {
          select: {
            id: true,
            slug: true,
            members: true,
            name: true,
            isOrganization: true,
          },
        },
        time: true,
        timeUnit: true,
        activeOn: {
          select: {
            eventType: true,
          },
        },
        activeOnTeams: {
          select: {
            team: true,
          },
        },
        trigger: true,
        steps: {
          orderBy: {
            stepNumber: "asc",
          },
        },
      },
    });
  }

  static async getVerifiedNumbers({
    userId,
    teamId,
  }: TGetVerifiedNumbersInputSchema & { userId: number | null }) {
    if (!userId) {
      throw new Error("User Id not found");
    }
    const verifiedNumbers = await prisma.verifiedNumber.findMany({
      where: {
        OR: [{ userId }, { teamId }],
      },
    });

    return verifiedNumbers;
  }

  static async getVerifiedEmails({
    userEmail,
    userId,
    teamId,
  }: TGetVerifiedEmailsInputSchema & { userEmail: string | null; userId: number | null }) {
    if (!userId) {
      throw new Error("User Id not found");
    }
    if (!userEmail) {
      throw new Error("User email not found");
    }

    let verifiedEmails: string[] = [userEmail];

    const secondaryEmails = await prisma.secondaryEmail.findMany({
      where: {
        userId,
        emailVerified: {
          not: null,
        },
      },
    });
    verifiedEmails = verifiedEmails.concat(secondaryEmails.map((secondaryEmail) => secondaryEmail.email));
    if (teamId) {
      const teamMembers = await prisma.user.findMany({
        where: {
          teams: {
            some: {
              teamId,
            },
          },
        },
        select: {
          id: true,
          email: true,
          secondaryEmails: {
            where: {
              emailVerified: {
                not: null,
              },
            },
            select: {
              email: true,
            },
          },
        },
      });
      if (!teamMembers.length) {
        throw new Error("Team not found");
      }

      const isTeamMember = teamMembers.some((member) => member.id === userId);

      if (!isTeamMember) {
        throw new Error("You are not a member of this team");
      }

      teamMembers.forEach((member) => {
        if (member.id === userId) {
          return;
        }
        verifiedEmails.push(member.email);
        member.secondaryEmails.forEach((secondaryEmail) => {
          verifiedEmails.push(secondaryEmail.email);
        });
      });
    }

    const emails = (
      await prisma.verifiedEmail.findMany({
        where: {
          OR: [{ userId }, { teamId }],
        },
      })
    ).map((verifiedEmail) => verifiedEmail.email);

    verifiedEmails = verifiedEmails.concat(emails);

    return verifiedEmails;
  }

  static async getFilteredList({ userId, input }: { userId?: number; input: TFilteredListInputSchema }) {
    const filters = input?.filters;

    const filtered = filters && hasFilter(filters);

    const allWorkflows = await prisma.workflow.findMany({
      where: {
        OR: [
          {
            userId,
          },
          {
            team: {
              members: {
                some: {
                  userId,
                  accepted: true,
                },
              },
            },
          },
        ],
      },
      include: includedFields,
      orderBy: [
        {
          position: "desc",
        },
        {
          id: "desc",
        },
      ],
    });

    if (!filtered) {
      const workflowsWithReadOnly: WorkflowType[] = allWorkflows.map((workflow) => {
        const readOnly = !!workflow.team?.members?.find(
          (member) => member.userId === userId && member.role === MembershipRole.MEMBER
        );

        return { readOnly, isOrg: workflow.team?.isOrganization ?? false, ...workflow };
      });

      return {
        filtered: workflowsWithReadOnly,
        totalCount: allWorkflows.length,
      };
    }

    const where = {
      OR: [] as Prisma.WorkflowWhereInput[],
    };

    if (filtered) {
      if (!!filters.teamIds) {
        where.OR.push({
          team: {
            id: {
              in: filters.teamIds ?? [],
            },
            members: {
              some: {
                userId,
                accepted: true,
              },
            },
          },
        });
      }

      if (!!filters.userIds) {
        where.OR.push({
          userId: {
            in: filters.userIds,
          },
          teamId: null,
        });
      }

      const filteredWorkflows = await prisma.workflow.findMany({
        where,
        include: includedFields,
        orderBy: {
          id: "desc",
        },
      });

      const workflowsWithReadOnly: WorkflowType[] = filteredWorkflows.map((workflow) => {
        const readOnly = !!workflow.team?.members?.find(
          (member) => member.userId === userId && member.role === MembershipRole.MEMBER
        );

        return { readOnly, isOrg: workflow.team?.isOrganization ?? false, ...workflow };
      });

      return {
        filtered: workflowsWithReadOnly,
        totalCount: allWorkflows.length,
      };
    }
  }
  static async getRemindersFromRemovedTeams(
    removedTeams: number[],
    workflowSteps: WorkflowStep[],
    activeOn?: number[]
  ) {
    const remindersToDeletePromise: Prisma.PrismaPromise<
      {
        id: number;
        referenceId: string | null;
        method: string;
      }[]
    >[] = [];

    removedTeams.forEach((teamId) => {
      const reminderToDelete = prisma.workflowReminder.findMany({
        where: {
          OR: [
            {
              //team event types + children managed event types
              booking: {
                eventType: {
                  OR: [{ teamId }, { teamId: null, parent: { teamId } }],
                },
              },
            },
            {
              // user bookings
              booking: {
                user: {
                  AND: [
                    // user is part of team that got removed
                    {
                      teams: {
                        some: {
                          teamId: teamId,
                        },
                      },
                    },
                    // and user is not part of any team were the workflow is still active on
                    {
                      teams: {
                        none: {
                          teamId: {
                            in: activeOn,
                          },
                        },
                      },
                    },
                  ],
                },
                eventType: {
                  teamId: null,
                  parentId: null, // children managed event types are handled above with team event types
                },
              },
            },
          ],
          workflowStepId: {
            in: workflowSteps.map((step) => {
              return step.id;
            }),
          },
        },
        select: {
          id: true,
          referenceId: true,
          method: true,
        },
      });

      remindersToDeletePromise.push(reminderToDelete);
    });
    const remindersToDelete = (await Promise.all(remindersToDeletePromise)).flat();
    return remindersToDelete;
  }

  static async deleteAllWorkflowReminders(
    remindersToDelete:
      | {
          id: number;
          referenceId: string | null;
          method: string;
        }[]
      | null
  ) {
    const reminderMethods: {
      [x: string]: (id: number, referenceId: string | null) => void;
    } = {
      [WorkflowMethods.EMAIL]: (id, referenceId) => deleteScheduledEmailReminder(id),
      [WorkflowMethods.SMS]: (id, referenceId) => deleteScheduledSMSReminder(id, referenceId),
      [WorkflowMethods.WHATSAPP]: (id, referenceId) => deleteScheduledWhatsappReminder(id, referenceId),
    };

    if (!remindersToDelete) return Promise.resolve();

    const results = await Promise.allSettled(
      remindersToDelete.map((reminder) => {
        return reminderMethods[reminder.method](reminder.id, reminder.referenceId);
      })
    );

    results.forEach((result, index) => {
      if (result.status !== "fulfilled") {
        this.log.error(
          `An error occurred when deleting reminder ${remindersToDelete[index].id}, method: ${remindersToDelete[index].method}`,
          result.reason
        );
      }
    });
  }
}<|MERGE_RESOLUTION|>--- conflicted
+++ resolved
@@ -21,7 +21,8 @@
 
 export type TGetInputSchema = z.infer<typeof ZGetInputSchema>;
 
-<<<<<<< HEAD
+const deleteScheduledWhatsappReminder = deleteScheduledSMSReminder;
+
 const includedFields = {
   activeOn: {
     select: {
@@ -33,23 +34,6 @@
           _count: {
             select: {
               children: true,
-=======
-const deleteScheduledWhatsappReminder = deleteScheduledSMSReminder;
-
-const { include: includedFields } = Prisma.validator<Prisma.WorkflowDefaultArgs>()({
-  include: {
-    activeOn: {
-      select: {
-        eventType: {
-          select: {
-            id: true,
-            title: true,
-            parentId: true,
-            _count: {
-              select: {
-                children: true,
-              },
->>>>>>> 673823cb
             },
           },
         },
