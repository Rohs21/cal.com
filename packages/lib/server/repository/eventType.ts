import type { EventType as PrismaEventType } from "@prisma/client";
import { Prisma } from "@prisma/client";

import logger from "@calcom/lib/logger";
import { prisma, availabilityUserSelect } from "@calcom/prisma";
import { MembershipRole } from "@calcom/prisma/enums";
import { credentialForCalendarServiceSelect } from "@calcom/prisma/selects/credential";
import { EventTypeMetaDataSchema, rrSegmentQueryValueSchema } from "@calcom/prisma/zod-utils";
import type { Ensure } from "@calcom/types/utils";

import { TRPCError } from "@trpc/server";

import { safeStringify } from "../../safeStringify";
import { eventTypeSelect } from "../eventTypeSelect";
import { LookupTarget, ProfileRepository } from "./profile";
import type { UserWithLegacySelectedCalendars } from "./user";
import { withSelectedCalendars } from "./user";

const log = logger.getSubLogger({ prefix: ["repository/eventType"] });
type NotSupportedProps = "locations";
type IEventType = Ensure<
  Partial<
    Omit<Prisma.EventTypeCreateInput, NotSupportedProps> & {
      userId: PrismaEventType["userId"];
      profileId: PrismaEventType["profileId"];
      teamId: PrismaEventType["teamId"];
      parentId: PrismaEventType["parentId"];
      scheduleId: PrismaEventType["scheduleId"];
    }
  >,
  "title" | "slug" | "length"
>;

type UserWithSelectedCalendars<TSelectedCalendar extends { eventTypeId: number | null }> = {
  allSelectedCalendars: TSelectedCalendar[];
};

type HostWithLegacySelectedCalendars<
  TSelectedCalendar extends { eventTypeId: number | null },
  THost,
  TUser
> = THost & {
  user: UserWithLegacySelectedCalendars<TSelectedCalendar, TUser>;
};

const userSelect = Prisma.validator<Prisma.UserSelect>()({
  name: true,
  avatarUrl: true,
  username: true,
  id: true,
});

function hostsWithSelectedCalendars<TSelectedCalendar extends { eventTypeId: number | null }, THost, TUser>(
  hosts: HostWithLegacySelectedCalendars<TSelectedCalendar, THost, TUser>[]
) {
  return hosts.map((host) => ({
    ...host,
    user: withSelectedCalendars(host.user),
  }));
}

function usersWithSelectedCalendars<
  TSelectedCalendar extends { eventTypeId: number | null },
  TUser extends { selectedCalendars: TSelectedCalendar[] }
>(users: UserWithLegacySelectedCalendars<TSelectedCalendar, TUser>[]) {
  return users.map((user) => withSelectedCalendars(user));
}

export class EventTypeRepository {
  private static generateCreateEventTypeData = (eventTypeCreateData: IEventType) => {
    const {
      userId,
      profileId,
      teamId,
      parentId,
      scheduleId,
      bookingLimits,
      recurringEvent,
      metadata,
      bookingFields,
      durationLimits,
      ...rest
    } = eventTypeCreateData;

    return {
      ...rest,
      ...(userId ? { owner: { connect: { id: userId } } } : null),
      ...(profileId
        ? {
            profile: {
              connect: {
                id: profileId,
              },
            },
          }
        : null),
      ...(teamId ? { team: { connect: { id: teamId } } } : null),
      ...(parentId ? { parent: { connect: { id: parentId } } } : null),
      ...(scheduleId ? { schedule: { connect: { id: scheduleId } } } : null),
      ...(metadata ? { metadata: metadata } : null),
      ...(bookingLimits
        ? {
            bookingLimits,
          }
        : null),
      ...(recurringEvent
        ? {
            recurringEvent,
          }
        : null),
      ...(bookingFields
        ? {
            bookingFields,
          }
        : null),
      ...(durationLimits
        ? {
            durationLimits,
          }
        : null),
    };
  };

  static async create(data: IEventType) {
    return await prisma.eventType.create({
      data: this.generateCreateEventTypeData(data),
    });
  }

  static async createMany(data: IEventType[]) {
    return await prisma.eventType.createMany({
      data: data.map((d) => this.generateCreateEventTypeData(d)),
    });
  }

  static async findAllByUpId(
    { upId, userId }: { upId: string; userId: number },
    {
      orderBy,
      where = {},
      cursor: cursorId,
      limit,
    }: {
      orderBy?: Prisma.EventTypeOrderByWithRelationInput[];
      where?: Prisma.EventTypeWhereInput;
      cursor?: number | null;
      limit?: number | null;
    } = {}
  ) {
    if (!upId) return [];
    const lookupTarget = ProfileRepository.getLookupTarget(upId);
    const profileId = lookupTarget.type === LookupTarget.User ? null : lookupTarget.id;
    const select = {
      ...eventTypeSelect,
      hashedLink: true,
      users: { select: userSelect },
      children: {
        include: {
          users: { select: userSelect },
        },
      },
      hosts: {
        include: {
          user: { select: userSelect },
        },
      },
    };

    log.debug(
      "findAllByUpId",
      safeStringify({
        upId,
        orderBy,
        argumentWhere: where,
      })
    );

    const cursor = cursorId ? { id: cursorId } : undefined;
    const take = limit ? limit + 1 : undefined; // We take +1 as it'll be used for the next cursor

    if (!profileId) {
      // Lookup is by userId
      return await prisma.eventType.findMany({
        where: {
          userId: lookupTarget.id,
          ...where,
        },
        select,
        cursor,
        take,
        orderBy,
      });
    }

    const profile = await ProfileRepository.findById(profileId);
    if (profile?.movedFromUser) {
      // Because the user has been moved to this profile, we need to get all user events except those that belong to some other profile
      // This is because those event-types that are created after moving to profile would have profileId but existing event-types would have profileId set to null
      return await prisma.eventType.findMany({
        where: {
          OR: [
            // Existing events
            {
              userId: profile.movedFromUser.id,
              profileId: null,
            },
            // New events
            {
              profileId,
            },
            // Fetch children event-types by userId because profileId is wrong
            {
              userId,
              parentId: {
                not: null,
              },
            },
          ],
          ...where,
        },
        select,
        cursor,
        take,
        orderBy,
      });
    } else {
      return await prisma.eventType.findMany({
        where: {
          OR: [
            {
              profileId,
            },
            // Fetch children event-types by userId because profileId is wrong
            {
              userId: userId,
              parentId: {
                not: null,
              },
            },
          ],
          ...where,
        },
        select,
        cursor,
        take,
        orderBy,
      });
    }
  }

  static async findAllByUpIdWithMinimalData(
    { upId, userId }: { upId: string; userId: number },
    {
      orderBy,
      where = {},
      cursor: cursorId,
      limit,
    }: {
      orderBy?: Prisma.EventTypeOrderByWithRelationInput[];
      where?: Prisma.EventTypeWhereInput;
      cursor?: number | null;
      limit?: number | null;
    } = {}
  ) {
    if (!upId) return [];
    const lookupTarget = ProfileRepository.getLookupTarget(upId);
    const profileId = lookupTarget.type === LookupTarget.User ? null : lookupTarget.id;
    const select = {
      ...eventTypeSelect,
      hashedLink: true,
    };

    log.debug(
      "findAllByUpIdWithMinimalData",
      safeStringify({
        upId,
        orderBy,
        argumentWhere: where,
      })
    );

    const cursor = cursorId ? { id: cursorId } : undefined;
    const take = limit ? limit + 1 : undefined; // We take +1 as it'll be used for the next cursor

    if (!profileId) {
      // Lookup is by userId
      return await prisma.eventType.findMany({
        where: {
          userId: lookupTarget.id,
          ...where,
        },
        select,
        cursor,
        take,
        orderBy,
      });
    }

    const profile = await ProfileRepository.findById(profileId);
    if (profile?.movedFromUser) {
      // Because the user has been moved to this profile, we need to get all user events except those that belong to some other profile
      // This is because those event-types that are created after moving to profile would have profileId but existing event-types would have profileId set to null
      return await prisma.eventType.findMany({
        where: {
          OR: [
            // Existing events
            {
              userId: profile.movedFromUser.id,
              profileId: null,
            },
            // New events
            {
              profileId,
            },
            // Fetch children event-types by userId because profileId is wrong
            {
              userId,
              parentId: {
                not: null,
              },
            },
          ],
          ...where,
        },
        select,
        cursor,
        take,
        orderBy,
      });
    } else {
      return await prisma.eventType.findMany({
        where: {
          OR: [
            {
              profileId,
            },
            // Fetch children event-types by userId because profileId is wrong
            {
              userId: userId,
              parentId: {
                not: null,
              },
            },
          ],
          ...where,
        },
        select,
        cursor,
        take,
        orderBy,
      });
    }
  }

  static async findTeamEventTypes({
    teamId,
    parentId,
    userId,
    limit,
    cursor,
    orderBy,
    where = {},
  }: {
    teamId: number;
    parentId?: number | null;
    userId: number;
    limit?: number | null;
    cursor?: number | null;
    orderBy?: Prisma.EventTypeOrderByWithRelationInput[];
    where?: Prisma.EventTypeWhereInput;
  }) {
    const userSelect = Prisma.validator<Prisma.UserSelect>()({
      name: true,
      avatarUrl: true,
      username: true,
      id: true,
    });

    const select = {
      ...eventTypeSelect,
      hashedLink: true,
      users: { select: userSelect, take: 5 },
      children: {
        include: {
          users: { select: userSelect, take: 5 },
        },
      },
      hosts: {
        include: {
          user: { select: userSelect },
        },
        take: 5,
      },
    };

    const teamMembership = await prisma.membership.findFirst({
      where: {
        OR: [
          {
            teamId,
            userId,
            accepted: true,
          },
          {
            team: {
              parent: {
                ...(parentId ? { id: parentId } : {}),
                members: {
                  some: {
                    userId,
                    accepted: true,
                    role: { in: [MembershipRole.ADMIN, MembershipRole.OWNER] },
                  },
                },
              },
            },
          },
        ],
      },
    });

    if (!teamMembership) throw new TRPCError({ code: "UNAUTHORIZED" });

    return await prisma.eventType.findMany({
      where: {
        teamId,
        ...where,
      },
      select,
      cursor: cursor ? { id: cursor } : undefined,
      take: limit ? limit + 1 : undefined, // We take +1 as itll be used for the next cursor
      orderBy,
    });
  }

  static async findAllByUserId({ userId }: { userId: number }) {
    return await prisma.eventType.findMany({
      where: {
        userId,
      },
    });
  }

  static async findTitleById({ id }: { id: number }) {
    return await prisma.eventType.findUnique({
      where: {
        id,
      },
      select: {
        title: true,
      },
    });
  }

  static async findById({ id, userId }: { id: number; userId: number }) {
    const userSelect = Prisma.validator<Prisma.UserSelect>()({
      name: true,
      avatarUrl: true,
      username: true,
      id: true,
      email: true,
      locale: true,
      defaultScheduleId: true,
    });

    const CompleteEventTypeSelect = Prisma.validator<Prisma.EventTypeSelect>()({
      id: true,
      title: true,
      slug: true,
      description: true,
      length: true,
      isInstantEvent: true,
      instantMeetingExpiryTimeOffsetInSeconds: true,
      instantMeetingParameters: true,
      aiPhoneCallConfig: true,
      offsetStart: true,
      hidden: true,
      locations: true,
      eventName: true,
      customInputs: true,
      timeZone: true,
      periodType: true,
      metadata: true,
      periodDays: true,
      periodStartDate: true,
      periodEndDate: true,
      periodCountCalendarDays: true,
      lockTimeZoneToggleOnBookingPage: true,
      requiresConfirmation: true,
      requiresConfirmationForFreeEmail: true,
      canSendCalVideoTranscriptionEmails: true,
      requiresConfirmationWillBlockSlot: true,
      requiresBookerEmailVerification: true,
      autoTranslateDescriptionEnabled: true,
      fieldTranslations: {
        select: {
          translatedText: true,
          targetLocale: true,
          field: true,
        },
      },
      recurringEvent: true,
      hideCalendarNotes: true,
      hideCalendarEventDetails: true,
      disableGuests: true,
      minimumBookingNotice: true,
      beforeEventBuffer: true,
      afterEventBuffer: true,
      slotInterval: true,
      hashedLink: true,
      eventTypeColor: true,
      bookingLimits: true,
      onlyShowFirstAvailableSlot: true,
      showOptimizedSlots: true,
      durationLimits: true,
      assignAllTeamMembers: true,
      allowReschedulingPastBookings: true,
      assignRRMembersUsingSegment: true,
      rrSegmentQueryValue: true,
      isRRWeightsEnabled: true,
      rescheduleWithSameRoundRobinHost: true,
      successRedirectUrl: true,
      forwardParamsSuccessRedirect: true,
      currency: true,
      bookingFields: true,
      useEventTypeDestinationCalendarEmail: true,
      owner: {
        select: {
          id: true,
        },
      },
      parent: {
        select: {
          id: true,
          teamId: true,
        },
      },
      teamId: true,
      team: {
        select: {
          id: true,
          name: true,
          slug: true,
          parentId: true,
          parent: {
            select: {
              slug: true,
              organizationSettings: {
                select: {
                  lockEventTypeCreationForUsers: true,
                },
              },
            },
          },
          members: {
            select: {
              role: true,
              accepted: true,
              user: {
                select: {
                  ...userSelect,
                  eventTypes: {
                    select: {
                      slug: true,
                    },
                  },
                },
              },
            },
          },
        },
      },
      users: {
        select: userSelect,
      },
      schedulingType: true,
      schedule: {
        select: {
          id: true,
          name: true,
        },
      },
      instantMeetingSchedule: {
        select: {
          id: true,
          name: true,
        },
      },
      hosts: {
        select: {
          isFixed: true,
          userId: true,
          priority: true,
          weight: true,
          scheduleId: true,
        },
      },
      userId: true,
      price: true,
      children: {
        select: {
          owner: {
            select: {
              avatarUrl: true,
              name: true,
              username: true,
              email: true,
              id: true,
            },
          },
          hidden: true,
          slug: true,
        },
      },
      destinationCalendar: true,
      seatsPerTimeSlot: true,
      seatsShowAttendees: true,
      seatsShowAvailabilityCount: true,
      webhooks: {
        select: {
          id: true,
          subscriberUrl: true,
          payloadTemplate: true,
          active: true,
          eventTriggers: true,
          secret: true,
          eventTypeId: true,
        },
      },
      workflows: {
        include: {
          workflow: {
            select: {
              name: true,
              id: true,
              trigger: true,
              time: true,
              timeUnit: true,
              userId: true,
              teamId: true,
              team: {
                select: {
                  id: true,
                  slug: true,
                  name: true,
                  members: true,
                },
              },
              activeOn: {
                select: {
                  eventType: {
                    select: {
                      id: true,
                      title: true,
                      parentId: true,
                      _count: {
                        select: {
                          children: true,
                        },
                      },
                    },
                  },
                },
              },
              steps: true,
            },
          },
        },
      },
      secondaryEmailId: true,
      maxLeadThreshold: true,
      useEventLevelSelectedCalendars: true,
    });

    return await prisma.eventType.findFirst({
      where: {
        AND: [
          {
            OR: [
              {
                users: {
                  some: {
                    id: userId,
                  },
                },
              },
              {
                team: {
                  members: {
                    some: {
                      userId: userId,
                    },
                  },
                },
              },
              {
                userId: userId,
              },
            ],
          },
          {
            id,
          },
        ],
      },
      select: CompleteEventTypeSelect,
    });
  }

  static async findByIdMinimal({ id }: { id: number }) {
    return await prisma.eventType.findUnique({
      where: {
        id,
      },
    });
  }

  static async findByIdIncludeHostsAndTeam({ id }: { id: number }) {
    const eventType = await prisma.eventType.findUnique({
      where: {
        id,
      },
      include: {
        hosts: {
          select: {
            user: {
              select: {
                id: true,
                name: true,
                email: true,
                credentials: {
                  select: credentialForCalendarServiceSelect,
                },
                selectedCalendars: true,
              },
            },
            weight: true,
            priority: true,
            createdAt: true,
          },
        },
        team: {
          select: {
            parentId: true,
          },
        },
      },
    });

    if (!eventType) {
      return eventType;
    }

    return {
      ...eventType,
      hosts: hostsWithSelectedCalendars(eventType.hosts),
    };
  }

  static async findAllByTeamIdIncludeManagedEventTypes({ teamId }: { teamId?: number }) {
    return await prisma.eventType.findMany({
      where: {
        OR: [
          {
            teamId,
          },
          {
            parent: {
              teamId,
            },
          },
        ],
      },
    });
  }

  static async findForSlots({ id }: { id: number }) {
    const eventType = await prisma.eventType.findUnique({
      where: {
        id,
      },
      select: {
        id: true,
        slug: true,
        minimumBookingNotice: true,
        length: true,
        offsetStart: true,
        seatsPerTimeSlot: true,
        timeZone: true,
        slotInterval: true,
        beforeEventBuffer: true,
        afterEventBuffer: true,
        bookingLimits: true,
        durationLimits: true,
        assignAllTeamMembers: true,
        schedulingType: true,
        periodType: true,
        periodStartDate: true,
        periodEndDate: true,
        onlyShowFirstAvailableSlot: true,
<<<<<<< HEAD
        showOptimizedSlots: true,
=======
        allowReschedulingPastBookings: true,
>>>>>>> e8003414
        periodCountCalendarDays: true,
        rescheduleWithSameRoundRobinHost: true,
        periodDays: true,
        metadata: true,
        assignRRMembersUsingSegment: true,
        rrSegmentQueryValue: true,
        maxLeadThreshold: true,
        useEventLevelSelectedCalendars: true,
        team: {
          select: {
            id: true,
            bookingLimits: true,
            includeManagedEventsInLimits: true,
            parentId: true,
          },
        },
        parent: {
          select: {
            team: {
              select: {
                id: true,
                bookingLimits: true,
                includeManagedEventsInLimits: true,
              },
            },
          },
        },
        schedule: {
          select: {
            id: true,
            availability: {
              select: {
                date: true,
                startTime: true,
                endTime: true,
                days: true,
              },
            },
            timeZone: true,
          },
        },
        availability: {
          select: {
            date: true,
            startTime: true,
            endTime: true,
            days: true,
          },
        },
        hosts: {
          select: {
            isFixed: true,
            createdAt: true,
            user: {
              select: {
                credentials: { select: credentialForCalendarServiceSelect },
                ...availabilityUserSelect,
              },
            },
            schedule: {
              select: {
                availability: {
                  select: {
                    date: true,
                    startTime: true,
                    endTime: true,
                    days: true,
                  },
                },
                timeZone: true,
                id: true,
              },
            },
          },
        },
        users: {
          select: {
            credentials: { select: credentialForCalendarServiceSelect },
            ...availabilityUserSelect,
          },
        },
      },
    });

    if (!eventType) {
      return eventType;
    }

    return {
      ...eventType,
      hosts: hostsWithSelectedCalendars(eventType.hosts),
      users: usersWithSelectedCalendars(eventType.users),
      metadata: EventTypeMetaDataSchema.parse(eventType.metadata),
      rrSegmentQueryValue: rrSegmentQueryValueSchema.parse(eventType.rrSegmentQueryValue),
    };
  }

  static getSelectedCalendarsFromUser<TSelectedCalendar extends { eventTypeId: number | null }>({
    user,
    eventTypeId,
  }: {
    user: UserWithSelectedCalendars<TSelectedCalendar>;
    eventTypeId: number;
  }) {
    return user.allSelectedCalendars.filter((calendar) => calendar.eventTypeId === eventTypeId);
  }
}<|MERGE_RESOLUTION|>--- conflicted
+++ resolved
@@ -798,11 +798,8 @@
         periodStartDate: true,
         periodEndDate: true,
         onlyShowFirstAvailableSlot: true,
-<<<<<<< HEAD
+        allowReschedulingPastBookings: true,
         showOptimizedSlots: true,
-=======
-        allowReschedulingPastBookings: true,
->>>>>>> e8003414
         periodCountCalendarDays: true,
         rescheduleWithSameRoundRobinHost: true,
         periodDays: true,
