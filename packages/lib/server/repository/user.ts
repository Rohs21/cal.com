import { createHash } from "crypto";

import { whereClauseForOrgWithSlugOrRequestedSlug } from "@calcom/ee/organizations/lib/orgDomains";
import { hashPassword } from "@calcom/features/auth/lib/hashPassword";
import logger from "@calcom/lib/logger";
import { safeStringify } from "@calcom/lib/safeStringify";
import { getTranslation } from "@calcom/lib/server/i18n";
import prisma from "@calcom/prisma";
import { Prisma } from "@calcom/prisma/client";
import type { User as UserType } from "@calcom/prisma/client";
import { MembershipRole } from "@calcom/prisma/enums";
import { userMetadata } from "@calcom/prisma/zod-utils";
import type { UpId, UserProfile } from "@calcom/types/UserProfile";

import { DEFAULT_SCHEDULE, getAvailabilityFromSchedule } from "../../availability";
import slugify from "../../slugify";
import { ProfileRepository } from "./profile";
import { getParsedTeam } from "./teamUtils";

export type UserAdminTeams = number[];

const log = logger.getSubLogger({ prefix: ["[repository/user]"] });

export const ORGANIZATION_ID_UNKNOWN = "ORGANIZATION_ID_UNKNOWN";

const teamSelect = Prisma.validator<Prisma.TeamSelect>()({
  id: true,
  name: true,
  slug: true,
  metadata: true,
  logoUrl: true,
  organizationSettings: true,
  isOrganization: true,
  isPlatform: true,
});

const userSelect = Prisma.validator<Prisma.UserSelect>()({
  id: true,
  username: true,
  name: true,
  email: true,
  emailVerified: true,
  bio: true,
  avatarUrl: true,
  timeZone: true,
  startTime: true,
  endTime: true,
  weekStart: true,
  bufferTime: true,
  hideBranding: true,
  theme: true,
  createdDate: true,
  trialEndsAt: true,
  completedOnboarding: true,
  locale: true,
  timeFormat: true,
  twoFactorSecret: true,
  twoFactorEnabled: true,
  backupCodes: true,
  identityProviderId: true,
  invitedTo: true,
  brandColor: true,
  darkBrandColor: true,
  allowDynamicBooking: true,
  allowSEOIndexing: true,
  receiveMonthlyDigestEmail: true,
  verified: true,
  disableImpersonation: true,
  locked: true,
  movedToProfileId: true,
  metadata: true,
  isPlatformManaged: true,
});

export class UserRepository {
  static async findTeamsByUserId({ userId }: { userId: UserType["id"] }) {
    const teamMemberships = await prisma.membership.findMany({
      where: {
        userId: userId,
      },
      include: {
        team: {
          select: teamSelect,
        },
      },
    });

    const acceptedTeamMemberships = teamMemberships.filter((membership) => membership.accepted);
    const pendingTeamMemberships = teamMemberships.filter((membership) => !membership.accepted);

    return {
      teams: acceptedTeamMemberships.map((membership) => membership.team),
      memberships: teamMemberships,
      acceptedTeamMemberships,
      pendingTeamMemberships,
    };
  }

  static async findOrganizations({ userId }: { userId: UserType["id"] }) {
    const { acceptedTeamMemberships } = await UserRepository.findTeamsByUserId({
      userId,
    });

    const acceptedOrgMemberships = acceptedTeamMemberships.filter(
      (membership) => membership.team.isOrganization
    );

    const organizations = acceptedOrgMemberships.map((membership) => membership.team);

    return {
      organizations,
    };
  }

  /**
   * It is aware of the fact that a user can be part of multiple organizations.
   */
  static async findUsersByUsername({
    orgSlug,
    usernameList,
  }: {
    orgSlug: string | null;
    usernameList: string[];
  }) {
    const { where, profiles } = await UserRepository._getWhereClauseForFindingUsersByUsername({
      orgSlug,
      usernameList,
    });
    log.info("findUsersByUsername", safeStringify({ where, profiles }));

    return (
      await prisma.user.findMany({
        select: userSelect,
        where,
      })
    ).map((user) => {
      log.info("findUsersByUsername", safeStringify({ user }));
      // User isn't part of any organization
      if (!profiles) {
        return {
          ...user,
          profile: ProfileRepository.buildPersonalProfileFromUser({ user }),
        };
      }
      const profile = profiles.find((profile) => profile.user.id === user.id) ?? null;
      if (!profile) {
        log.error("Profile not found for user", safeStringify({ user, profiles }));
        // Profile must be there because profile itself was used to retrieve the user
        throw new Error("Profile couldn't be found");
      }
      const { user: _1, ...profileWithoutUser } = profile;
      return {
        ...user,
        profile: profileWithoutUser,
      };
    });
  }

  static async _getWhereClauseForFindingUsersByUsername({
    orgSlug,
    usernameList,
  }: {
    orgSlug: string | null;
    usernameList: string[];
  }) {
    // Lookup in profiles because that's where the organization usernames exist
    const profiles = orgSlug
      ? (
          await ProfileRepository.findManyByOrgSlugOrRequestedSlug({
            orgSlug: orgSlug,
            usernames: usernameList,
          })
        ).map((profile) => ({
          ...profile,
          organization: getParsedTeam(profile.organization),
        }))
      : null;
    const where =
      profiles && profiles.length > 0
        ? {
            // Get UserIds from profiles
            id: {
              in: profiles.map((profile) => profile.user.id),
            },
          }
        : {
            username: {
              in: usernameList,
            },
            ...(orgSlug
              ? {
                  organization: whereClauseForOrgWithSlugOrRequestedSlug(orgSlug),
                }
              : {
                  organization: null,
                }),
          };
    return { where, profiles };
  }

  static async findByEmailAndIncludeProfilesAndPassword({ email }: { email: string }) {
    const user = await prisma.user.findUnique({
      where: {
        email: email.toLowerCase(),
      },
      select: {
        locked: true,
        role: true,
        id: true,
        username: true,
        name: true,
        email: true,
        metadata: true,
        identityProvider: true,
        password: true,
        twoFactorEnabled: true,
        twoFactorSecret: true,
        backupCodes: true,
        locale: true,
        teams: {
          include: {
            team: {
              select: teamSelect,
            },
          },
        },
        createdDate: true,
      },
    });

    if (!user) {
      return null;
    }

    const allProfiles = await ProfileRepository.findAllProfilesForUserIncludingMovedUser(user);
    return {
      ...user,
      allProfiles,
    };
  }

  static async findById({ id }: { id: number }) {
    const user = await prisma.user.findUnique({
      where: {
        id,
      },
      select: userSelect,
    });

    if (!user) {
      return null;
    }
    return {
      ...user,
      metadata: userMetadata.parse(user.metadata),
    };
  }

  static async findByIds({ ids }: { ids: number[] }) {
    return prisma.user.findMany({
      where: {
        id: {
          in: ids,
        },
      },
      select: userSelect,
    });
  }

  static async findByIdOrThrow({ id }: { id: number }) {
    const user = await UserRepository.findById({ id });
    if (!user) {
      throw new Error(`User with id ${id} not found`);
    }
    return user;
  }

  static async findManyByOrganization({ organizationId }: { organizationId: number }) {
    const profiles = await ProfileRepository.findManyForOrg({ organizationId });
    return profiles.map((profile) => profile.user);
  }

  static isAMemberOfOrganization({
    user,
    organizationId,
  }: {
    user: { profiles: { organizationId: number }[] };
    organizationId: number;
  }) {
    return user.profiles.some((profile) => profile.organizationId === organizationId);
  }

  static async findIfAMemberOfSomeOrganization({ user }: { user: { id: number } }) {
    return !!(
      await ProfileRepository.findManyForUser({
        id: user.id,
      })
    ).length;
  }

  static isMigratedToOrganization({
    user,
  }: {
    user: {
      metadata?: {
        migratedToOrgFrom?: unknown;
      } | null;
    };
  }) {
    return !!user.metadata?.migratedToOrgFrom;
  }

  static async isMovedToAProfile({ user }: { user: Pick<UserType, "movedToProfileId"> }) {
    return !!user.movedToProfileId;
  }

  static async enrichUserWithTheProfile<T extends { username: string | null; id: number }>({
    user,
    upId,
  }: {
    user: T;
    upId: UpId;
  }) {
    log.debug("enrichUserWithTheProfile", safeStringify({ user, upId }));
    const profile = await ProfileRepository.findByUpId(upId);
    if (!profile) {
      return {
        ...user,
        profile: ProfileRepository.buildPersonalProfileFromUser({ user }),
      };
    }
    return {
      ...user,
      profile,
    };
  }

  /**
   * Use this method instead of `enrichUserWithTheProfile` if you don't directly have the profileId.
   * It can happen in following cases:
   * 1. While dealing with a User that hasn't been added to any organization yet and thus have no Profile entries.
   * 2. While dealing with a User that has been moved to a Profile i.e. he was invited to an organization when he was an existing user.
   * 3. We haven't added profileId to all the entities, so they aren't aware of which profile they belong to. So, we still mostly use this function to enrich the user with its profile.
   */
  static async enrichUserWithItsProfile<T extends { id: number; username: string | null }>({
    user,
  }: {
    user: T;
  }): Promise<
    T & {
      nonProfileUsername: string | null;
      profile: UserProfile;
    }
  > {
    const profiles = await ProfileRepository.findManyForUser({ id: user.id });
    if (profiles.length) {
      const profile = profiles[0];
      // platform org user doesn't need org profile
      if (profile?.organization?.isPlatform) {
        return {
          ...user,
          nonProfileUsername: user.username,
          profile: ProfileRepository.buildPersonalProfileFromUser({ user }),
        };
      }

      return {
        ...user,
        username: profile.username,
        nonProfileUsername: user.username,
        profile,
      };
    }

    // If no organization profile exists, use the personal profile so that the returned user is normalized to have a profile always
    return {
      ...user,
      nonProfileUsername: user.username,
      profile: ProfileRepository.buildPersonalProfileFromUser({ user }),
    };
  }

  static async enrichUsersWithTheirProfiles<T extends { id: number; username: string | null }>(
    users: T[]
  ): Promise<
    Array<
      T & {
        nonProfileUsername: string | null;
        profile: UserProfile;
      }
    >
  > {
    if (users.length === 0) return [];

    const userIds = users.map((user) => user.id);
    const profiles = await ProfileRepository.findManyForUsers(userIds);

    // Create a Map for faster lookups, preserving arrays of profiles per user
    const profileMap = new Map<number, UserProfile[]>();
    profiles.forEach((profile) => {
      if (!profileMap.has(profile.userId)) {
        profileMap.set(profile.userId, []);
      }
      profileMap.get(profile.userId)!.push(profile);
    });

    // Precompute personal profiles for all users
    const personalProfileMap = new Map<number, UserProfile>();
    users.forEach((user) => {
      personalProfileMap.set(user.id, ProfileRepository.buildPersonalProfileFromUser({ user }));
    });

    return users.map((user) => {
      const userProfiles = profileMap.get(user.id) || [];
      if (userProfiles.length > 0) {
        const profile = userProfiles[0];
        if (profile?.organization?.isPlatform) {
          return {
            ...user,
            nonProfileUsername: user.username,
            profile: personalProfileMap.get(user.id)!,
          };
        }

        return {
          ...user,
          username: profile.username,
          nonProfileUsername: user.username,
          profile,
        };
      }

      // If no organization profile exists, use the precomputed personal profile
      return {
        ...user,
        nonProfileUsername: user.username,
        profile: personalProfileMap.get(user.id)!,
      };
    });
  }

  static enrichUserWithItsProfileBuiltFromUser<T extends { id: number; username: string | null }>({
    user,
  }: {
    user: T;
  }): T & {
    nonProfileUsername: string | null;
    profile: UserProfile;
  } {
    // If no organization profile exists, use the personal profile so that the returned user is normalized to have a profile always
    return {
      ...user,
      nonProfileUsername: user.username,
      profile: ProfileRepository.buildPersonalProfileFromUser({ user }),
    };
  }

  static async enrichEntityWithProfile<
    T extends
      | {
          profile: {
            id: number;
            username: string | null;
            organizationId: number | null;
            organization?: {
              id: number;
              name: string;
              calVideoLogo: string | null;
              bannerUrl: string | null;
              slug: string | null;
              metadata: Prisma.JsonValue;
            };
          };
        }
      | {
          user: {
            username: string | null;
            id: number;
          };
        }
  >(entity: T) {
    if ("profile" in entity) {
      const { profile, ...entityWithoutProfile } = entity;
      const { organization, ...profileWithoutOrganization } = profile || {};
      const parsedOrg = organization ? getParsedTeam(organization) : null;

      const ret = {
        ...entityWithoutProfile,
        profile: {
          ...profileWithoutOrganization,
          ...(parsedOrg
            ? {
                organization: parsedOrg,
              }
            : {
                organization: null,
              }),
        },
      };
      return ret;
    } else {
      const profiles = await ProfileRepository.findManyForUser(entity.user);
      if (!profiles.length) {
        return {
          ...entity,
          profile: ProfileRepository.buildPersonalProfileFromUser({ user: entity.user }),
        };
      } else {
        return {
          ...entity,
          profile: profiles[0],
        };
      }
    }
  }

  static async updateWhereId({
    whereId,
    data,
  }: {
    whereId: number;
    data: {
      movedToProfileId?: number | null;
    };
  }) {
    return prisma.user.update({
      where: {
        id: whereId,
      },
      data: {
        movedToProfile: data.movedToProfileId
          ? {
              connect: {
                id: data.movedToProfileId,
              },
            }
          : undefined,
      },
    });
  }

  static async create({
    email,
    username,
    organizationId,
  }: {
    email: string;
    username: string;
    organizationId: number | null;
  }) {
    const password = createHash("md5").update(`${email}${process.env.CALENDSO_ENCRYPTION_KEY}`).digest("hex");
    const hashedPassword = await hashPassword(password);
    const t = await getTranslation("en", "common");
    const availability = getAvailabilityFromSchedule(DEFAULT_SCHEDULE);

    return await prisma.user.create({
      data: {
        username: slugify(username),
        email: email,
        password: { create: { hash: hashedPassword } },
        // Default schedule
        schedules: {
          create: {
            name: t("default_schedule_name"),
            availability: {
              createMany: {
                data: availability.map((schedule) => ({
                  days: schedule.days,
                  startTime: schedule.startTime,
                  endTime: schedule.endTime,
                })),
              },
            },
          },
        },
        organizationId: organizationId,
        profiles: organizationId
          ? {
              create: {
                username: slugify(username),
                organizationId: organizationId,
                uid: ProfileRepository.generateProfileUid(),
              },
            }
          : undefined,
      },
    });
  }
  static async getUserAdminTeams(userId: number) {
    return prisma.user.findFirst({
      where: {
        id: userId,
      },
      select: {
        id: true,
        avatarUrl: true,
        name: true,
        username: true,
        teams: {
          where: {
            accepted: true,
            OR: [
              {
                role: { in: [MembershipRole.ADMIN, MembershipRole.OWNER] },
              },
              {
                team: {
                  parent: {
                    members: {
                      some: {
                        id: userId,
                        role: { in: [MembershipRole.ADMIN, MembershipRole.OWNER] },
                      },
                    },
                  },
                },
              },
            ],
          },
          select: {
            team: {
              select: {
                id: true,
                name: true,
                logoUrl: true,
                isOrganization: true,
                parent: {
                  select: {
                    logoUrl: true,
                    name: true,
                    id: true,
                  },
                },
              },
            },
          },
        },
      },
    });
  }
  static async isAdminOfTeamOrParentOrg({ userId, teamId }: { userId: number; teamId: number }) {
    const membershipQuery = {
      members: {
        some: {
          userId,
          role: { in: [MembershipRole.ADMIN, MembershipRole.OWNER] },
        },
      },
    };
    const teams = await prisma.team.findMany({
      where: {
        id: teamId,
        OR: [
          membershipQuery,
          {
            parent: { ...membershipQuery },
          },
        ],
      },
      select: {
        id: true,
      },
    });
    return !!teams.length;
  }
  static async isAdminOrOwnerOfTeam({ userId, teamId }: { userId: number; teamId: number }) {
    const team = await prisma.team.findUnique({
      where: {
        id: teamId,
        AND: [
          {
            members: {
              some: {
                userId,
                role: { in: [MembershipRole.ADMIN, MembershipRole.OWNER] },
              },
            },
          },
        ],
      },
      select: {
        id: true,
      },
    });
    return !!team;
  }
  static async getTimeZoneAndDefaultScheduleId({ userId }: { userId: number }) {
    return await prisma.user.findUnique({
      where: {
        id: userId,
      },
      select: {
        timeZone: true,
        defaultScheduleId: true,
      },
    });
  }

  static async adminFindById(userId: number) {
    return await prisma.user.findUniqueOrThrow({
      where: {
        id: userId,
      },
    });
  }

  static async findUserTeams({ id }: { id: number }) {
    const user = await prisma.user.findUnique({
      where: {
        id,
      },
      select: {
        completedOnboarding: true,
        teams: {
          select: {
            accepted: true,
            team: {
              select: {
                id: true,
                name: true,
                logoUrl: true,
              },
            },
          },
        },
      },
    });

    if (!user) {
      return null;
    }
    return user;
  }

<<<<<<< HEAD
  static async updateUserLastLogin(userId: number) {
    try {
      await prisma.user.update({
        where: { id: userId },
        data: { lastLogin: new Date() },
      });
    } catch (error) {
      console.error(`Failed to update lastLogin for user ${userId}:`, error);
    }
=======
  static async updateAvatar({ id, avatarUrl }: { id: number; avatarUrl: string }) {
    // Using updateMany here since if the user already has a profile it would throw an error
    // because no records were found to update the profile picture
    await prisma.user.updateMany({
      where: {
        id,
        avatarUrl: {
          equals: null,
        },
      },
      data: {
        avatarUrl,
      },
    });
>>>>>>> e101f35b
  }
}<|MERGE_RESOLUTION|>--- conflicted
+++ resolved
@@ -732,17 +732,6 @@
     return user;
   }
 
-<<<<<<< HEAD
-  static async updateUserLastLogin(userId: number) {
-    try {
-      await prisma.user.update({
-        where: { id: userId },
-        data: { lastLogin: new Date() },
-      });
-    } catch (error) {
-      console.error(`Failed to update lastLogin for user ${userId}:`, error);
-    }
-=======
   static async updateAvatar({ id, avatarUrl }: { id: number; avatarUrl: string }) {
     // Using updateMany here since if the user already has a profile it would throw an error
     // because no records were found to update the profile picture
@@ -757,6 +746,5 @@
         avatarUrl,
       },
     });
->>>>>>> e101f35b
   }
 }