<<<<<<< HEAD
import type { FormResponse } from "@calcom/app-store/routing-forms/types/types";
import { withReporting } from "@calcom/lib/sentryWrapper";
import prisma, { bookingMinimalSelect } from "@calcom/prisma";
import type { Prisma } from "@calcom/prisma/client";
=======
import type { Prisma } from "@prisma/client";

import type { FormResponse } from "@calcom/app-store/routing-forms/types/types";
import { withReporting } from "@calcom/lib/sentryWrapper";
import type { PrismaClient } from "@calcom/prisma";
import { bookingMinimalSelect } from "@calcom/prisma";
>>>>>>> 01a0d439
import type { Booking } from "@calcom/prisma/client";
import { RRTimestampBasis } from "@calcom/prisma/enums";
import { BookingStatus } from "@calcom/prisma/enums";
import { credentialForCalendarServiceSelect } from "@calcom/prisma/selects/credential";

import { UserRepository } from "./user";

type TeamBookingsParamsBase = {
  user: { id: number; email: string };
  teamId: number;
  startDate: Date;
  endDate: Date;
  excludedUid?: string | null;
  includeManagedEvents: boolean;
  shouldReturnCount?: boolean;
};

type TeamBookingsMultipleUsersParamsBase = {
  users: { id: number; email: string }[];
  teamId: number;
  startDate: Date;
  endDate: Date;
  excludedUid?: string | null;
  includeManagedEvents: boolean;
  shouldReturnCount?: boolean;
};

type TeamBookingsMultipleUsersParamsWithCount = TeamBookingsMultipleUsersParamsBase & {
  shouldReturnCount: true;
};

type TeamBookingsMultipleUsersParamsWithoutCount = TeamBookingsMultipleUsersParamsBase;

type TeamBookingsParamsWithCount = TeamBookingsParamsBase & {
  shouldReturnCount: true;
};

type TeamBookingsParamsWithoutCount = TeamBookingsParamsBase;

const buildWhereClauseForActiveBookings = ({
  eventTypeId,
  startDate,
  endDate,
  users,
  virtualQueuesData,
  includeNoShowInRRCalculation = false,
  rrTimestampBasis,
}: {
  eventTypeId: number;
  startDate?: Date;
  endDate?: Date;
  users: { id: number; email: string }[];
  virtualQueuesData: {
    chosenRouteId: string;
    fieldOptionData: {
      fieldId: string;
      selectedOptionIds: string | number | string[];
    };
  } | null;
  includeNoShowInRRCalculation: boolean;
  rrTimestampBasis: RRTimestampBasis;
}): Prisma.BookingWhereInput => ({
  OR: [
    {
      userId: {
        in: users.map((user) => user.id),
      },
      ...(!includeNoShowInRRCalculation
        ? {
            OR: [{ noShowHost: false }, { noShowHost: null }],
          }
        : {}),
    },
    {
      attendees: {
        some: {
          email: {
            in: users.map((user) => user.email),
          },
        },
      },
    },
  ],
  ...(!includeNoShowInRRCalculation ? { attendees: { some: { noShow: false } } } : {}),
  status: BookingStatus.ACCEPTED,
  eventTypeId,
  ...(startDate || endDate
    ? rrTimestampBasis === RRTimestampBasis.CREATED_AT
      ? {
          createdAt: {
            ...(startDate ? { gte: startDate } : {}),
            ...(endDate ? { lte: endDate } : {}),
          },
        }
      : {
          startTime: {
            ...(startDate ? { gte: startDate } : {}),
            ...(endDate ? { lte: endDate } : {}),
          },
        }
    : {}),
  ...(virtualQueuesData
    ? {
        routedFromRoutingFormReponse: {
          chosenRouteId: virtualQueuesData.chosenRouteId,
        },
      }
    : {}),
});

export class BookingRepository {
  constructor(private prismaClient: PrismaClient) {}

  async getBookingAttendees(bookingId: number) {
    return await this.prismaClient.attendee.findMany({
      where: {
        bookingId,
      },
    });
  }

  /** Determines if the user is the organizer, team admin, or org admin that the booking was created under */
  async doesUserIdHaveAccessToBooking({ userId, bookingId }: { userId: number; bookingId: number }) {
    const booking = await this.prismaClient.booking.findUnique({
      where: {
        id: bookingId,
      },
      select: {
        userId: true,
        eventType: {
          select: {
            teamId: true,
          },
        },
      },
    });

    if (!booking) return false;

    if (userId === booking.userId) return true;

    // If the booking doesn't belong to the user and there's no team then return early
    if (!booking.eventType || !booking.eventType.teamId) return false;

    // TODO add checks for team and org
    const userRepo = new UserRepository(this.prismaClient);
    const isAdminOrUser = await userRepo.isAdminOfTeamOrParentOrg({
      userId,
      teamId: booking.eventType.teamId,
    });

    return isAdminOrUser;
  }

  async findFirstBookingByReschedule({ originalBookingUid }: { originalBookingUid: string }) {
    return await this.prismaClient.booking.findFirst({
      where: {
        fromReschedule: originalBookingUid,
      },
      select: {
        uid: true,
      },
    });
  }

  async findReschedulerByUid({ uid }: { uid: string }) {
    return await this.prismaClient.booking.findUnique({
      where: {
        uid,
      },
      select: {
        rescheduledBy: true,
        uid: true,
      },
    });
  }

  private async _findAllExistingBookingsForEventTypeBetween({
    eventTypeId,
    seatedEvent = false,
    startDate,
    endDate,
    userIdAndEmailMap,
  }: {
    startDate: Date;
    endDate: Date;
    eventTypeId?: number | null;
    seatedEvent?: boolean;
    userIdAndEmailMap: Map<number, string>;
  }) {
    const sharedQuery = {
      startTime: { lte: endDate },
      endTime: { gte: startDate },
      status: {
        in: [BookingStatus.ACCEPTED],
      },
    };

    const bookingsSelect = {
      id: true,
      uid: true,
      userId: true,
      startTime: true,
      endTime: true,
      title: true,
      attendees: true,
      eventType: {
        select: {
          id: true,
          onlyShowFirstAvailableSlot: true,
          afterEventBuffer: true,
          beforeEventBuffer: true,
          seatsPerTimeSlot: true,
          requiresConfirmationWillBlockSlot: true,
          requiresConfirmation: true,
          allowReschedulingPastBookings: true,
          hideOrganizerEmail: true,
        },
      },
      ...(seatedEvent && {
        _count: {
          select: {
            seatsReferences: true,
          },
        },
      }),
    } satisfies Prisma.BookingSelect;

    const currentBookingsAllUsersQueryOne = this.prismaClient.booking.findMany({
      where: {
        ...sharedQuery,
        userId: {
          in: Array.from(userIdAndEmailMap.keys()),
        },
      },
      select: bookingsSelect,
    });

    const currentBookingsAllUsersQueryTwo = this.prismaClient.booking.findMany({
      where: {
        ...sharedQuery,
        attendees: {
          some: {
            email: {
              in: Array.from(userIdAndEmailMap.values()),
            },
          },
        },
      },
      select: bookingsSelect,
    });

    const currentBookingsAllUsersQueryThree = eventTypeId
      ? this.prismaClient.booking.findMany({
          where: {
            startTime: { lte: endDate },
            endTime: { gte: startDate },
            eventType: {
              id: eventTypeId,
              requiresConfirmation: true,
              requiresConfirmationWillBlockSlot: true,
            },
            status: {
              in: [BookingStatus.PENDING],
            },
          },
          select: bookingsSelect,
        })
      : [];

    const [resultOne, resultTwo, resultThree] = await Promise.all([
      currentBookingsAllUsersQueryOne,
      currentBookingsAllUsersQueryTwo,
      currentBookingsAllUsersQueryThree,
    ]);
    // Prevent duplicate booking records when the organizer books his own event type.
    //
    // *Three is about PENDING, so will never overlap
    // with the other two, which are about ACCEPTED. But ACCEPTED affects *One & *Two
    // and WILL result in a duplicate booking if the organizer books himself.
    const resultTwoWithOrganizersRemoved = resultTwo.filter((booking) => {
      if (!booking.userId) return true;
      const organizerEmail = userIdAndEmailMap.get(booking.userId);
      return !booking.attendees.some((attendee) => attendee.email === organizerEmail);
    });

    return [...resultOne, ...resultTwoWithOrganizersRemoved, ...resultThree];
  }

  findAllExistingBookingsForEventTypeBetween = withReporting(
    this._findAllExistingBookingsForEventTypeBetween.bind(this),
    "findAllExistingBookingsForEventTypeBetween"
  );

  async getAllBookingsForRoundRobin({
    users,
    eventTypeId,
    startDate,
    endDate,
    virtualQueuesData,
    includeNoShowInRRCalculation,
    rrTimestampBasis,
  }: {
    users: { id: number; email: string }[];
    eventTypeId: number;
    startDate?: Date;
    endDate?: Date;
    virtualQueuesData: {
      chosenRouteId: string;
      fieldOptionData: {
        fieldId: string;
        selectedOptionIds: string | number | string[];
      };
    } | null;
    includeNoShowInRRCalculation: boolean;
    rrTimestampBasis: RRTimestampBasis;
  }) {
    const allBookings = await this.prismaClient.booking.findMany({
      where: buildWhereClauseForActiveBookings({
        eventTypeId,
        startDate,
        endDate,
        users,
        virtualQueuesData,
        includeNoShowInRRCalculation,
        rrTimestampBasis,
      }),
      select: {
        id: true,
        attendees: true,
        userId: true,
        createdAt: true,
        status: true,
        startTime: true,
        routedFromRoutingFormReponse: true,
      },
      orderBy: {
        createdAt: "desc",
      },
    });

    let queueBookings = allBookings;

    if (virtualQueuesData) {
      queueBookings = allBookings.filter((booking) => {
        const responses = booking.routedFromRoutingFormReponse;
        const fieldId = virtualQueuesData.fieldOptionData.fieldId;
        const selectedOptionIds = virtualQueuesData.fieldOptionData.selectedOptionIds;

        const response = responses?.response as FormResponse;

        const responseValue = response[fieldId].value;

        if (Array.isArray(responseValue) && Array.isArray(selectedOptionIds)) {
          //check if all values are the same (this only support 'all in' not 'any in')
          return (
            responseValue.length === selectedOptionIds.length &&
            responseValue.every((value, index) => value === selectedOptionIds[index])
          );
        } else {
          return responseValue === selectedOptionIds;
        }
      });
    }
    return queueBookings;
  }

  async findBookingByUid({ bookingUid }: { bookingUid: string }) {
    return await this.prismaClient.booking.findUnique({
      where: {
        uid: bookingUid,
      },
      select: bookingMinimalSelect,
    });
  }

  async findBookingForMeetingPage({ bookingUid }: { bookingUid: string }) {
    return await this.prismaClient.booking.findUnique({
      where: {
        uid: bookingUid,
      },
      select: {
        ...bookingMinimalSelect,
        uid: true,
        description: true,
        isRecorded: true,
        eventType: {
          select: {
            id: true,
            hideOrganizerEmail: true,
            calVideoSettings: {
              select: {
                disableRecordingForGuests: true,
                disableRecordingForOrganizer: true,
                enableAutomaticTranscription: true,
                enableAutomaticRecordingForOrganizer: true,
                disableTranscriptionForGuests: true,
                disableTranscriptionForOrganizer: true,
                redirectUrlOnExit: true,
              },
            },
          },
        },
        user: {
          select: {
            id: true,
            timeZone: true,
            name: true,
            email: true,
            username: true,
          },
        },
        references: {
          select: {
            id: true,
            uid: true,
            type: true,
            meetingUrl: true,
            meetingPassword: true,
          },
          where: {
            type: "daily_video",
            deleted: null,
          },
          orderBy: {
            id: "asc",
          },
        },
      },
    });
  }

  async findBookingForMeetingEndedPage({ bookingUid }: { bookingUid: string }) {
    return await this.prismaClient.booking.findUnique({
      where: {
        uid: bookingUid,
      },
      select: {
        ...bookingMinimalSelect,
        uid: true,
        user: {
          select: {
            credentials: true,
          },
        },
        references: {
          select: {
            uid: true,
            type: true,
            meetingUrl: true,
          },
        },
      },
    });
  }

  async findBookingByUidAndUserId({ bookingUid, userId }: { bookingUid: string; userId: number }) {
    return await this.prismaClient.booking.findFirst({
      where: {
        uid: bookingUid,
        OR: [
          { userId: userId },
          {
            eventType: {
              hosts: {
                some: {
                  userId,
                },
              },
            },
          },
          {
            eventType: {
              users: {
                some: {
                  id: userId,
                },
              },
            },
          },
          {
            eventType: {
              team: {
                members: {
                  some: {
                    userId,
                    accepted: true,
                    role: {
                      in: ["ADMIN", "OWNER"],
                    },
                  },
                },
              },
            },
          },
          {
            eventType: {
              parent: {
                team: {
                  members: {
                    some: {
                      userId,
                      accepted: true,
                      role: {
                        in: ["ADMIN", "OWNER"],
                      },
                    },
                  },
                },
              },
            },
          },
        ],
      },
    });
  }

  async updateLocationById({
    where: { id },
    data: { location, metadata, referencesToCreate, responses, iCalSequence },
  }: {
    where: { id: number };
    data: {
      location: string;
      metadata: Record<string, unknown>;
      referencesToCreate: Prisma.BookingReferenceCreateInput[];
      responses?: Record<string, unknown>;
      iCalSequence?: number;
    };
  }) {
    await this.prismaClient.booking.update({
      where: {
        id,
      },
      data: {
        location,
        metadata,
        ...(responses && { responses }),
        ...(iCalSequence !== undefined && { iCalSequence }),
        references: {
          create: referencesToCreate,
        },
      },
    });
  }

  async getAllAcceptedTeamBookingsOfUser(params: TeamBookingsParamsWithCount): Promise<number>;

  async getAllAcceptedTeamBookingsOfUser(params: TeamBookingsParamsWithoutCount): Promise<Array<Booking>>;

  async getAllAcceptedTeamBookingsOfUser(params: TeamBookingsParamsBase) {
    const { user, teamId, startDate, endDate, excludedUid, shouldReturnCount, includeManagedEvents } = params;

    const baseWhere: Prisma.BookingWhereInput = {
      status: BookingStatus.ACCEPTED,
      startTime: {
        gte: startDate,
      },
      endTime: {
        lte: endDate,
      },
      ...(excludedUid && {
        uid: {
          not: excludedUid,
        },
      }),
    };

    const whereCollectiveRoundRobinOwner: Prisma.BookingWhereInput = {
      ...baseWhere,
      userId: user.id,
      eventType: {
        teamId,
      },
    };

    const whereCollectiveRoundRobinBookingsAttendee: Prisma.BookingWhereInput = {
      ...baseWhere,
      attendees: {
        some: {
          email: user.email,
        },
      },
      eventType: {
        teamId,
      },
    };

    const whereManagedBookings: Prisma.BookingWhereInput = {
      ...baseWhere,
      userId: user.id,
      eventType: {
        parent: {
          teamId,
        },
      },
    };

    if (shouldReturnCount) {
      const collectiveRoundRobinBookingsOwner = await this.prismaClient.booking.count({
        where: whereCollectiveRoundRobinOwner,
      });

      const collectiveRoundRobinBookingsAttendee = await this.prismaClient.booking.count({
        where: whereCollectiveRoundRobinBookingsAttendee,
      });

      let managedBookings = 0;

      if (includeManagedEvents) {
        managedBookings = await this.prismaClient.booking.count({
          where: whereManagedBookings,
        });
      }

      const totalNrOfBooking =
        collectiveRoundRobinBookingsOwner + collectiveRoundRobinBookingsAttendee + managedBookings;

      return totalNrOfBooking;
    }
    const collectiveRoundRobinBookingsOwner = await this.prismaClient.booking.findMany({
      where: whereCollectiveRoundRobinOwner,
    });

    const collectiveRoundRobinBookingsAttendee = await this.prismaClient.booking.findMany({
      where: whereCollectiveRoundRobinBookingsAttendee,
    });

    let managedBookings: typeof collectiveRoundRobinBookingsAttendee = [];

    if (includeManagedEvents) {
      managedBookings = await this.prismaClient.booking.findMany({
        where: whereManagedBookings,
      });
    }

    return [
      ...collectiveRoundRobinBookingsOwner,
      ...collectiveRoundRobinBookingsAttendee,
      ...managedBookings,
    ];
  }

  async findOriginalRescheduledBooking(uid: string, seatsEventType?: boolean) {
    return await this.prismaClient.booking.findFirst({
      where: {
        uid: uid,
        status: {
          in: [BookingStatus.ACCEPTED, BookingStatus.CANCELLED, BookingStatus.PENDING],
        },
      },
      include: {
        attendees: {
          select: {
            name: true,
            email: true,
            locale: true,
            timeZone: true,
            phoneNumber: true,
            ...(seatsEventType && { bookingSeat: true, id: true }),
          },
        },
        user: {
          select: {
            id: true,
            name: true,
            username: true,
            email: true,
            locale: true,
            timeZone: true,
            timeFormat: true,
            destinationCalendar: true,
            credentials: {
              select: credentialForCalendarServiceSelect,
            },
          },
        },
        destinationCalendar: true,
        payment: true,
        references: true,
        workflowReminders: true,
      },
    });
  }

  async getAllAcceptedTeamBookingsOfUsers(params: TeamBookingsMultipleUsersParamsWithCount): Promise<number>;

  async getAllAcceptedTeamBookingsOfUsers(
    params: TeamBookingsMultipleUsersParamsWithoutCount
  ): Promise<Array<Booking>>;

  async getAllAcceptedTeamBookingsOfUsers(params: TeamBookingsMultipleUsersParamsBase) {
    const { users, teamId, startDate, endDate, excludedUid, shouldReturnCount, includeManagedEvents } =
      params;

    const baseWhere: Prisma.BookingWhereInput = {
      status: BookingStatus.ACCEPTED,
      startTime: {
        gte: startDate,
      },
      endTime: {
        lte: endDate,
      },
      ...(excludedUid && {
        uid: {
          not: excludedUid,
        },
      }),
    };

    const userIds = users.map((user) => user.id);
    const userEmails = users.map((user) => user.email);

    const whereCollectiveRoundRobinOwner: Prisma.BookingWhereInput = {
      ...baseWhere,
      userId: {
        in: userIds,
      },
      eventType: {
        teamId,
      },
    };

    const whereCollectiveRoundRobinBookingsAttendee: Prisma.BookingWhereInput = {
      ...baseWhere,
      attendees: {
        some: {
          email: {
            in: userEmails,
          },
        },
      },
      eventType: {
        teamId,
      },
    };

    const whereManagedBookings: Prisma.BookingWhereInput = {
      ...baseWhere,
      userId: {
        in: userIds,
      },
      eventType: {
        parent: {
          teamId,
        },
      },
    };

    if (shouldReturnCount) {
      const collectiveRoundRobinBookingsOwner = await this.prismaClient.booking.count({
        where: whereCollectiveRoundRobinOwner,
      });

      const collectiveRoundRobinBookingsAttendee = await this.prismaClient.booking.count({
        where: whereCollectiveRoundRobinBookingsAttendee,
      });

      let managedBookings = 0;

      if (includeManagedEvents) {
        managedBookings = await this.prismaClient.booking.count({
          where: whereManagedBookings,
        });
      }

      const totalNrOfBooking =
        collectiveRoundRobinBookingsOwner + collectiveRoundRobinBookingsAttendee + managedBookings;

      return totalNrOfBooking;
    }

    const collectiveRoundRobinBookingsOwner = await this.prismaClient.booking.findMany({
      where: whereCollectiveRoundRobinOwner,
    });

    const collectiveRoundRobinBookingsAttendee = await this.prismaClient.booking.findMany({
      where: whereCollectiveRoundRobinBookingsAttendee,
    });

    let managedBookings: typeof collectiveRoundRobinBookingsAttendee = [];

    if (includeManagedEvents) {
      managedBookings = await this.prismaClient.booking.findMany({
        where: whereManagedBookings,
      });
    }

    return [
      ...collectiveRoundRobinBookingsOwner,
      ...collectiveRoundRobinBookingsAttendee,
      ...managedBookings,
    ];
  }

  async getValidBookingFromEventTypeForAttendee({
    eventTypeId,
    bookerEmail,
    bookerPhoneNumber,
    startTime,
    filterForUnconfirmed,
  }: {
    eventTypeId: number;
    bookerEmail?: string;
    bookerPhoneNumber?: string;
    startTime: Date;
    filterForUnconfirmed?: boolean;
  }) {
    return await this.prismaClient.booking.findFirst({
      where: {
        eventTypeId,
        attendees: {
          some: {
            email: bookerEmail,
            phoneNumber: bookerPhoneNumber,
          },
        },
        startTime,
        status: filterForUnconfirmed ? BookingStatus.PENDING : BookingStatus.ACCEPTED,
      },
      include: {
        attendees: true,
        references: true,
        user: true,
      },
    });
  }

  async countBookingsByEventTypeAndDateRange({
    eventTypeId,
    startDate,
    endDate,
    excludedUid,
  }: {
    eventTypeId: number;
    startDate: Date;
    endDate: Date;
    excludedUid?: string;
  }) {
    return await this.prismaClient.booking.count({
      where: {
        status: BookingStatus.ACCEPTED,
        eventTypeId,
        startTime: {
          gte: startDate,
        },
        endTime: {
          lte: endDate,
        },
        uid: {
          not: excludedUid,
        },
      },
    });
  }

  async findAcceptedBookingByEventTypeId({
    eventTypeId,
    dateFrom,
    dateTo,
  }: {
    eventTypeId?: number;
    dateFrom: string;
    dateTo: string;
  }) {
    return this.prismaClient.booking.findMany({
      where: {
        eventTypeId,
        startTime: {
          gte: dateFrom,
          lte: dateTo,
        },
        status: BookingStatus.ACCEPTED,
      },
      select: {
        uid: true,
        startTime: true,
        attendees: {
          select: {
            email: true,
          },
        },
      },
    });
  }

  async getTotalBookingDuration({
    eventId,
    startDate,
    endDate,
    rescheduleUid,
  }: {
    eventId: number;
    startDate: Date;
    endDate: Date;
    rescheduleUid?: string;
  }) {
    let totalBookingTime;

    if (rescheduleUid) {
      [totalBookingTime] = await this.prismaClient.$queryRaw<[{ totalMinutes: number | null }]>`
      SELECT SUM(EXTRACT(EPOCH FROM ("endTime" - "startTime")) / 60) as "totalMinutes"
      FROM "Booking"
      WHERE "status" = 'accepted'
        AND "eventTypeId" = ${eventId}
        AND "startTime" >= ${startDate}
        AND "endTime" <= ${endDate}
        AND "uid" != ${rescheduleUid};
    `;
    } else {
      [totalBookingTime] = await this.prismaClient.$queryRaw<[{ totalMinutes: number | null }]>`
      SELECT SUM(EXTRACT(EPOCH FROM ("endTime" - "startTime")) / 60) as "totalMinutes"
      FROM "Booking"
      WHERE "status" = 'accepted'
        AND "eventTypeId" = ${eventId}
        AND "startTime" >= ${startDate}
        AND "endTime" <= ${endDate};
    `;
    }
    return totalBookingTime.totalMinutes ?? 0;
  }

  async findOriginalRescheduledBookingUserId({ rescheduleUid }: { rescheduleUid: string }) {
    return await this.prismaClient.booking.findFirst({
      where: {
        uid: rescheduleUid,
        status: {
          in: [BookingStatus.ACCEPTED, BookingStatus.CANCELLED, BookingStatus.PENDING],
        },
      },
      select: {
        userId: true,
        attendees: {
          select: {
            email: true,
          },
        },
      },
    });
  }
}<|MERGE_RESOLUTION|>--- conflicted
+++ resolved
@@ -1,16 +1,8 @@
-<<<<<<< HEAD
 import type { FormResponse } from "@calcom/app-store/routing-forms/types/types";
 import { withReporting } from "@calcom/lib/sentryWrapper";
-import prisma, { bookingMinimalSelect } from "@calcom/prisma";
+import { bookingMinimalSelect } from "@calcom/prisma";
 import type { Prisma } from "@calcom/prisma/client";
-=======
-import type { Prisma } from "@prisma/client";
-
-import type { FormResponse } from "@calcom/app-store/routing-forms/types/types";
-import { withReporting } from "@calcom/lib/sentryWrapper";
 import type { PrismaClient } from "@calcom/prisma";
-import { bookingMinimalSelect } from "@calcom/prisma";
->>>>>>> 01a0d439
 import type { Booking } from "@calcom/prisma/client";
 import { RRTimestampBasis } from "@calcom/prisma/enums";
 import { BookingStatus } from "@calcom/prisma/enums";
