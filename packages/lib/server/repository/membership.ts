--- conflicted
+++ resolved
@@ -1,12 +1,6 @@
-<<<<<<< HEAD
-import { availabilityUserSelect, prisma, type PrismaTransaction } from "@calcom/prisma";
+import { availabilityUserSelect, prisma, type PrismaTransaction, type PrismaClient } from "@calcom/prisma";
 import type { Prisma } from "@calcom/prisma/client";
 import { MembershipRole } from "@calcom/prisma/enums";
-=======
-import { availabilityUserSelect, prisma, type PrismaTransaction, type PrismaClient } from "@calcom/prisma";
-import { MembershipRole } from "@calcom/prisma/client";
-import { Prisma } from "@calcom/prisma/client";
->>>>>>> bc99e9e5
 import { credentialForCalendarServiceSelect } from "@calcom/prisma/selects/credential";
 
 import logger from "../../logger";
