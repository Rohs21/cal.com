--- conflicted
+++ resolved
@@ -1,11 +1,6 @@
 import { availabilityUserSelect, prisma, type PrismaTransaction, type PrismaClient } from "@calcom/prisma";
-<<<<<<< HEAD
-import type { Prisma } from "@calcom/prisma/client";
 import { MembershipRole } from "@calcom/prisma/enums";
-=======
-import { MembershipRole } from "@calcom/prisma/client";
 import type { Prisma, Membership } from "@calcom/prisma/client";
->>>>>>> 01a0d439
 import { credentialForCalendarServiceSelect } from "@calcom/prisma/selects/credential";
 
 import logger from "../../logger";
@@ -32,8 +27,6 @@
   disableImpersonation: true,
 } satisfies Prisma.MembershipSelect;
 
-<<<<<<< HEAD
-=======
 type MembershipSelectableKeys = keyof typeof membershipSelect;
 
 type MembershipPartialSelect = Partial<Record<MembershipSelectableKeys, boolean>>;
@@ -44,7 +37,6 @@
   [K in keyof TSelect & keyof MembershipDTO as TSelect[K] extends true ? K : never]: MembershipDTO[K];
 };
 
->>>>>>> 01a0d439
 const teamParentSelect = {
   id: true,
   name: true,
@@ -59,10 +51,7 @@
   avatarUrl: true,
   username: true,
   id: true,
-<<<<<<< HEAD
-=======
   timeZone: true,
->>>>>>> 01a0d439
 } satisfies Prisma.UserSelect;
 
 const getWhereForfindAllByUpId = async (upId: string, where?: Prisma.MembershipWhereInput) => {
