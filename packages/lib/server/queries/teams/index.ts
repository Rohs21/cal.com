<<<<<<< HEAD
import { z } from "zod";
=======
import type { Prisma } from "@prisma/client";
>>>>>>> 01a0d439

import { getAppFromSlug } from "@calcom/app-store/utils";
import { DATABASE_CHUNK_SIZE } from "@calcom/lib/constants";
import { parseBookingLimit } from "@calcom/lib/intervalLimits/isBookingLimits";
import logger from "@calcom/lib/logger";
import { safeStringify } from "@calcom/lib/safeStringify";
import prisma from "@calcom/prisma";
import type { Prisma } from "@calcom/prisma/client";
import type { Team } from "@calcom/prisma/client";
import { SchedulingType } from "@calcom/prisma/enums";
import { baseEventTypeSelect } from "@calcom/prisma/selects";
import {
  EventTypeMetaDataSchema,
  allManagedEventTypeProps,
  unlockedManagedEventTypeProps,
  eventTypeLocations,
} from "@calcom/prisma/zod-utils";
import { EventTypeSchema } from "@calcom/prisma/zod/modelSchema/EventTypeSchema";

import { getBookerBaseUrlSync } from "../../../getBookerUrl/client";
import { getTeam, getOrg } from "../../repository/team";
import { UserRepository } from "../../repository/user";

export type TeamWithMembers = Awaited<ReturnType<typeof getTeamWithMembers>>;

export async function getTeamWithMembers(args: {
  id?: number;
  slug?: string;
  userId?: number;
  orgSlug?: string | null;
  isTeamView?: boolean;
  currentOrg?: Pick<Team, "id"> | null;
  /**
   * If true, means that you are fetching an organization and not a team
   */
  isOrgView?: boolean;
}) {
  const { id, slug, currentOrg: _currentOrg, userId, orgSlug, isTeamView, isOrgView } = args;

  // This should improve performance saving already app data found.
  const appDataMap = new Map();
  const userSelect = {
    username: true,
    email: true,
    name: true,
    avatarUrl: true,
    id: true,
    bio: true,
    teams: {
      select: {
        team: {
          select: {
            slug: true,
            id: true,
          },
        },
      },
    },
    credentials: {
      select: {
        app: {
          select: {
            slug: true,
            categories: true,
          },
        },
        destinationCalendars: {
          select: {
            externalId: true,
          },
        },
      },
    },
  } satisfies Prisma.UserSelect;
  let lookupBy;

  if (id) {
    lookupBy = { id, havingMemberWithId: userId };
  } else if (slug) {
    lookupBy = { slug, havingMemberWithId: userId };
  } else {
    throw new Error("Must provide either id or slug");
  }

  const arg = {
    lookupBy,
    forOrgWithSlug: orgSlug ?? null,
    isOrg: !!isOrgView,
    teamSelect: {
      id: true,
      name: true,
      slug: true,
      isOrganization: true,
      logoUrl: true,
      bio: true,
      hideBranding: true,
      hideBookATeamMember: true,
      isPrivate: true,
      metadata: true,
      parent: {
        select: {
          id: true,
          slug: true,
          name: true,
          isPrivate: true,
          isOrganization: true,
          logoUrl: true,
          metadata: true,
          organizationSettings: {
            select: {
              allowSEOIndexing: true,
              orgProfileRedirectsToVerifiedDomain: true,
              orgAutoAcceptEmail: true,
            },
          },
        },
      },
      parentId: true,
      children: {
        select: {
          name: true,
          slug: true,
        },
      },
      members: {
        select: {
          accepted: true,
          role: true,
          disableImpersonation: true,
          user: {
            select: userSelect,
          },
        },
      },
      theme: true,
      brandColor: true,
      darkBrandColor: true,
      eventTypes: {
        where: {
          hidden: false,
          schedulingType: {
            not: SchedulingType.MANAGED,
          },
        },
        orderBy: [
          {
            position: "desc",
          },
          {
            id: "asc",
          },
        ] as Prisma.EventTypeOrderByWithRelationInput[],
        select: {
          hosts: {
            select: {
              user: {
                select: userSelect,
              },
            },
          },
          metadata: true,
          ...baseEventTypeSelect,
        },
      },
      inviteTokens: {
        select: {
          token: true,
          expires: true,
          expiresInDays: true,
          identifier: true,
        },
      },
      organizationSettings: {
        select: {
          allowSEOIndexing: true,
          orgProfileRedirectsToVerifiedDomain: true,
          orgAutoAcceptEmail: true,
        },
      },
    },
  } as const;

  const teamOrOrg = isOrgView ? await getOrg(arg) : await getTeam(arg);

  if (!teamOrOrg) return null;

  const teamOrOrgMemberships = [];
  const userRepo = new UserRepository(prisma);
  for (const membership of teamOrOrg.members) {
    teamOrOrgMemberships.push({
      ...membership,
      user: await userRepo.enrichUserWithItsProfile({
        user: membership.user,
      }),
    });
  }
  const members = teamOrOrgMemberships.map((m) => {
    const { credentials, profile, ...restUser } = m.user;
    return {
      ...restUser,
      username: profile?.username ?? restUser.username,
      role: m.role,
      profile: profile,
      organizationId: profile?.organizationId ?? null,
      organization: profile?.organization,
      accepted: m.accepted,
      disableImpersonation: m.disableImpersonation,
      subteams: orgSlug
        ? m.user.teams
            .filter((membership) => membership.team.id !== teamOrOrg.id)
            .map((membership) => membership.team.slug)
        : null,
      bookerUrl: getBookerBaseUrlSync(profile?.organization?.slug || ""),
      connectedApps: !isTeamView
        ? credentials?.map((cred) => {
            const appSlug = cred.app?.slug;
            let appData = appDataMap.get(appSlug);

            if (!appData) {
              appData = getAppFromSlug(appSlug);
              appDataMap.set(appSlug, appData);
            }

            const isCalendar = cred?.app?.categories?.includes("calendar") ?? false;
            const externalId = isCalendar ? cred.destinationCalendars?.[0]?.externalId : null;
            return {
              name: appData?.name ?? null,
              logo: appData?.logo ?? null,
              app: cred.app,
              externalId: externalId ?? null,
            };
          })
        : null,
    };
  });

  const eventTypesWithUsersUserProfile = [];
  for (const eventType of teamOrOrg.eventTypes) {
    const usersWithUserProfile = [];
    for (const { user } of eventType.hosts) {
      usersWithUserProfile.push(
        await userRepo.enrichUserWithItsProfile({
          user,
        })
      );
    }
    eventTypesWithUsersUserProfile.push({
      ...eventType,
      users: usersWithUserProfile,
    });
  }
  const eventTypes = eventTypesWithUsersUserProfile.map((eventType) => ({
    ...eventType,
    metadata: EventTypeMetaDataSchema.parse(eventType.metadata),
  }));

  // Don't leak invite tokens to the frontend
  const { inviteTokens, ...teamWithoutInviteTokens } = teamOrOrg;

  // Don't leak stripe payment ids
  const teamMetadata = teamOrOrg.metadata;
  const {
    paymentId: _,
    subscriptionId: __,
    subscriptionItemId: ___,
    ...restTeamMetadata
  } = teamMetadata || {};

  return {
    ...teamWithoutInviteTokens,
    ...(teamWithoutInviteTokens.logoUrl ? { logo: teamWithoutInviteTokens.logoUrl } : {}),
    /** To prevent breaking we only return non-email attached token here, if we have one */
    inviteToken: inviteTokens.find(
      (token) =>
        token.identifier === `invite-link-for-teamId-${teamOrOrg.id}` &&
        token.expires > new Date(new Date().setHours(24))
    ),
    metadata: restTeamMetadata,
    eventTypes: !isOrgView ? eventTypes : null,
    members,
  };
}

export async function getTeamWithoutMembers(args: {
  id?: number;
  slug?: string;
  userId?: number;
  orgSlug?: string | null;
  /**
   * If true, means that you are fetching an organization and not a team
   */
  isOrgView?: boolean;
}) {
  const { id, slug, userId, orgSlug, isOrgView } = args;

  let lookupBy;

  if (id) {
    lookupBy = { id, havingMemberWithId: userId };
  } else if (slug) {
    lookupBy = { slug, havingMemberWithId: userId };
  } else {
    throw new Error("Must provide either id or slug");
  }

  const arg = {
    lookupBy,
    forOrgWithSlug: orgSlug ?? null,
    isOrg: !!isOrgView,
    teamSelect: {
      id: true,
      name: true,
      slug: true,
      isOrganization: true,
      logoUrl: true,
      bio: true,
      hideBranding: true,
      hideBookATeamMember: true,
      hideTeamProfileLink: true,
      isPrivate: true,
      metadata: true,
      bookingLimits: true,
      rrResetInterval: true,
      rrTimestampBasis: true,
      includeManagedEventsInLimits: true,
      parent: {
        select: {
          id: true,
          slug: true,
          name: true,
          isPrivate: true,
          isOrganization: true,
          logoUrl: true,
          metadata: true,
        },
      },
      parentId: true,
      children: {
        select: {
          name: true,
          slug: true,
        },
      },
      theme: true,
      brandColor: true,
      darkBrandColor: true,
      inviteTokens: {
        select: {
          token: true,
          expires: true,
          expiresInDays: true,
          identifier: true,
        },
      },
    },
  } as const;

  const teamOrOrg = isOrgView ? await getOrg(arg) : await getTeam(arg);

  if (!teamOrOrg) return null;

  // Don't leak invite tokens to the frontend
  const { inviteTokens, ...teamWithoutInviteTokens } = teamOrOrg;

  // Don't leak stripe payment ids
  const teamMetadata = teamOrOrg.metadata;
  const {
    paymentId: _,
    subscriptionId: __,
    subscriptionItemId: ___,
    ...restTeamMetadata
  } = teamMetadata || {};

  return {
    ...teamWithoutInviteTokens,
    ...(teamWithoutInviteTokens.logoUrl ? { logo: teamWithoutInviteTokens.logoUrl } : {}),
    /** To prevent breaking we only return non-email attached token here, if we have one */
    inviteToken: inviteTokens.find(
      (token) =>
        token.identifier === `invite-link-for-teamId-${teamOrOrg.id}` &&
        token.expires > new Date(new Date().setHours(24))
    ),
    metadata: restTeamMetadata,
    bookingLimits: parseBookingLimit(teamOrOrg.bookingLimits),
  };
}

// also returns team
export async function isTeamAdmin(userId: number, teamId: number) {
  const team = await prisma.membership.findFirst({
    where: {
      userId,
      teamId,
      accepted: true,
      OR: [{ role: "ADMIN" }, { role: "OWNER" }],
    },
    include: {
      team: {
        select: {
          metadata: true,
          parentId: true,
          isOrganization: true,
        },
      },
    },
  });
  if (!team) return false;
  return team;
}

export async function isTeamOwner(userId: number, teamId: number) {
  return !!(await prisma.membership.findFirst({
    where: {
      userId,
      teamId,
      accepted: true,
      role: "OWNER",
    },
  }));
}

export async function isTeamMember(userId: number, teamId: number) {
  return !!(await prisma.membership.findFirst({
    where: {
      userId,
      teamId,
      accepted: true,
    },
  }));
}

export function generateNewChildEventTypeDataForDB({
  eventType,
  userId,
  includeWorkflow = true,
  includeUserConnect = true,
}: {
  eventType: Omit<
    Prisma.EventTypeGetPayload<{ select: typeof allManagedEventTypeProps & { id: true } }>,
    "locations"
  > & { locations: Prisma.JsonValue | null };
  userId: number;
  includeWorkflow?: boolean;
  includeUserConnect?: boolean;
}) {
  const allManagedEventTypePropsZod = EventTypeSchema.pick(allManagedEventTypeProps).extend({
    bookingFields: EventTypeSchema.shape.bookingFields.nullish(),
    locations: z
      .preprocess((val: unknown) => (val === null ? undefined : val), eventTypeLocations)
      .optional(),
  });

  const managedEventTypeValues = allManagedEventTypePropsZod
    .omit(unlockedManagedEventTypeProps)
    .parse(eventType);

  // Define the values for unlocked properties to use on creation, not updation
  const unlockedEventTypeValues = allManagedEventTypePropsZod
    .pick(unlockedManagedEventTypeProps)
    .parse(eventType);

  // Calculate if there are new workflows for which assigned members will get too
  const currentWorkflowIds = Array.isArray(eventType.workflows)
    ? eventType.workflows.map((wf) => wf.workflowId)
    : [];

  return {
    ...managedEventTypeValues,
    ...unlockedEventTypeValues,
    bookingLimits: (managedEventTypeValues.bookingLimits as unknown as Prisma.InputJsonObject) ?? undefined,
    recurringEvent: (managedEventTypeValues.recurringEvent as unknown as Prisma.InputJsonValue) ?? undefined,
    metadata: (managedEventTypeValues.metadata as Prisma.InputJsonValue) ?? undefined,
    bookingFields: (managedEventTypeValues.bookingFields as Prisma.InputJsonValue) ?? undefined,
    durationLimits: (managedEventTypeValues.durationLimits as Prisma.InputJsonValue) ?? undefined,
    eventTypeColor: (managedEventTypeValues.eventTypeColor as Prisma.InputJsonValue) ?? undefined,
    rrSegmentQueryValue: (managedEventTypeValues.rrSegmentQueryValue as Prisma.InputJsonValue) ?? undefined,
    onlyShowFirstAvailableSlot: managedEventTypeValues.onlyShowFirstAvailableSlot ?? false,
    userId,
    ...(includeUserConnect && {
      users: {
        connect: [{ id: userId }],
      },
    }),
    parentId: eventType.id,
    hidden: false,
    ...(includeWorkflow && {
      workflows: currentWorkflowIds && {
        create: currentWorkflowIds.map((wfId) => ({ workflowId: wfId })),
      },
    }),
  };
}

async function getEventTypesToAddNewMembers(teamId: number) {
  return await prisma.eventType.findMany({
    where: {
      team: { id: teamId },
      assignAllTeamMembers: true,
    },
    select: {
      ...allManagedEventTypeProps,
      id: true,
      schedulingType: true,
    },
  });
}

export async function updateNewTeamMemberEventTypes(userId: number, teamId: number) {
  const eventTypesToAdd = await getEventTypesToAddNewMembers(teamId);

  eventTypesToAdd.length > 0 &&
    (await prisma.$transaction(
      eventTypesToAdd.map((eventType) => {
        if (eventType.schedulingType === "MANAGED") {
          return prisma.eventType.create({
            data: generateNewChildEventTypeDataForDB({
              eventType,
              userId,
            }),
          });
        } else {
          return prisma.eventType.update({
            where: { id: eventType.id },
            data: { hosts: { create: [{ userId, isFixed: eventType.schedulingType === "COLLECTIVE" }] } },
          });
        }
      })
    ));
}

export async function addNewMembersToEventTypes({ userIds, teamId }: { userIds: number[]; teamId: number }) {
  const log = logger.getSubLogger({
    prefix: ["addNewMembersToEventTypes"],
  });

  const eventTypesToAdd = await getEventTypesToAddNewMembers(teamId);

  const managedEventTypes = eventTypesToAdd.filter((eventType) => eventType.schedulingType === "MANAGED");
  const teamEventTypes = eventTypesToAdd.filter((eventType) => eventType.schedulingType !== "MANAGED");

  await Promise.allSettled([
    prisma.eventType
      .createMany({
        data: managedEventTypes
          .map((eventType) =>
            userIds.map((userId) =>
              generateNewChildEventTypeDataForDB({
                eventType,
                userId,
                includeWorkflow: false,
                includeUserConnect: false,
              })
            )
          )
          .flat(),
        skipDuplicates: true,
      })
      .catch((error) => {
        log.error(
          `Failed to add new members to managed event types`,
          safeStringify({
            teamId,
            error,
          })
        );
      }),
    prisma.host
      .createMany({
        data: teamEventTypes
          .map((eventType) => {
            return userIds.map((userId) => {
              return {
                userId,
                eventTypeId: eventType.id,
                isFixed: eventType.schedulingType === "COLLECTIVE",
              };
            });
          })
          .flat(),
        skipDuplicates: true,
      })
      .catch((error) => {
        log.error(
          `Failed to add new members as hosts`,
          safeStringify({
            teamId,
            error,
          })
        );
      }),
  ]);

  // Connect to users and workflows
  const createdChildrenEventTypes = await prisma.eventType.findMany({
    where: {
      userId: {
        in: userIds,
      },
      parent: {
        id: {
          in: managedEventTypes.map((eventType) => eventType.id),
        },
      },
    },
    select: {
      id: true,
      userId: true,
      workflows: {
        select: {
          id: true,
        },
      },
    },
  });

  if (createdChildrenEventTypes.length > 0) {
    await Promise.allSettled([
      prisma.workflowsOnEventTypes
        .createMany({
          data: createdChildrenEventTypes
            .map((eventType) =>
              eventType.workflows.map((workflow) => ({
                eventTypeId: eventType.id,
                workflowId: workflow.id,
              }))
            )
            .flat(),
          skipDuplicates: true,
        })
        .catch((error) => {
          log.error(
            `Failed to connect new children event types to workflows`,
            safeStringify({
              teamId,
              error,
            })
          );
        }),
    ]);
    // Connect children event types to users
    for (let i = 0; i < createdChildrenEventTypes.length; i += DATABASE_CHUNK_SIZE) {
      const childrenEventTypeBatch = createdChildrenEventTypes.slice(i, i + DATABASE_CHUNK_SIZE);

      await Promise.allSettled([
        childrenEventTypeBatch.map((childEventType) => {
          if (!childEventType.userId) return;
          return prisma.eventType
            .update({
              where: {
                id: childEventType.id,
              },
              data: {
                users: {
                  connect: [{ id: childEventType.userId }],
                },
              },
            })
            .catch((error) => {
              log.error(
                `Failed to connect new children event types to users`,
                safeStringify({
                  teamId,
                  childEventTypeId: childEventType.id,
                  userId: childEventType.userId,
                  error,
                })
              );
            });
        }),
      ]);
    }
  }
}<|MERGE_RESOLUTION|>--- conflicted
+++ resolved
@@ -1,8 +1,4 @@
-<<<<<<< HEAD
 import { z } from "zod";
-=======
-import type { Prisma } from "@prisma/client";
->>>>>>> 01a0d439
 
 import { getAppFromSlug } from "@calcom/app-store/utils";
 import { DATABASE_CHUNK_SIZE } from "@calcom/lib/constants";
@@ -14,13 +10,13 @@
 import type { Team } from "@calcom/prisma/client";
 import { SchedulingType } from "@calcom/prisma/enums";
 import { baseEventTypeSelect } from "@calcom/prisma/selects";
+import { EventTypeSchema } from "@calcom/prisma/zod/modelSchema/EventTypeSchema";
 import {
   EventTypeMetaDataSchema,
   allManagedEventTypeProps,
   unlockedManagedEventTypeProps,
   eventTypeLocations,
 } from "@calcom/prisma/zod-utils";
-import { EventTypeSchema } from "@calcom/prisma/zod/modelSchema/EventTypeSchema";
 
 import { getBookerBaseUrlSync } from "../../../getBookerUrl/client";
 import { getTeam, getOrg } from "../../repository/team";
