--- conflicted
+++ resolved
@@ -109,10 +109,6 @@
         fields,
         searchParams: new URLSearchParams(window.location.search),
         teamMembersMatchingAttributeLogic,
-<<<<<<< HEAD
-        attributeRoutingConfig: chosenRouteWithFormResponse.route.attributeRoutingConfig,
-=======
->>>>>>> c80daf43
       });
       const chosenRoute = chosenRouteWithFormResponse.route;
       const decidedAction = chosenRoute.action;
