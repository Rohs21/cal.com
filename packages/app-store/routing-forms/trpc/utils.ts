--- conflicted
+++ resolved
@@ -24,8 +24,6 @@
 import type { FormResponse, SerializableForm } from "../types/types";
 import { acrossQueryValueCompatiblity, raqbQueryValueUtils } from "./raqbUtils";
 
-<<<<<<< HEAD
-=======
 let tasker: Tasker;
 
 if (typeof window === "undefined") {
@@ -38,7 +36,6 @@
     });
 }
 
->>>>>>> 2f4dd328
 const {
   getAttributesData: getAttributes,
   getAttributesQueryBuilderConfig,
@@ -263,15 +260,6 @@
         : null,
     };
   }
-<<<<<<< HEAD
-  const teamMembersMatchingAttributeLogic: {
-    userId: number;
-    result: RaqbLogicResult;
-  }[] = [];
-  if (!isRouter(route)) {
-    const attributesForTeam = await getAttributesForTeam({ teamId: teamId });
-    const attributesQueryValue = getAttributesQueryValue({
-=======
 
   const teamMembersMatchingAttributeLogicMap = new Map<number, RaqbLogicResult>();
 
@@ -281,7 +269,6 @@
 
   const [attributesQueryValue, getAttributesQueryValueTimeTaken] = pf(() =>
     getAttributesQueryValue({
->>>>>>> 2f4dd328
       attributesQueryValue: route.attributesQueryValue,
       attributes: attributesForTeam,
       response,
@@ -353,32 +340,6 @@
     };
   }
 
-<<<<<<< HEAD
-    const teamMembersWithAttributeOptionValuePerAttribute =
-      await getTeamMembersWithAttributeOptionValuePerAttribute({ teamId: teamId });
-
-    teamMembersWithAttributeOptionValuePerAttribute.forEach((member, index) => {
-      const attributesData = getAttributes({
-        attributesData: member.attributes,
-        attributesQueryValue,
-      });
-      moduleLogger.debug(
-        `Checking team member ${member.userId} with attributes logic`,
-        safeStringify({ attributes: attributesData, attributesQueryValue })
-      );
-      const result = evaluateRaqbLogic({
-        queryValue: attributesQueryValue,
-        queryBuilderConfig: attributesQueryBuilderConfig,
-        data: attributesData,
-        beStrictWithEmptyLogic: true,
-      });
-
-      if (result === RaqbLogicResult.MATCH || result === RaqbLogicResult.LOGIC_NOT_FOUND_SO_MATCHED) {
-        moduleLogger.debug(`Team member ${member.userId} matches attributes logic`);
-        teamMembersMatchingAttributeLogic.push({ userId: member.userId, result });
-      } else {
-        moduleLogger.debug(`Team member ${member.userId} does not match attributes logic`);
-=======
   const attributesDataPerUser = new Map<number, ReturnType<typeof getAttributes>>();
 
   const [_, teamMembersMatchingAttributeLogicTimeTaken] = await aPf(async () => {
@@ -403,7 +364,6 @@
           return;
         }
         teamMembersMatchingAttributeLogicMap.set(member.userId, result);
->>>>>>> 2f4dd328
       }
     );
   });
