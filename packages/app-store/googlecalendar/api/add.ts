--- conflicted
+++ resolved
@@ -1,12 +1,8 @@
 import { OAuth2Client } from "googleapis-common";
 import type { NextApiRequest, NextApiResponse } from "next";
 
-<<<<<<< HEAD
-import { GOOGLE_CALENDAR_SCOPES, SCOPE_USERINFO_PROFILE } from "@calcom/lib/constants";
-=======
 import { GOOGLE_CALENDAR_SCOPES, SCOPE_USERINFO_PROFILE, WEBAPP_URL_FOR_OAUTH } from "@calcom/lib/constants";
 import { HttpError } from "@calcom/lib/http-error";
->>>>>>> b9b12256
 import { defaultHandler } from "@calcom/lib/server/defaultHandler";
 import { defaultResponder } from "@calcom/lib/server/defaultResponder";
 
@@ -27,7 +23,7 @@
   }
 
   const { client_id, client_secret } = await getGoogleAppKeys();
-  const redirect_uri = `http://localhost:3000/api/integrations/googlecalendar/callback`;
+  const redirect_uri = `${WEBAPP_URL_FOR_OAUTH}/api/integrations/googlecalendar/callback`;
   const oAuth2Client = new OAuth2Client(client_id, client_secret, redirect_uri);
 
   const authUrl = oAuth2Client.generateAuthUrl({
