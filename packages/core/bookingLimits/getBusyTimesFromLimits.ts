import type { Prisma } from "@prisma/client";

import type { Dayjs } from "@calcom/dayjs";
import dayjs from "@calcom/dayjs";
import { descendingLimitKeys, intervalLimitKeyToUnit } from "@calcom/lib/intervalLimit";
import { checkBookingLimit } from "@calcom/lib/server";
import { performance } from "@calcom/lib/server/perfObserver";
import { getTotalBookingDuration } from "@calcom/lib/server/queries";
import { BookingRepository } from "@calcom/lib/server/repository/booking";
import prisma from "@calcom/prisma";
import { BookingStatus } from "@calcom/prisma/enums";
import type { EventBusyDetails, IntervalLimit } from "@calcom/types/Calendar";

import { getStartEndDateforLimitCheck } from "../getBusyTimes";
import type { EventType } from "../getUserAvailability";
import { getPeriodStartDatesBetween } from "../getUserAvailability";
import monitorCallbackAsync from "../sentryWrapper";
import LimitManager from "./limitManager";

export const getBusyTimesFromLimits = async (
  ...args: Parameters<typeof _getBusyTimesFromLimits>
): Promise<ReturnType<typeof _getBusyTimesFromLimits>> => {
  return monitorCallbackAsync(_getBusyTimesFromLimits, ...args);
};

const _getBusyTimesFromLimits = async (
  bookingLimits: IntervalLimit | null,
  durationLimits: IntervalLimit | null,
  dateFrom: Dayjs,
  dateTo: Dayjs,
  duration: number | undefined,
  eventType: NonNullable<EventType>,
  bookings: EventBusyDetails[],
  timeZone: string,
  rescheduleUid?: string
) => {
  performance.mark("limitsStart");

  // shared amongst limiters to prevent processing known busy periods
  const limitManager = new LimitManager();

  // run this first, as counting bookings should always run faster..
  if (bookingLimits) {
    performance.mark("bookingLimitsStart");
    await getBusyTimesFromBookingLimits({
      bookings,
      bookingLimits,
      dateFrom,
      dateTo,
      eventTypeId: eventType.id,
      limitManager,
      rescheduleUid,
      timeZone,
    });
    performance.mark("bookingLimitsEnd");
    performance.measure(`checking booking limits took $1'`, "bookingLimitsStart", "bookingLimitsEnd");
  }

  // ..than adding up durations (especially for the whole year)
  if (durationLimits) {
    performance.mark("durationLimitsStart");
    await getBusyTimesFromDurationLimits(
      bookings,
      durationLimits,
      dateFrom,
      dateTo,
      duration,
      eventType,
      limitManager,
      rescheduleUid
    );
    performance.mark("durationLimitsEnd");
    performance.measure(`checking duration limits took $1'`, "durationLimitsStart", "durationLimitsEnd");
  }

  performance.mark("limitsEnd");
  performance.measure(`checking all limits took $1'`, "limitsStart", "limitsEnd");

  return limitManager.getBusyTimes();
};

const getBusyTimesFromBookingLimits = async (
  ...args: Parameters<typeof _getBusyTimesFromBookingLimits>
): Promise<ReturnType<typeof _getBusyTimesFromBookingLimits>> => {
  return monitorCallbackAsync(_getBusyTimesFromBookingLimits, ...args);
};

const _getBusyTimesFromBookingLimits = async (params: {
  bookings: EventBusyDetails[];
  bookingLimits: IntervalLimit;
  dateFrom: Dayjs;
  dateTo: Dayjs;
  limitManager: LimitManager;
  rescheduleUid?: string;
  eventTypeId?: number;
  teamId?: number;
  user?: { id: number; email: string };
<<<<<<< HEAD
  isGlobalBookingLimits?: boolean;
=======
  includeManagedEvents?: boolean;
  timeZone?: string | null;
>>>>>>> da55306a
}) => {
  const {
    bookings,
    bookingLimits,
    dateFrom,
    dateTo,
    limitManager,
    eventTypeId,
    teamId,
    user,
    rescheduleUid,
<<<<<<< HEAD
    isGlobalBookingLimits,
=======
    includeManagedEvents = false,
    timeZone,
>>>>>>> da55306a
  } = params;

  for (const key of descendingLimitKeys) {
    const limit = bookingLimits?.[key];
    if (!limit) continue;

    const unit = intervalLimitKeyToUnit(key);
    const periodStartDates = getPeriodStartDatesBetween(dateFrom, dateTo, unit);

    for (const periodStart of periodStartDates) {
      if (limitManager.isAlreadyBusy(periodStart, unit)) continue;

      // special handling of yearly limits to improve performance
      if (unit === "year") {
        try {
          await checkBookingLimit({
            eventStartDate: periodStart.toDate(),
            limitingNumber: limit,
            eventId: eventTypeId,
            key,
            teamId,
            user,
            rescheduleUid,
<<<<<<< HEAD
            isGlobalBookingLimits,
=======
            includeManagedEvents,
            timeZone,
>>>>>>> da55306a
          });
        } catch (_) {
          limitManager.addBusyTime(periodStart, unit);
          if (periodStartDates.every((start) => limitManager.isAlreadyBusy(start, unit))) {
            return;
          }
        }
        continue;
      }

      const periodEnd = periodStart.endOf(unit);
      let totalBookings = 0;

      for (const booking of bookings) {
        // consider booking part of period independent of end date
        if (!dayjs(booking.start).isBetween(periodStart, periodEnd)) {
          continue;
        }
        totalBookings++;
        if (totalBookings >= limit) {
          limitManager.addBusyTime(periodStart, unit);
          break;
        }
      }
    }
  }
};

const getBusyTimesFromDurationLimits = async (
  ...args: Parameters<typeof _getBusyTimesFromDurationLimits>
): Promise<ReturnType<typeof _getBusyTimesFromDurationLimits>> => {
  return monitorCallbackAsync(_getBusyTimesFromDurationLimits, ...args);
};

const _getBusyTimesFromDurationLimits = async (
  bookings: EventBusyDetails[],
  durationLimits: IntervalLimit,
  dateFrom: Dayjs,
  dateTo: Dayjs,
  duration: number | undefined,
  eventType: NonNullable<EventType>,
  limitManager: LimitManager,
  rescheduleUid?: string
) => {
  for (const key of descendingLimitKeys) {
    const limit = durationLimits?.[key];
    if (!limit) continue;

    const unit = intervalLimitKeyToUnit(key);
    const periodStartDates = getPeriodStartDatesBetween(dateFrom, dateTo, unit);

    for (const periodStart of periodStartDates) {
      if (limitManager.isAlreadyBusy(periodStart, unit)) continue;

      const selectedDuration = (duration || eventType.length) ?? 0;

      if (selectedDuration > limit) {
        limitManager.addBusyTime(periodStart, unit);
        continue;
      }

      // special handling of yearly limits to improve performance
      if (unit === "year") {
        const totalYearlyDuration = await getTotalBookingDuration({
          eventId: eventType.id,
          startDate: periodStart.toDate(),
          endDate: periodStart.endOf(unit).toDate(),
          rescheduleUid,
        });
        if (totalYearlyDuration + selectedDuration > limit) {
          limitManager.addBusyTime(periodStart, unit);
          if (periodStartDates.every((start) => limitManager.isAlreadyBusy(start, unit))) {
            return;
          }
        }
        continue;
      }

      const periodEnd = periodStart.endOf(unit);
      let totalDuration = selectedDuration;

      for (const booking of bookings) {
        // consider booking part of period independent of end date
        if (!dayjs(booking.start).isBetween(periodStart, periodEnd)) {
          continue;
        }
        totalDuration += dayjs(booking.end).diff(dayjs(booking.start), "minute");
        if (totalDuration > limit) {
          limitManager.addBusyTime(periodStart, unit);
          break;
        }
      }
    }
  }
};

export const getBusyTimesFromTeamLimits = async (
  ...args: Parameters<typeof _getBusyTimesFromTeamLimits>
): Promise<ReturnType<typeof _getBusyTimesFromTeamLimits>> => {
  return monitorCallbackAsync(_getBusyTimesFromTeamLimits, ...args);
};

const _getBusyTimesFromTeamLimits = async (
  user: { id: number; email: string },
  bookingLimits: IntervalLimit,
  dateFrom: Dayjs,
  dateTo: Dayjs,
  teamId: number,
  includeManagedEvents: boolean,
  timeZone: string,
  rescheduleUid?: string
) => {
  const { limitDateFrom, limitDateTo } = getStartEndDateforLimitCheck(
    dateFrom.toISOString(),
    dateTo.toISOString(),
    bookingLimits
  );

  const bookings = await BookingRepository.getAllAcceptedTeamBookingsOfUser({
    user,
    teamId,
    startDate: limitDateFrom.toDate(),
    endDate: limitDateTo.toDate(),
    excludedUid: rescheduleUid,
    includeManagedEvents,
  });

  const busyTimes = bookings.map(({ id, startTime, endTime, eventTypeId, title, userId }) => ({
    start: dayjs(startTime).toDate(),
    end: dayjs(endTime).toDate(),
    title,
    source: `eventType-${eventTypeId}-booking-${id}`,
    userId,
  }));

  const limitManager = new LimitManager();

  await getBusyTimesFromBookingLimits({
    bookings: busyTimes,
    bookingLimits,
    dateFrom,
    dateTo,
    limitManager,
    rescheduleUid,
    teamId,
    user,
    includeManagedEvents,
    timeZone,
  });

  return limitManager.getBusyTimes();
};

export const getBusyTimesFromGlobalBookingLimits = async (
  ...args: Parameters<typeof _getBusyTimesFromGlobalBookingLimits>
): Promise<ReturnType<typeof _getBusyTimesFromGlobalBookingLimits>> => {
  return monitorCallbackAsync(_getBusyTimesFromGlobalBookingLimits, ...args);
};

const _getBusyTimesFromGlobalBookingLimits = async (
  userId: number,
  bookingLimits: IntervalLimit,
  dateFrom: Dayjs,
  dateTo: Dayjs,
  rescheduleUid?: string
) => {
  const { limitDateFrom, limitDateTo } = getStartEndDateforLimitCheck(
    dateFrom.toISOString(),
    dateTo.toISOString(),
    bookingLimits
  );

  const where: Prisma.BookingWhereInput = {
    userId,
    status: BookingStatus.ACCEPTED,
    startTime: {
      gte: limitDateFrom.toDate(),
    },
    endTime: {
      lte: limitDateTo.toDate(),
    },
  };

  if (rescheduleUid) {
    where.NOT = {
      uid: rescheduleUid,
    };
  }

  const bookings = await prisma.booking.findMany({
    where,
    select: {
      id: true,
      startTime: true,
      endTime: true,
      eventType: {
        select: {
          id: true,
        },
      },
      title: true,
      userId: true,
    },
  });

  const busyTimes = bookings.map(({ id, startTime, endTime, eventType, title, userId }) => ({
    start: dayjs(startTime).toDate(),
    end: dayjs(endTime).toDate(),
    title,
    source: `eventType-${eventType?.id}-booking-${id}`,
    userId,
  }));

  const limitManager = new LimitManager();

  await getBusyTimesFromBookingLimits({
    bookings: busyTimes,
    bookingLimits,
    dateFrom,
    dateTo,
    eventTypeId: undefined,
    limitManager,
    rescheduleUid,
    isGlobalBookingLimits: true,
  });

  return limitManager.getBusyTimes();
};<|MERGE_RESOLUTION|>--- conflicted
+++ resolved
@@ -95,12 +95,9 @@
   eventTypeId?: number;
   teamId?: number;
   user?: { id: number; email: string };
-<<<<<<< HEAD
   isGlobalBookingLimits?: boolean;
-=======
   includeManagedEvents?: boolean;
   timeZone?: string | null;
->>>>>>> da55306a
 }) => {
   const {
     bookings,
@@ -112,12 +109,9 @@
     teamId,
     user,
     rescheduleUid,
-<<<<<<< HEAD
     isGlobalBookingLimits,
-=======
     includeManagedEvents = false,
     timeZone,
->>>>>>> da55306a
   } = params;
 
   for (const key of descendingLimitKeys) {
@@ -141,12 +135,9 @@
             teamId,
             user,
             rescheduleUid,
-<<<<<<< HEAD
             isGlobalBookingLimits,
-=======
             includeManagedEvents,
             timeZone,
->>>>>>> da55306a
           });
         } catch (_) {
           limitManager.addBusyTime(periodStart, unit);
