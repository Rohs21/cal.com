import type {
  Booking,
  Prisma,
  OutOfOfficeEntry,
  OutOfOfficeReason,
  User,
  EventType as PrismaEventType,
} from "@prisma/client";
import { z } from "zod";

import type { Dayjs } from "@calcom/dayjs";
import dayjs from "@calcom/dayjs";
import { parseBookingLimit, parseDurationLimit } from "@calcom/lib";
import { getWorkingHours } from "@calcom/lib/availability";
import type { DateOverride, WorkingHours } from "@calcom/lib/date-ranges";
import { buildDateRanges, subtract } from "@calcom/lib/date-ranges";
import { ErrorCode } from "@calcom/lib/errorCodes";
import { HttpError } from "@calcom/lib/http-error";
import logger from "@calcom/lib/logger";
import { safeStringify } from "@calcom/lib/safeStringify";
import { performance } from "@calcom/lib/server/perfObserver";
import prisma, { availabilityUserSelect } from "@calcom/prisma";
import { SchedulingType } from "@calcom/prisma/enums";
import { BookingStatus } from "@calcom/prisma/enums";
import { credentialForCalendarServiceSelect } from "@calcom/prisma/selects/credential";
import { EventTypeMetaDataSchema, intervalLimitsType, stringToDayjsZod } from "@calcom/prisma/zod-utils";
import type { EventBusyDetails, IntervalLimit, IntervalLimitUnit } from "@calcom/types/Calendar";
import type { TimeRange } from "@calcom/types/schedule";

import {
  getBusyTimesFromGlobalBookingLimits,
  getBusyTimesFromLimits,
  getBusyTimesFromTeamLimits,
} from "./bookingLimits/getBusyTimesFromLimits";
import { getBusyTimes } from "./getBusyTimes";
import monitorCallbackAsync, { monitorCallbackSync } from "./sentryWrapper";

const log = logger.getSubLogger({ prefix: ["getUserAvailability"] });
const availabilitySchema = z
  .object({
    dateFrom: stringToDayjsZod,
    dateTo: stringToDayjsZod,
    eventTypeId: z.number().optional(),
    username: z.string().optional(),
    userId: z.number().optional(),
    afterEventBuffer: z.number().optional(),
    beforeEventBuffer: z.number().optional(),
    duration: z.number().optional(),
    withSource: z.boolean().optional(),
    returnDateOverrides: z.boolean(),
    userBookingLimits: intervalLimitsType.optional(),
  })
  .refine((data) => !!data.username || !!data.userId, "Either username or userId should be filled in.");

const getEventType = async (
  ...args: Parameters<typeof _getEventType>
): Promise<ReturnType<typeof _getEventType>> => {
  return monitorCallbackAsync(_getEventType, ...args);
};

const _getEventType = async (id: number) => {
  const eventType = await prisma.eventType.findUnique({
    where: { id },
    select: {
      id: true,
      seatsPerTimeSlot: true,
      bookingLimits: true,
      parent: {
        select: {
          team: {
            select: {
              id: true,
              bookingLimits: true,
              includeManagedEventsInLimits: true,
            },
          },
        },
      },
      team: {
        select: {
          id: true,
          bookingLimits: true,
          includeManagedEventsInLimits: true,
        },
      },
      hosts: {
        select: {
          user: {
            select: {
              email: true,
              id: true,
            },
          },
          schedule: {
            select: {
              availability: {
                select: {
                  date: true,
                  startTime: true,
                  endTime: true,
                  days: true,
                },
              },
              timeZone: true,
              id: true,
            },
          },
        },
      },
      durationLimits: true,
      assignAllTeamMembers: true,
      schedulingType: true,
      timeZone: true,
      length: true,
      metadata: true,
      schedule: {
        select: {
          id: true,
          availability: {
            select: {
              days: true,
              date: true,
              startTime: true,
              endTime: true,
            },
          },
          timeZone: true,
        },
      },
      availability: {
        select: {
          startTime: true,
          endTime: true,
          days: true,
          date: true,
        },
      },
    },
  });
  if (!eventType) {
    return eventType;
  }
  return {
    ...eventType,
    metadata: EventTypeMetaDataSchema.parse(eventType.metadata),
  };
};

export type EventType = Awaited<ReturnType<typeof getEventType>>;

const getUser = async (...args: Parameters<typeof _getUser>): Promise<ReturnType<typeof _getUser>> => {
  return monitorCallbackAsync(_getUser, ...args);
};

const _getUser = async (where: Prisma.UserWhereInput) => {
  return await prisma.user.findFirst({
    where,
    select: {
      ...availabilityUserSelect,
      credentials: {
        select: credentialForCalendarServiceSelect,
      },
    },
  });
};

type GetUser = Awaited<ReturnType<typeof getUser>>;

export const getCurrentSeats = async (
  ...args: Parameters<typeof _getCurrentSeats>
): Promise<ReturnType<typeof _getCurrentSeats>> => {
  return monitorCallbackAsync(_getCurrentSeats, ...args);
};

const _getCurrentSeats = async (
  eventType: {
    id?: number;
    schedulingType?: SchedulingType | null;
    hosts?: {
      user: {
        email: string;
      };
    }[];
  },
  dateFrom: Dayjs,
  dateTo: Dayjs
) => {
  const { schedulingType, hosts, id } = eventType;
  const hostEmails = hosts?.map((host) => host.user.email);
  const isTeamEvent =
    schedulingType === SchedulingType.MANAGED ||
    schedulingType === SchedulingType.ROUND_ROBIN ||
    schedulingType === SchedulingType.COLLECTIVE;

  const bookings = await prisma.booking.findMany({
    where: {
      eventTypeId: id,
      startTime: {
        gte: dateFrom.format(),
        lte: dateTo.format(),
      },
      status: BookingStatus.ACCEPTED,
    },
    select: {
      uid: true,
      startTime: true,
      attendees: {
        select: {
          email: true,
        },
      },
    },
  });

  return bookings.map((booking) => {
    const attendees = isTeamEvent
      ? booking.attendees.filter((attendee) => !hostEmails?.includes(attendee.email))
      : booking.attendees;

    return {
      uid: booking.uid,
      startTime: booking.startTime,
      _count: {
        attendees: attendees.length,
      },
    };
  });
};

export type CurrentSeats = Awaited<ReturnType<typeof getCurrentSeats>>;

export const getUserAvailability = async (
  ...args: Parameters<typeof _getUserAvailability>
): Promise<ReturnType<typeof _getUserAvailability>> => {
  return monitorCallbackAsync(_getUserAvailability, ...args);
};

/** This should be called getUsersWorkingHoursAndBusySlots (...and remaining seats, and final timezone) */
const _getUserAvailability = async function getUsersWorkingHoursLifeTheUniverseAndEverythingElse(
  query: {
    withSource?: boolean;
    username?: string;
    userId?: number;
    dateFrom: string;
    dateTo: string;
    eventTypeId?: number;
    afterEventBuffer?: number;
    beforeEventBuffer?: number;
    duration?: number;
    returnDateOverrides: boolean;
    userBookingLimits?: IntervalLimit | null;
  },
  initialData?: {
    user?: GetUser;
    eventType?: EventType;
    currentSeats?: CurrentSeats;
    rescheduleUid?: string | null;
    currentBookings?: (Pick<Booking, "id" | "uid" | "userId" | "startTime" | "endTime" | "title"> & {
      eventType: Pick<
        PrismaEventType,
        "id" | "beforeEventBuffer" | "afterEventBuffer" | "seatsPerTimeSlot"
      > | null;
      _count?: {
        seatsReferences: number;
      };
    })[];
    outOfOfficeDays?: (Pick<OutOfOfficeEntry, "id" | "start" | "end"> & {
      user: Pick<User, "id" | "name">;
      toUser: Pick<User, "id" | "username" | "name"> | null;
      reason: Pick<OutOfOfficeReason, "id" | "emoji" | "reason"> | null;
    })[];
    busyTimesFromLimitsBookings: EventBusyDetails[];
  }
) {
  const {
    username,
    userId,
    dateFrom,
    dateTo,
    eventTypeId,
    afterEventBuffer,
    beforeEventBuffer,
    duration,
    returnDateOverrides,
    userBookingLimits,
  } = availabilitySchema.parse(query);

  if (!dateFrom.isValid() || !dateTo.isValid()) {
    throw new HttpError({ statusCode: 400, message: "Invalid time range given." });
  }

  const where: Prisma.UserWhereInput = {};
  if (username) where.username = username;
  if (userId) where.id = userId;

  const user = initialData?.user || (await getUser(where));

  if (!user) throw new HttpError({ statusCode: 404, message: "No user found in getUserAvailability" });
  log.debug(
    "getUserAvailability for user",
    safeStringify({ user: { id: user.id }, slot: { dateFrom, dateTo } })
  );

  let eventType: EventType | null = initialData?.eventType || null;
  if (!eventType && eventTypeId) eventType = await getEventType(eventTypeId);

  /* Current logic is if a booking is in a time slot mark it as busy, but seats can have more than one attendee so grab
    current bookings with a seats event type and display them on the calendar, even if they are full */
  let currentSeats: CurrentSeats | null = initialData?.currentSeats || null;
  if (!currentSeats && eventType?.seatsPerTimeSlot) {
    currentSeats = await getCurrentSeats(eventType, dateFrom, dateTo);
  }

  const userSchedule = user.schedules.filter(
    (schedule) => !user?.defaultScheduleId || schedule.id === user?.defaultScheduleId
  )[0];

  const hostSchedule = eventType?.hosts?.find((host) => host.user.id === user.id)?.schedule;

  // TODO: It uses default timezone of user. Should we use timezone of team ?
  const fallbackTimezoneIfScheduleIsMissing = eventType?.timeZone || user.timeZone;

  const fallbackSchedule = {
    availability: [
      {
        startTime: new Date("1970-01-01T09:00:00Z"),
        endTime: new Date("1970-01-01T17:00:00Z"),
        days: [1, 2, 3, 4, 5], // Monday to Friday
        date: null,
      },
    ],
    id: 0,

    timeZone: fallbackTimezoneIfScheduleIsMissing,
  };

  const schedule =
    (eventType?.schedule ? eventType.schedule : hostSchedule ? hostSchedule : userSchedule) ??
    fallbackSchedule;
  const timeZone = schedule?.timeZone || fallbackTimezoneIfScheduleIsMissing;

  const bookingLimits = parseBookingLimit(eventType?.bookingLimits);
  const durationLimits = parseDurationLimit(eventType?.durationLimits);

  const busyTimesFromLimits =
    eventType && (bookingLimits || durationLimits)
      ? await getBusyTimesFromLimits(
          bookingLimits,
          durationLimits,
          dateFrom.tz(timeZone),
          dateTo.tz(timeZone),
          duration,
          eventType,
          initialData?.busyTimesFromLimitsBookings ?? [],
          timeZone,
          initialData?.rescheduleUid ?? undefined
        )
      : [];

  const teamForBookingLimits =
    eventType?.team ??
    (eventType?.parent?.team?.includeManagedEventsInLimits ? eventType?.parent?.team : null);

  const teamBookingLimits = parseBookingLimit(teamForBookingLimits?.bookingLimits);

  const busyTimesFromTeamLimits =
    teamForBookingLimits && teamBookingLimits
      ? await getBusyTimesFromTeamLimits(
          user,
          teamBookingLimits,
          dateFrom.tz(timeZone),
          dateTo.tz(timeZone),
          teamForBookingLimits.id,
          teamForBookingLimits.includeManagedEventsInLimits,
          timeZone,
          initialData?.rescheduleUid ?? undefined
        )
      : [];

  let busyTimesFromGlobalBookingLimits: EventBusyDetails[] = [];
  // We are only interested in global booking limits for individual and managed events for which schedulingType is null
  if (eventType && !eventType.schedulingType) {
    const globalBookingLimits = parseBookingLimit(userBookingLimits);
    if (globalBookingLimits) {
      busyTimesFromGlobalBookingLimits = await getBusyTimesFromGlobalBookingLimits(
        user.id,
        user.email,
        globalBookingLimits,
        dateFrom.tz(timeZone),
        dateTo.tz(timeZone),
        initialData?.rescheduleUid ?? undefined
      );
    }
  }

  // TODO: only query what we need after applying limits (shrink date range)
  const getBusyTimesStart = dateFrom.toISOString();
  const getBusyTimesEnd = dateTo.toISOString();

  const busyTimes = await getBusyTimes({
    credentials: user.credentials,
    startTime: getBusyTimesStart,
    endTime: getBusyTimesEnd,
    eventTypeId,
    userId: user.id,
    userEmail: user.email,
    username: `${user.username}`,
    beforeEventBuffer,
    afterEventBuffer,
    selectedCalendars: user.selectedCalendars,
    seatedEvent: !!eventType?.seatsPerTimeSlot,
    rescheduleUid: initialData?.rescheduleUid || null,
    duration,
    currentBookings: initialData?.currentBookings,
  });

  const detailedBusyTimes: EventBusyDetails[] = [
    ...busyTimes.map((a) => ({
      ...a,
      start: dayjs(a.start).toISOString(),
      end: dayjs(a.end).toISOString(),
      title: a.title,
      source: query.withSource ? a.source : undefined,
    })),
    ...busyTimesFromLimits,
    ...busyTimesFromTeamLimits,
    ...busyTimesFromGlobalBookingLimits,
  ];

  const isDefaultSchedule = userSchedule && userSchedule.id === schedule?.id;

  log.debug(
    "Using schedule:",
    safeStringify({
      chosenSchedule: schedule,
      eventTypeSchedule: eventType?.schedule,
      userSchedule: userSchedule,
      hostSchedule: hostSchedule,
    })
  );

  const startGetWorkingHours = performance.now();

  if (
    !(schedule?.availability || (eventType?.availability.length ? eventType.availability : user.availability))
  ) {
    throw new HttpError({ statusCode: 400, message: ErrorCode.AvailabilityNotFoundInSchedule });
  }

  const availability = (
    schedule?.availability || (eventType?.availability.length ? eventType.availability : user.availability)
  ).map((a) => ({
    ...a,
    userId: user.id,
  }));

  const workingHours = getWorkingHours({ timeZone }, availability);

  const endGetWorkingHours = performance.now();

  const dateOverrides: TimeRange[] = [];
  // NOTE: getSchedule is currently calling this function for every user in a team event
  // but not using these values at all, wasting CPU. Adding this check here temporarily to avoid a larger refactor
  // since other callers do using this data.
  if (returnDateOverrides) {
    const availabilityWithDates = availability.filter((availability) => !!availability.date);

    for (let i = 0; i < availabilityWithDates.length; i++) {
      const override = availabilityWithDates[i];
      const startTime = dayjs.utc(override.startTime);
      const endTime = dayjs.utc(override.endTime);
      const overrideStartDate = dayjs.utc(override.date).hour(startTime.hour()).minute(startTime.minute());
      const overrideEndDate = dayjs.utc(override.date).hour(endTime.hour()).minute(endTime.minute());
      if (
        overrideStartDate.isBetween(dateFrom, dateTo, null, "[]") ||
        overrideEndDate.isBetween(dateFrom, dateTo, null, "[]")
      ) {
        dateOverrides.push({
          start: overrideStartDate.toDate(),
          end: overrideEndDate.toDate(),
        });
      }
    }
  }

  const outOfOfficeDays =
    initialData?.outOfOfficeDays ??
    (await prisma.outOfOfficeEntry.findMany({
      where: {
        userId: user.id,
        OR: [
          // outside of range
          // (start <= 'dateTo' AND end >= 'dateFrom')
          {
            start: {
              lte: dateTo.toISOString(),
            },
            end: {
              gte: dateFrom.toISOString(),
            },
          },
          // start is between dateFrom and dateTo but end is outside of range
          // (start <= 'dateTo' AND end >= 'dateTo')
          {
            start: {
              lte: dateTo.toISOString(),
            },

            end: {
              gte: dateTo.toISOString(),
            },
          },
          // end is between dateFrom and dateTo but start is outside of range
          // (start <= 'dateFrom' OR end <= 'dateTo')
          {
            start: {
              lte: dateFrom.toISOString(),
            },

            end: {
              lte: dateTo.toISOString(),
            },
          },
        ],
      },
      select: {
        id: true,
        start: true,
        end: true,
        user: {
          select: {
            id: true,
            name: true,
          },
        },
        toUser: {
          select: {
            id: true,
            username: true,
            name: true,
          },
        },
        reason: {
          select: {
            id: true,
            emoji: true,
            reason: true,
          },
        },
      },
    }));

  const datesOutOfOffice: IOutOfOfficeData = calculateOutOfOfficeRanges(outOfOfficeDays, availability);

  const { dateRanges, oooExcludedDateRanges } = buildDateRanges({
    dateFrom,
    dateTo,
    availability,
    timeZone,
    travelSchedules: isDefaultSchedule
      ? user.travelSchedules.map((schedule) => {
          return {
            startDate: dayjs(schedule.startDate),
            endDate: schedule.endDate ? dayjs(schedule.endDate) : undefined,
            timeZone: schedule.timeZone,
          };
        })
      : [],
    outOfOffice: datesOutOfOffice,
  });

  const formattedBusyTimes = detailedBusyTimes.map((busy) => ({
    start: dayjs(busy.start),
    end: dayjs(busy.end),
  }));

  const dateRangesInWhichUserIsAvailable = subtract(dateRanges, formattedBusyTimes);

  const dateRangesInWhichUserIsAvailableWithoutOOO = subtract(oooExcludedDateRanges, formattedBusyTimes);

  log.debug(
    `getWorkingHours took ${endGetWorkingHours - startGetWorkingHours}ms for userId ${userId}`,
    JSON.stringify({
      workingHoursInUtc: workingHours,
      dateOverrides,
      dateRangesAsPerAvailability: dateRanges,
      dateRangesInWhichUserIsAvailable,
      detailedBusyTimes,
    })
  );

  return {
    busy: detailedBusyTimes,
    timeZone,
    dateRanges: dateRangesInWhichUserIsAvailable,
    oooExcludedDateRanges: dateRangesInWhichUserIsAvailableWithoutOOO,
    workingHours,
    dateOverrides,
    currentSeats,
    datesOutOfOffice,
  };
};

export const getPeriodStartDatesBetween = (
  ...args: Parameters<typeof _getPeriodStartDatesBetween>
): ReturnType<typeof _getPeriodStartDatesBetween> => {
  return monitorCallbackSync(_getPeriodStartDatesBetween, ...args);
};

const _getPeriodStartDatesBetween = (dateFrom: Dayjs, dateTo: Dayjs, period: IntervalLimitUnit) => {
  const dates = [];
  let startDate = dayjs(dateFrom).startOf(period);
  const endDate = dayjs(dateTo).endOf(period);

  while (startDate.isBefore(endDate)) {
    dates.push(startDate);
    startDate = startDate.add(1, period);
  }
  return dates;
};

interface GetUserAvailabilityParamsDTO {
  availability: (DateOverride | WorkingHours)[];
}

export interface IFromUser {
  id: number;
  displayName: string | null;
}

export interface IToUser {
  id: number;
  username: string | null;
  displayName: string | null;
}

export interface IOutOfOfficeData {
  [key: string]: {
    fromUser: IFromUser | null;
    toUser?: IToUser | null;
    reason?: string | null;
    emoji?: string | null;
  };
}

const calculateOutOfOfficeRanges = (
  outOfOfficeDays: GetUserAvailabilityInitialData["outOfOfficeDays"],
  availability: GetUserAvailabilityParamsDTO["availability"]
): IOutOfOfficeData => {
  if (!outOfOfficeDays || outOfOfficeDays.length === 0) {
    return {};
  }

  return outOfOfficeDays.reduce((acc: IOutOfOfficeData, { start, end, toUser, user, reason }) => {
    // here we should use startDate or today if start is before today
    // consider timezone in start and end date range
    const startDateRange = dayjs(start).utc().isBefore(dayjs().startOf("day").utc())
      ? dayjs().utc().startOf("day")
      : dayjs(start).utc().startOf("day");

    // get number of day in the week and see if it's on the availability
    const flattenDays = Array.from(new Set(availability.flatMap((a) => ("days" in a ? a.days : [])))).sort(
      (a, b) => a - b
    );

    const endDateRange = dayjs(end).utc().endOf("day");

    for (let date = startDateRange; date.isBefore(endDateRange); date = date.add(1, "day")) {
      const dayNumberOnWeek = date.day();

      if (!flattenDays?.includes(dayNumberOnWeek)) {
        continue; // Skip to the next iteration if day not found in flattenDays
      }

      acc[date.format("YYYY-MM-DD")] = {
        // @TODO:  would be good having start and end availability time here, but for now should be good
        // you can obtain that from user availability defined outside of here
        fromUser: { id: user.id, displayName: user.name },
        // optional chaining destructuring toUser
        toUser: !!toUser ? { id: toUser.id, displayName: toUser.name, username: toUser.username } : null,
        reason: !!reason ? reason.reason : null,
        emoji: !!reason ? reason.emoji : null,
      };
    }

    return acc;
  }, {});
};

type GetUserAvailabilityQuery = Parameters<typeof getUserAvailability>[0];
type GetUserAvailabilityInitialData = NonNullable<Parameters<typeof getUserAvailability>[1]>;
export type GetAvailabilityUser = NonNullable<GetUserAvailabilityInitialData["user"]>;

const _getUsersAvailability = async ({
  users,
  query,
  initialData,
}: {
  users: (GetAvailabilityUser & {
    currentBookings?: GetUserAvailabilityInitialData["currentBookings"];
<<<<<<< HEAD
    bookingLimits?: IntervalLimit | null;
=======
    outOfOfficeDays?: GetUserAvailabilityInitialData["outOfOfficeDays"];
>>>>>>> 7d51741d
  })[];
  query: Omit<GetUserAvailabilityQuery, "userId" | "username">;
  initialData?: Omit<GetUserAvailabilityInitialData, "user">;
}) => {
  return await Promise.all(
    users.map((user) =>
      _getUserAvailability(
        {
          ...query,
          userId: user.id,
          username: user.username || "",
          userBookingLimits: user.bookingLimits,
        },
        initialData
          ? {
              ...initialData,
              user,
              currentBookings: user.currentBookings,
              outOfOfficeDays: user.outOfOfficeDays,
            }
          : undefined
      )
    )
  );
};

export const getUsersAvailability = async (
  ...args: Parameters<typeof _getUsersAvailability>
): Promise<ReturnType<typeof _getUsersAvailability>> => {
  return monitorCallbackAsync(_getUsersAvailability, ...args);
};<|MERGE_RESOLUTION|>--- conflicted
+++ resolved
@@ -698,11 +698,8 @@
 }: {
   users: (GetAvailabilityUser & {
     currentBookings?: GetUserAvailabilityInitialData["currentBookings"];
-<<<<<<< HEAD
     bookingLimits?: IntervalLimit | null;
-=======
     outOfOfficeDays?: GetUserAvailabilityInitialData["outOfOfficeDays"];
->>>>>>> 7d51741d
   })[];
   query: Omit<GetUserAvailabilityQuery, "userId" | "username">;
   initialData?: Omit<GetUserAvailabilityInitialData, "user">;
