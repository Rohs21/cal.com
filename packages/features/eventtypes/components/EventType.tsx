--- conflicted
+++ resolved
@@ -75,215 +75,6 @@
   const { eventType, team, currentUserMembership, tabMap, isUpdating } = props;
 
   const [animationParentRef] = useAutoAnimate<HTMLDivElement>();
-<<<<<<< HEAD
-  const updateMutation = trpc.viewer.eventTypes.update.useMutation({
-    onSuccess: async () => {
-      const currentValues = formMethods.getValues();
-
-      currentValues.children = currentValues.children.map((child) => ({
-        ...child,
-        created: true,
-      }));
-      currentValues.assignAllTeamMembers = currentValues.assignAllTeamMembers || false;
-
-      // Reset the form with these values as new default values to ensure the correct comparison for dirtyFields eval
-      formMethods.reset(currentValues);
-
-      showToast(t("event_type_updated_successfully", { eventTypeTitle: eventType.title }), "success");
-    },
-    async onSettled() {
-      await utils.viewer.eventTypes.get.invalidate();
-      await utils.viewer.eventTypes.getByViewer.invalidate();
-    },
-    onError: (err) => {
-      let message = "";
-      if (err instanceof HttpError) {
-        const message = `${err.statusCode}: ${err.message}`;
-        showToast(message, "error");
-      }
-
-      if (err.data?.code === "UNAUTHORIZED") {
-        message = `${err.data.code}: ${t("error_event_type_unauthorized_update")}`;
-      }
-
-      if (err.data?.code === "PARSE_ERROR" || err.data?.code === "BAD_REQUEST") {
-        message = `${err.data.code}: ${t(err.message)}`;
-      }
-
-      if (err.data?.code === "INTERNAL_SERVER_ERROR") {
-        message = t("unexpected_error_try_again");
-      }
-
-      showToast(message ? t(message) : t(err.message), "error");
-    },
-  });
-
-  const router = useRouter();
-
-  const [periodDates] = useState<{ startDate: Date; endDate: Date }>({
-    startDate: new Date(eventType.periodStartDate || Date.now()),
-    endDate: new Date(eventType.periodEndDate || Date.now()),
-  });
-
-  const bookingFields: Prisma.JsonObject = {};
-
-  eventType.bookingFields.forEach(({ name }) => {
-    bookingFields[name] = name;
-  });
-  // eslint-disable-next-line @typescript-eslint/no-explicit-any
-  const defaultValues: any = useMemo(() => {
-    return {
-      title: eventType.title,
-      id: eventType.id,
-      slug: eventType.slug,
-      afterEventBuffer: eventType.afterEventBuffer,
-      beforeEventBuffer: eventType.beforeEventBuffer,
-      eventName: eventType.eventName || "",
-      scheduleName: eventType.scheduleName,
-      periodDays: eventType.periodDays,
-      requiresBookerEmailVerification: eventType.requiresBookerEmailVerification,
-      seatsPerTimeSlot: eventType.seatsPerTimeSlot,
-      seatsShowAttendees: eventType.seatsShowAttendees,
-      seatsShowAvailabilityCount: eventType.seatsShowAvailabilityCount,
-      lockTimeZoneToggleOnBookingPage: eventType.lockTimeZoneToggleOnBookingPage,
-      locations: eventType.locations || [],
-      destinationCalendar: eventType.destinationCalendar,
-      recurringEvent: eventType.recurringEvent || null,
-      isInstantEvent: eventType.isInstantEvent,
-      instantMeetingExpiryTimeOffsetInSeconds: eventType.instantMeetingExpiryTimeOffsetInSeconds,
-      description: eventType.description ?? undefined,
-      schedule: eventType.schedule || undefined,
-      instantMeetingSchedule: eventType.instantMeetingSchedule || undefined,
-      bookingLimits: eventType.bookingLimits || undefined,
-      showOptimizedSlots: eventType.showOptimizedSlots || undefined,
-      onlyShowFirstAvailableSlot: eventType.onlyShowFirstAvailableSlot || undefined,
-      durationLimits: eventType.durationLimits || undefined,
-      length: eventType.length,
-      hidden: eventType.hidden,
-      hashedLink: eventType.hashedLink?.link || undefined,
-      eventTypeColor: eventType.eventTypeColor || null,
-      periodDates: {
-        startDate: periodDates.startDate,
-        endDate: periodDates.endDate,
-      },
-      hideCalendarNotes: eventType.hideCalendarNotes,
-      offsetStart: eventType.offsetStart,
-      bookingFields: eventType.bookingFields,
-      periodType: eventType.periodType,
-      periodCountCalendarDays: eventType.periodCountCalendarDays ? true : false,
-      schedulingType: eventType.schedulingType,
-      requiresConfirmation: eventType.requiresConfirmation,
-      requiresConfirmationWillBlockSlot: eventType.requiresConfirmationWillBlockSlot,
-      slotInterval: eventType.slotInterval,
-      minimumBookingNotice: eventType.minimumBookingNotice,
-      metadata: eventType.metadata,
-      hosts: eventType.hosts.sort((a, b) => sortHosts(a, b, eventType.isRRWeightsEnabled)),
-      successRedirectUrl: eventType.successRedirectUrl || "",
-      forwardParamsSuccessRedirect: eventType.forwardParamsSuccessRedirect,
-      users: eventType.users,
-      useEventTypeDestinationCalendarEmail: eventType.useEventTypeDestinationCalendarEmail,
-      secondaryEmailId: eventType?.secondaryEmailId || -1,
-      children: eventType.children.map((ch) => ({
-        ...ch,
-        created: true,
-        owner: {
-          ...ch.owner,
-          eventTypeSlugs:
-            eventType.team?.members
-              .find((mem) => mem.user.id === ch.owner.id)
-              ?.user.eventTypes.map((evTy) => evTy.slug)
-              .filter((slug) => slug !== eventType.slug) ?? [],
-        },
-      })),
-      seatsPerTimeSlotEnabled: eventType.seatsPerTimeSlot,
-      rescheduleWithSameRoundRobinHost: eventType.rescheduleWithSameRoundRobinHost,
-      assignAllTeamMembers: eventType.assignAllTeamMembers,
-      aiPhoneCallConfig: {
-        generalPrompt: eventType.aiPhoneCallConfig?.generalPrompt ?? DEFAULT_PROMPT_VALUE,
-        enabled: eventType.aiPhoneCallConfig?.enabled,
-        beginMessage: eventType.aiPhoneCallConfig?.beginMessage ?? DEFAULT_BEGIN_MESSAGE,
-        guestName: eventType.aiPhoneCallConfig?.guestName,
-        guestEmail: eventType.aiPhoneCallConfig?.guestEmail,
-        guestCompany: eventType.aiPhoneCallConfig?.guestCompany,
-        yourPhoneNumber: eventType.aiPhoneCallConfig?.yourPhoneNumber,
-        numberToCall: eventType.aiPhoneCallConfig?.numberToCall,
-        templateType: eventType.aiPhoneCallConfig?.templateType ?? "CUSTOM_TEMPLATE",
-        schedulerName: eventType.aiPhoneCallConfig?.schedulerName,
-      },
-      isRRWeightsEnabled: eventType.isRRWeightsEnabled,
-    };
-  }, [eventType, periodDates]);
-  const formMethods = useForm<FormValues>({
-    defaultValues,
-    resolver: zodResolver(
-      z
-        .object({
-          // Length if string, is converted to a number or it can be a number
-          // Make it optional because it's not submitted from all tabs of the page
-          eventName: z
-            .string()
-            .superRefine((val, ctx) => {
-              const validationResult = validateCustomEventName(val, bookingFields);
-              if (validationResult !== true) {
-                ctx.addIssue({
-                  code: z.ZodIssueCode.custom,
-                  message: t("invalid_event_name_variables", { item: validationResult }),
-                });
-              }
-            })
-            .optional(),
-          length: z.union([z.string().transform((val) => +val), z.number()]).optional(),
-          offsetStart: z.union([z.string().transform((val) => +val), z.number()]).optional(),
-          bookingFields: eventTypeBookingFields,
-          locations: locationsResolver(t),
-        })
-        // TODO: Add schema for other fields later.
-        .passthrough()
-    ),
-  });
-  const {
-    formState: { isDirty: isFormDirty, dirtyFields },
-  } = formMethods;
-
-  const onDelete = () => {
-    isTeamEventTypeDeleted.current = true;
-  };
-
-  useEffect(() => {
-    const handleRouteChange = (url: string) => {
-      const paths = url.split("/");
-
-      // If the event-type is deleted, we can't show the empty assignment warning
-      if (isTeamEventTypeDeleted.current) return;
-
-      if (
-        !!team &&
-        !leaveWithoutAssigningHosts.current &&
-        (url === "/event-types" || paths[1] !== "event-types") &&
-        checkForEmptyAssignment({
-          assignedUsers: eventType.children,
-          hosts: eventType.hosts,
-          assignAllTeamMembers: eventType.assignAllTeamMembers,
-          isManagedEventType: eventType.schedulingType === SchedulingType.MANAGED,
-        })
-      ) {
-        setIsOpenAssignmentWarnDialog(true);
-        setPendingRoute(url);
-        router.events.emit(
-          "routeChangeError",
-          new Error(`Aborted route change to ${url} because none was assigned to team event`)
-        );
-        throw "Aborted";
-      }
-    };
-    router.events.on("routeChangeStart", handleRouteChange);
-    return () => {
-      router.events.off("routeChangeStart", handleRouteChange);
-    };
-    // eslint-disable-next-line react-hooks/exhaustive-deps
-  }, [router, eventType.hosts, eventType.children, eventType.assignAllTeamMembers]);
-=======
->>>>>>> 79367096
 
   const appsMetadata = formMethods.getValues("metadata")?.apps;
   const availability = formMethods.watch("availability");
