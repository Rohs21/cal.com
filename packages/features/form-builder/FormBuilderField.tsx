import { ErrorMessage } from "@hookform/error-message";
import type { TFunction } from "next-i18next";
import { Controller, useFormContext } from "react-hook-form";
import type { z } from "zod";

import { classNames } from "@calcom/lib";
import { useLocale } from "@calcom/lib/hooks/useLocale";
import { useRouterQuery } from "@calcom/lib/hooks/useRouterQuery";
import { Icon, InfoBadge, Label } from "@calcom/ui";

import { Components, isValidValueProp } from "./Components";
import { fieldTypesConfigMap } from "./fieldTypes";
import { fieldsThatSupportLabelAsSafeHtml } from "./fieldsThatSupportLabelAsSafeHtml";
import type { fieldsSchema } from "./schema";
import { getTranslatedConfig as getTranslatedVariantsConfig } from "./utils/variantsConfig";

type RhfForm = {
  fields: z.infer<typeof fieldsSchema>;
};

type RhfFormFields = RhfForm["fields"];

type RhfFormField = RhfFormFields[number];

type ValueProps =
  | {
      value: string[];
      setValue: (value: string[]) => void;
    }
  | {
      value: string;
      setValue: (value: string) => void;
    }
  | {
      value: {
        value: string;
        optionValue: string;
      };
      setValue: (value: { value: string; optionValue: string }) => void;
    }
  | {
      value: boolean;
      setValue: (value: boolean) => void;
    };

export const getFieldNameFromErrorMessage = (errorMessage: string): string => {
  const name = errorMessage?.replace(/\{([^}]+)\}.*/, "$1");
  return name;
};

function toArray(value: string[] | string): string[] {
  return Array.isArray(value) ? value : [value];
}

function intersected(arr1: string[], arr2: string[]): boolean {
  return !!arr1.find((value) => arr2.find((innerValue) => innerValue?.toString() == value?.toString()));
}

function isEqual(searchParamValue: string | string[], formValue: string[] | string): boolean {
  if (typeof formValue === "string") {
    return searchParamValue?.toString() == formValue?.toString();
  }

  const formValueToArray = toArray(formValue as string | string[]);
  const urlValueToArray = toArray(searchParamValue);

  return intersected(formValueToArray, urlValueToArray);
}

//why entire field is paased here. we might need to validated the value based on the field type and options.
export const useShouldBeDisabledDueToPrefill = (field: RhfFormField): boolean => {
  const { getValues, formState } = useFormContext();
  const searchParams = useRouterQuery();
  //TO DO:currently formValues were defaulted to search params values even the form input value is empty. need to fix that
  const formValues = getValues()?.responses || {};

  // Get the value of a specific field
  const errorMessage = (formState?.errors?.responses?.message || "") as string;
  const fieldNameThatHasError = getFieldNameFromErrorMessage(errorMessage);
  // If a field is prefilled via the URL and an error occurs upon form submission, we should not disable the field.
  if (fieldNameThatHasError === field?.name) {
    return false;
  }

  const fieldValueInForm = formValues[field.name];

  if (!fieldValueInForm && fieldValueInForm !== 0) {
    // handling the zero number case
    return false;
  }

  if (!field.disableOnPrefill || !searchParams) {
    return false;
  }
  const searchParamValue = searchParams[field.name];

  //normal text,number,boolean,single select validations
  if (searchParamValue == fieldValueInForm?.toString()) {
    return true;
  }

  return isEqual(searchParamValue, fieldValueInForm);
};

export const FormBuilderField = ({
  field,
  readOnly,
  className,
}: {
  field: RhfFormFields[number];
  readOnly: boolean;
  className: string;
}) => {
  const { t } = useLocale();
  const { control, formState } = useFormContext();

<<<<<<< HEAD
  const { hidden, placeholder, label } = getAndUpdateNormalizedValues(field, t);
  const shouldBeDisabled = useShouldBeDisabledDueToPrefill(field);
=======
  const { hidden, placeholder, label, noLabel, translatedDefaultLabel } = getAndUpdateNormalizedValues(
    field,
    t
  );
>>>>>>> 1adf2ad5

  return (
    <div data-fob-field-name={field.name} className={classNames(className, hidden ? "hidden" : "")}>
      <Controller
        control={control}
        // Make it a variable
        name={`responses.${field.name}`}
        render={({ field: { value, onChange }, fieldState: { error } }) => {
          return (
            <div>
              <ComponentForField
                field={{ ...field, label, placeholder, hidden }}
                value={value}
                readOnly={readOnly || shouldBeDisabled}
                setValue={(val: unknown) => {
                  onChange(val);
                }}
                noLabel={noLabel}
                translatedDefaultLabel={translatedDefaultLabel}
              />
              <ErrorMessage
                name="responses"
                errors={formState.errors}
                render={({ message }: { message: string | undefined }) => {
                  message = message || "";
                  // If the error comes due to parsing the `responses` object(which can have error for any field), we need to identify the field that has the error from the message
                  const name = getFieldNameFromErrorMessage(message);
                  const isResponsesErrorForThisField = name === field.name;
                  // If the error comes for the specific property of responses(Possible for system fields), then also we would go ahead and show the error
                  if (!isResponsesErrorForThisField && !error) {
                    return null;
                  }

                  message = message.replace(/\{[^}]+\}(.*)/, "$1").trim();

                  if (hidden) {
                    console.error(`Error message for hidden field:${field.name} => ${message}`);
                  }

                  return (
                    <div
                      data-testid={`error-message-${field.name}`}
                      className="mt-2 flex items-center text-sm text-red-700 ">
                      <Icon name="info" className="h-3 w-3 ltr:mr-2 rtl:ml-2" />
                      <p>{t(message || "invalid_input")}</p>
                    </div>
                  );
                }}
              />
            </div>
          );
        }}
      />
    </div>
  );
};

function assertUnreachable(arg: never) {
  throw new Error(`Don't know how to handle ${JSON.stringify(arg)}`);
}

// TODO: Add consistent `label` support to all the components and then remove the usage of WithLabel.
// Label should be handled by each Component itself.
const WithLabel = ({
  field,
  children,
  readOnly,
  noLabel = false,
}: {
  field: Partial<RhfFormField>;
  readOnly: boolean;
  children: React.ReactNode;
  noLabel?: boolean;
}) => {
  const { t } = useLocale();

  return (
    <div>
      {/* multiemail doesnt show label initially. It is shown on clicking CTA */}
      {/* boolean type doesn't have a label overall, the radio has it's own label */}
      {/* Component itself managing it's label should remove these checks */}
      {noLabel
        ? null
        : field.type !== "boolean" &&
          field.type !== "multiemail" &&
          field.label && (
            <div className="mb-2 flex items-center">
              <Label className="!mb-0 flex">
                <span>{field.label}</span>
                <span className="text-emphasis -mb-1 ml-1 text-sm font-medium leading-none">
                  {!readOnly && field.required ? "*" : ""}
                </span>
                {field.type === "phone" && <InfoBadge content={t("number_in_international_format")} />}
              </Label>
            </div>
          )}
      {children}
    </div>
  );
};

/**
 * Ensures that `labels` and `placeholders`, wherever they are, are set properly. If direct values are not set, default values from fieldTypeConfig are used.
 */
function getAndUpdateNormalizedValues(field: RhfFormFields[number], t: TFunction) {
  let noLabel = false;
  let hidden = !!field.hidden;
  if (field.type === "radioInput") {
    const options = field.options;

    // If we have only one option and it has an input, we don't show the field label because Option name acts as label.
    // e.g. If it's just Attendee Phone Number option then we don't show `Location` label
    if (options?.length === 1) {
      if (!field.optionsInputs) {
        throw new Error("radioInput must have optionsInputs");
      }
      if (field.optionsInputs[options[0].value]) {
        // We don't show the label in this case because the optionInput itself will decide what label to show
        noLabel = true;
      } else {
        // If there's only one option and it doesn't have an input, we don't show the field at all because it's visible in the left side bar
        hidden = true;
      }
    }
  }

  /**
   * Instead of passing labelAsSafeHtml props to all the components, FormBuilder components can assume that the label is safe html and use it on a case by case basis after adding checks here
   */
  if (fieldsThatSupportLabelAsSafeHtml.includes(field.type) && field.labelAsSafeHtml === undefined) {
    throw new Error(`${field.name}:${field.type} type must have labelAsSafeHtml set`);
  }

  const translatedDefaultLabel = t(field.defaultLabel || "");
  const label = field.labelAsSafeHtml || field.label || translatedDefaultLabel;
  const placeholder = field.placeholder || t(field.defaultPlaceholder || "");

  if (field.variantsConfig?.variants) {
    Object.entries(field.variantsConfig.variants).forEach(([variantName, variant]) => {
      variant.fields.forEach((variantField) => {
        const fieldTypeVariantsConfig = fieldTypesConfigMap[field.type]?.variantsConfig;
        const defaultVariantFieldLabel =
          fieldTypeVariantsConfig?.variants?.[variantName]?.fieldsMap[variantField.name]?.defaultLabel;

        variantField.label = variantField.label || t(defaultVariantFieldLabel || "");
      });
    });
  }

  return { hidden, placeholder, label, noLabel, translatedDefaultLabel };
}

export const ComponentForField = ({
  field,
  value,
  setValue,
  readOnly,
  noLabel,
  translatedDefaultLabel,
}: {
  field: Omit<RhfFormField, "editable" | "label"> & {
    // Label is optional because radioInput doesn't have a label
    label?: string;
  };
  readOnly: boolean;
  noLabel?: boolean;
  translatedDefaultLabel?: string;
} & ValueProps) => {
  const fieldType = field.type || "text";
  const componentConfig = Components[fieldType];
  const { t } = useLocale();

  const isValueOfPropsType = (val: unknown, propsType: typeof componentConfig.propsType) => {
    const isValid = isValidValueProp[propsType](val);
    return isValid;
  };

  // If possible would have wanted `isValueOfPropsType` to narrow the type of `value` and `setValue` accordingly, but can't seem to do it.
  // So, code following this uses type assertion to tell TypeScript that everything has been validated
  if (value !== undefined && !isValueOfPropsType(value, componentConfig.propsType)) {
    throw new Error(
      `Value ${value} is not valid for type ${componentConfig.propsType} for field ${field.name}`
    );
  }
  if (componentConfig.propsType === "text") {
    return (
      <WithLabel field={field} readOnly={readOnly} noLabel={noLabel}>
        <componentConfig.factory
          placeholder={field.placeholder}
          minLength={field.minLength}
          maxLength={field.maxLength}
          name={field.name}
          label={field.label}
          readOnly={readOnly}
          value={value as string}
          setValue={setValue as (arg: typeof value) => void}
        />
      </WithLabel>
    );
  }

  if (componentConfig.propsType === "boolean") {
    return (
      <WithLabel field={field} readOnly={readOnly} noLabel={noLabel}>
        <componentConfig.factory
          name={field.name}
          label={field.label}
          readOnly={readOnly}
          value={value as boolean}
          setValue={setValue as (arg: typeof value) => void}
          placeholder={field.placeholder}
        />
      </WithLabel>
    );
  }

  if (componentConfig.propsType === "textList") {
    return (
      <WithLabel field={field} readOnly={readOnly} noLabel={noLabel}>
        <componentConfig.factory
          placeholder={field.placeholder}
          name={field.name}
          label={field.label}
          readOnly={readOnly}
          value={value as string[]}
          setValue={setValue as (arg: typeof value) => void}
        />
      </WithLabel>
    );
  }

  if (componentConfig.propsType === "select") {
    if (!field.options) {
      throw new Error("Field options is not defined");
    }

    return (
      <WithLabel field={field} readOnly={readOnly} noLabel={noLabel}>
        <componentConfig.factory
          readOnly={readOnly}
          value={value as string}
          name={field.name}
          placeholder={field.placeholder}
          setValue={setValue as (arg: typeof value) => void}
          options={field.options.map((o) => ({ ...o, title: o.label }))}
        />
      </WithLabel>
    );
  }

  if (componentConfig.propsType === "multiselect") {
    if (!field.options) {
      throw new Error("Field options is not defined");
    }
    return (
      <WithLabel field={field} readOnly={readOnly} noLabel={noLabel}>
        <componentConfig.factory
          placeholder={field.placeholder}
          name={field.name}
          readOnly={readOnly}
          value={value as string[]}
          setValue={setValue as (arg: typeof value) => void}
          options={field.options.map((o) => ({ ...o, title: o.label }))}
        />
      </WithLabel>
    );
  }

  if (componentConfig.propsType === "objectiveWithInput") {
    if (!field.options) {
      throw new Error("Field options is not defined");
    }
    if (!field.optionsInputs) {
      throw new Error("Field optionsInputs is not defined");
    }

    const options = field.options;

    return field.options.length ? (
      <WithLabel field={field} readOnly={readOnly} noLabel={noLabel}>
        <componentConfig.factory
          placeholder={field.placeholder}
          readOnly={readOnly}
          name={field.name}
          label={field.label}
          value={value as { value: string; optionValue: string }}
          setValue={setValue as (arg: typeof value) => void}
          optionsInputs={field.optionsInputs}
          options={options}
          required={field.required}
          translatedDefaultLabel={translatedDefaultLabel}
        />
      </WithLabel>
    ) : null;
  }

  if (componentConfig.propsType === "variants") {
    const translatedVariantsConfig = getTranslatedVariantsConfig(field, t);
    if (!translatedVariantsConfig) {
      return null;
    }

    return (
      <componentConfig.factory
        placeholder={field.placeholder}
        readOnly={readOnly}
        name={field.name}
        variant={field.variant}
        value={value as { value: string; optionValue: string }}
        setValue={setValue as (arg: Record<string, string> | string) => void}
        variants={translatedVariantsConfig.variants}
      />
    );
  }

  assertUnreachable(componentConfig);
  return null;
};<|MERGE_RESOLUTION|>--- conflicted
+++ resolved
@@ -114,15 +114,12 @@
   const { t } = useLocale();
   const { control, formState } = useFormContext();
 
-<<<<<<< HEAD
-  const { hidden, placeholder, label } = getAndUpdateNormalizedValues(field, t);
-  const shouldBeDisabled = useShouldBeDisabledDueToPrefill(field);
-=======
+
   const { hidden, placeholder, label, noLabel, translatedDefaultLabel } = getAndUpdateNormalizedValues(
     field,
     t
   );
->>>>>>> 1adf2ad5
+  const shouldBeDisabled = useShouldBeDisabledDueToPrefill(field);
 
   return (
     <div data-fob-field-name={field.name} className={classNames(className, hidden ? "hidden" : "")}>
@@ -180,6 +177,7 @@
   );
 };
 
+
 function assertUnreachable(arg: never) {
   throw new Error(`Don't know how to handle ${JSON.stringify(arg)}`);
 }
