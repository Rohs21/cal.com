import { useEffect } from "react";
import type { z } from "zod";

import Widgets from "@calcom/app-store/routing-forms/components/react-awesome-query-builder/widgets";
import type {
  TextLikeComponentProps,
  SelectLikeComponentProps,
} from "@calcom/app-store/routing-forms/components/react-awesome-query-builder/widgets";
import { useLocale } from "@calcom/lib/hooks/useLocale";
import {
  PhoneInput,
  AddressInput,
  Button,
  Label,
  Group,
  RadioField,
  EmailField,
  Tooltip,
  InputField,
<<<<<<< HEAD
  Checkbox,
=======
  CheckboxField,
>>>>>>> a2d1dbeb
} from "@calcom/ui";
import { UserPlus, X } from "@calcom/ui/components/icon";

import { ComponentForField } from "./FormBuilderField";
import { propsTypes } from "./propsTypes";
import type { FieldType, variantsConfigSchema, fieldSchema } from "./schema";
import { preprocessNameFieldDataWithVariant } from "./utils";

export const isValidValueProp: Record<Component["propsType"], (val: unknown) => boolean> = {
  boolean: (val) => typeof val === "boolean",
  multiselect: (val) => val instanceof Array && val.every((v) => typeof v === "string"),
  objectiveWithInput: (val) => (typeof val === "object" && val !== null ? "value" in val : false),
  select: (val) => typeof val === "string",
  text: (val) => typeof val === "string",
  textList: (val) => val instanceof Array && val.every((v) => typeof v === "string"),
  variants: (val) => (typeof val === "object" && val !== null) || typeof val === "string",
};

type Component =
  | {
      propsType: "text";
      factory: <TProps extends TextLikeComponentProps>(props: TProps) => JSX.Element;
    }
  | {
      propsType: "textList";
      factory: <TProps extends TextLikeComponentProps<string[]>>(props: TProps) => JSX.Element;
    }
  | {
      propsType: "select";
      factory: <TProps extends SelectLikeComponentProps>(props: TProps) => JSX.Element;
    }
  | {
      propsType: "boolean";
      factory: <TProps extends TextLikeComponentProps<boolean>>(props: TProps) => JSX.Element;
    }
  | {
      propsType: "multiselect";
      factory: <TProps extends SelectLikeComponentProps<string[]>>(props: TProps) => JSX.Element;
    }
  | {
      // Objective type question with option having a possible input
      propsType: "objectiveWithInput";
      factory: <
        TProps extends SelectLikeComponentProps<{
          value: string;
          optionValue: string;
        }> & {
          optionsInputs: NonNullable<z.infer<typeof fieldSchema>["optionsInputs"]>;
          value: { value: string; optionValue: string };
        } & {
          name?: string;
          required?: boolean;
        }
      >(
        props: TProps
      ) => JSX.Element;
    }
  | {
      propsType: "variants";
      factory: <
        TProps extends Omit<TextLikeComponentProps, "value" | "setValue"> & {
          variant: string | undefined;
          variants: z.infer<typeof variantsConfigSchema>["variants"];
<<<<<<< HEAD
          value: Record<string, string> | string;
=======
          value: Record<string, string> | string | undefined;
>>>>>>> a2d1dbeb
          setValue: (value: string | Record<string, string>) => void;
        }
      >(
        props: TProps
      ) => JSX.Element;
    };

// TODO: Share FormBuilder components across react-query-awesome-builder(for Routing Forms) widgets.
// There are certain differences b/w two. Routing Forms expect label to be provided by the widget itself and FormBuilder adds label itself and expect no label to be added by component.
// Routing Form approach is better as it provides more flexibility to show the label in complex components. But that can't be done right now because labels are missing consistent asterisk required support across different components
export const Components: Record<FieldType, Component> = {
  text: {
    propsType: propsTypes.text,
    factory: (props) => <Widgets.TextWidget noLabel={true} {...props} />,
  },
  textarea: {
    propsType: propsTypes.textarea,
    // TODO: Make rows configurable in the form builder
    factory: (props) => <Widgets.TextAreaWidget rows={3} {...props} />,
  },
  number: {
    propsType: propsTypes.number,
    factory: (props) => <Widgets.NumberWidget noLabel={true} {...props} />,
  },
  name: {
    propsType: propsTypes.name,
    // Keep special "name" type field and later build split(FirstName and LastName) variant of it.
    factory: (props) => {
      const { variant: variantName = "fullName" } = props;
      const onChange = (name: string, value: string) => {
        let currentValue = props.value;
        if (typeof currentValue !== "object") {
          currentValue = {};
        }
        props.setValue({
          ...currentValue,
          [name]: value,
        });
      };

      if (!props.variants) {
        throw new Error("'variants' is required for 'name' type of field");
      }

      if (variantName !== "firstAndLastName" && variantName !== "fullName") {
        throw new Error(`Invalid variant name '${variantName}' for 'name' type of field`);
      }

      const value = preprocessNameFieldDataWithVariant(variantName, props.value);

      if (variantName === "fullName") {
        if (typeof value !== "string") {
          throw new Error("Invalid value for 'fullName' variant");
        }
        const variant = props.variants[variantName];
        const variantField = variant.fields[0];
        return (
          <InputField
            name="name"
<<<<<<< HEAD
=======
            showAsteriskIndicator={true}
>>>>>>> a2d1dbeb
            placeholder={variantField.placeholder}
            label={variantField.label}
            containerClassName="w-full"
            readOnly={props.readOnly}
            value={value}
            required={variantField.required}
            type="text"
            onChange={(e) => {
              props.setValue(e.target.value);
            }}
          />
        );
      }

      const variant = props.variants[variantName];

      if (typeof value !== "object") {
        throw new Error("Invalid value for 'fullName' variant");
      }

      return (
        <div className="flex space-x-4">
          {variant.fields.map((variantField) => (
            <InputField
<<<<<<< HEAD
=======
              // Because the container is flex(and thus margin is being computed towards container height), I need to explicitly ensure that margin-bottom for the input becomes 0, which is mb-2 otherwise
              className="!mb-0"
              showAsteriskIndicator={true}
>>>>>>> a2d1dbeb
              key={variantField.name}
              name={variantField.name}
              readOnly={props.readOnly}
              placeholder={variantField.placeholder}
              label={variantField.label}
              containerClassName={`w-full testid-${variantField.name}`}
              value={value[variantField.name as keyof typeof value]}
              required={variantField.required}
              type="text"
              onChange={(e) => onChange(variantField.name, e.target.value)}
            />
          ))}
        </div>
      );
    },
  },
  phone: {
    propsType: propsTypes.phone,
    factory: ({ setValue, readOnly, ...props }) => {
      if (!props) {
        return <div />;
      }

      return (
        <PhoneInput
          disabled={readOnly}
          onChange={(val: string) => {
            setValue(val);
          }}
          {...props}
        />
      );
    },
  },
  email: {
    propsType: propsTypes.email,
    factory: (props) => {
      if (!props) {
        return <div />;
      }
      return <Widgets.TextWidget type="email" noLabel={true} {...props} />;
    },
  },
  address: {
    propsType: propsTypes.address,
    factory: (props) => {
      return (
        <AddressInput
          onChange={(val) => {
            props.setValue(val);
          }}
          {...props}
        />
      );
    },
  },
  multiemail: {
    propsType: propsTypes.multiemail,
    //TODO: Make it a ui component
    factory: function MultiEmail({ value, readOnly, label, setValue, ...props }) {
      const placeholder = props.placeholder;
      const { t } = useLocale();
      value = value || [];
      const inputClassName =
        "dark:placeholder:text-muted focus:border-emphasis border-subtle block w-full rounded-md border-default text-sm focus:ring-black disabled:bg-emphasis disabled:hover:cursor-not-allowed dark:selection:bg-green-500 disabled:dark:text-subtle bg-default";
      return (
        <>
          {value.length ? (
            <div>
              <label htmlFor="guests" className="text-default  mb-1 block text-sm font-medium">
                {label}
              </label>
              <ul>
                {value.map((field, index) => (
                  <li key={index}>
                    <EmailField
                      disabled={readOnly}
                      value={value[index]}
                      className={inputClassName}
                      onChange={(e) => {
                        value[index] = e.target.value;
                        setValue(value);
                      }}
                      placeholder={placeholder}
                      label={<></>}
                      required
                      addOnSuffix={
                        !readOnly ? (
                          <Tooltip content="Remove email">
                            <button
                              className="m-1 disabled:hover:cursor-not-allowed"
                              type="button"
                              onClick={() => {
                                value.splice(index, 1);
                                setValue(value);
                              }}>
                              <X width={12} className="text-default" />
                            </button>
                          </Tooltip>
                        ) : null
                      }
                    />
                  </li>
                ))}
              </ul>
              {!readOnly && (
                <Button
                  data-testid="add-another-guest"
                  type="button"
                  color="minimal"
                  StartIcon={UserPlus}
                  className="my-2.5"
                  onClick={() => {
                    value.push("");
                    setValue(value);
                  }}>
                  {t("add_another")}
                </Button>
              )}
            </div>
          ) : (
            <></>
          )}

          {!value.length && !readOnly && (
            <Button
              data-testid="add-guests"
              color="minimal"
              variant="button"
              StartIcon={UserPlus}
              onClick={() => {
                value.push("");
                setValue(value);
              }}
              className="mr-auto">
              {label}
            </Button>
          )}
        </>
      );
    },
  },
  multiselect: {
    propsType: propsTypes.multiselect,
    factory: (props) => {
      const newProps = {
        ...props,
        listValues: props.options.map((o) => ({ title: o.label, value: o.value })),
      };
      return <Widgets.MultiSelectWidget {...newProps} />;
    },
  },
  select: {
    propsType: propsTypes.select,
    factory: (props) => {
      const newProps = {
        ...props,
        listValues: props.options.map((o) => ({ title: o.label, value: o.value })),
      };
      return <Widgets.SelectWidget {...newProps} />;
    },
  },
  checkbox: {
    propsType: propsTypes.checkbox,
    factory: ({ options, readOnly, setValue, value }) => {
      value = value || [];
      return (
        <div>
          {options.map((option, i) => {
            return (
              <label key={i} className="block">
                <input
                  type="checkbox"
                  disabled={readOnly}
                  onChange={(e) => {
                    const newValue = value.filter((v) => v !== option.value);
                    if (e.target.checked) {
                      newValue.push(option.value);
                    }
                    setValue(newValue);
                  }}
                  className="border-default dark:border-default hover:bg-subtle checked:hover:bg-brand-default checked:bg-brand-default dark:checked:bg-brand-default dark:bg-darkgray-100 dark:hover:bg-subtle dark:checked:hover:bg-brand-default h-4 w-4 cursor-pointer rounded ltr:mr-2 rtl:ml-2"
                  value={option.value}
                  checked={value.includes(option.value)}
                />
                <span className="text-emphasis me-2 ms-2 text-sm">{option.label ?? ""}</span>
              </label>
            );
          })}
        </div>
      );
    },
  },
  radio: {
    propsType: propsTypes.radio,
    factory: ({ setValue, name, value, options }) => {
      return (
        <Group
          value={value}
          onValueChange={(e) => {
            setValue(e);
          }}>
          <>
            {options.map((option, i) => (
              <RadioField
                label={option.label}
                key={`option.${i}.radio`}
                value={option.label}
                id={`${name}.option.${i}.radio`}
              />
            ))}
          </>
        </Group>
      );
    },
  },
  radioInput: {
    propsType: propsTypes.radioInput,
    factory: function RadioInputWithLabel({ name, options, optionsInputs, value, setValue, readOnly }) {
      useEffect(() => {
        if (!value) {
          setValue({
            value: options[0]?.value,
            optionValue: "",
          });
        }
      }, [options, setValue, value]);

      return (
        <div>
          <div>
            <div className="mb-2">
              {options.length > 1 ? (
                options.map((option, i) => {
                  return (
                    <label key={i} className="mb-1 flex items-center">
                      <input
                        type="radio"
                        disabled={readOnly}
                        name={name}
                        className="bg-default after:bg-default border-emphasis focus:ring-brand-default hover:bg-subtle hover:after:bg-subtle dark:checked:after:bg-brand-accent flex h-4 w-4 cursor-pointer items-center justify-center text-[--cal-brand] after:h-[6px] after:w-[6px] after:rounded-full after:content-[''] after:hover:block focus:ring-2 focus:ring-offset-0 ltr:mr-2 rtl:ml-2 dark:checked:hover:text-[--cal-brand]"
                        value={option.value}
                        onChange={(e) => {
                          setValue({
                            value: e.target.value,
                            optionValue: "",
                          });
                        }}
                        checked={value?.value === option.value}
                      />
                      <span className="text-emphasis me-2 ms-2 text-sm">{option.label ?? ""}</span>
                    </label>
                  );
                })
              ) : (
                // Show option itself as label because there is just one option
                <>
                  <Label>
                    {options[0].label}
                    {!readOnly && optionsInputs[options[0].value]?.required ? (
                      <span className="text-default mb-1 ml-1 text-sm font-medium">*</span>
                    ) : null}
                  </Label>
                </>
              )}
            </div>
          </div>
          {(() => {
            const optionField = optionsInputs[value?.value];
            if (!optionField) {
              return null;
            }
            return (
              <div>
                <ComponentForField
                  readOnly={!!readOnly}
                  field={{
                    ...optionField,
                    name: "optionField",
                  }}
                  value={value?.optionValue}
                  setValue={(val: string | undefined) => {
                    setValue({
                      value: value?.value,
                      optionValue: val || "",
                    });
                  }}
                />
              </div>
            );
          })()}
        </div>
      );
    },
  },
  boolean: {
    propsType: propsTypes.boolean,
    factory: ({ readOnly, label, value, setValue }) => {
      return (
        <div className="flex">
          <CheckboxField
            onChange={(e) => {
              if (e.target.checked) {
                setValue(true);
              } else {
                setValue(false);
              }
            }}
            placeholder=""
            checked={value}
            disabled={readOnly}
            description=""
            // Form Builder ensures that it would be safe HTML in here if the field type supports it. So, we can safely use label value in `descriptionAsSafeHtml`
            descriptionAsSafeHtml={label ?? ""}
          />
        </div>
      );
    },
  },
} as const;
// Should use `statisfies` to check if the `type` is from supported types. But satisfies doesn't work with Next.js config<|MERGE_RESOLUTION|>--- conflicted
+++ resolved
@@ -17,11 +17,7 @@
   EmailField,
   Tooltip,
   InputField,
-<<<<<<< HEAD
-  Checkbox,
-=======
   CheckboxField,
->>>>>>> a2d1dbeb
 } from "@calcom/ui";
 import { UserPlus, X } from "@calcom/ui/components/icon";
 
@@ -85,11 +81,7 @@
         TProps extends Omit<TextLikeComponentProps, "value" | "setValue"> & {
           variant: string | undefined;
           variants: z.infer<typeof variantsConfigSchema>["variants"];
-<<<<<<< HEAD
-          value: Record<string, string> | string;
-=======
           value: Record<string, string> | string | undefined;
->>>>>>> a2d1dbeb
           setValue: (value: string | Record<string, string>) => void;
         }
       >(
@@ -149,10 +141,7 @@
         return (
           <InputField
             name="name"
-<<<<<<< HEAD
-=======
             showAsteriskIndicator={true}
->>>>>>> a2d1dbeb
             placeholder={variantField.placeholder}
             label={variantField.label}
             containerClassName="w-full"
@@ -177,12 +166,9 @@
         <div className="flex space-x-4">
           {variant.fields.map((variantField) => (
             <InputField
-<<<<<<< HEAD
-=======
               // Because the container is flex(and thus margin is being computed towards container height), I need to explicitly ensure that margin-bottom for the input becomes 0, which is mb-2 otherwise
               className="!mb-0"
               showAsteriskIndicator={true}
->>>>>>> a2d1dbeb
               key={variantField.name}
               name={variantField.name}
               readOnly={props.readOnly}
