--- conflicted
+++ resolved
@@ -21,9 +21,6 @@
   "workflow-smtp-emails": boolean;
   "cal-video-log-in-overlay": boolean;
   "use-api-v2-for-team-slots": boolean;
-<<<<<<< HEAD
   pbac: boolean;
-=======
   "restriction-schedule": boolean;
->>>>>>> 956fd6ae
 };