--- conflicted
+++ resolved
@@ -1,12 +1,7 @@
 import { captureException } from "@sentry/nextjs";
 
-<<<<<<< HEAD
-import db from "@calcom/prisma";
+import type { PrismaClient } from "@calcom/prisma";
 import { Prisma } from "@calcom/prisma/client";
-=======
-import type { PrismaClient } from "@calcom/prisma";
->>>>>>> 01a0d439
-
 import type { AppFlags, TeamFeatures } from "./config";
 import type { IFeaturesRepository } from "./features.repository.interface";
 
