--- conflicted
+++ resolved
@@ -29,12 +29,9 @@
       const body = {
         integration: type,
         externalId: externalId,
-<<<<<<< HEAD
-        domainWideDelegationCredentialId: domainWideDelegationCredentialId ?? null
-=======
+        domainWideDelegationCredentialId: domainWideDelegationCredentialId ?? null,
         // new URLSearchParams does not accept numbers
         credentialId: String(credentialId),
->>>>>>> 03e2c627
       };
 
       if (isOn) {
@@ -43,11 +40,7 @@
           headers: {
             "Content-Type": "application/json",
           },
-<<<<<<< HEAD
           body: JSON.stringify({ ...body, credentialId, domainWideDelegationCredentialId: domainWideDelegationCredentialId ?? null }),
-=======
-          body: JSON.stringify(body),
->>>>>>> 03e2c627
         });
 
         if (!res.ok) {
