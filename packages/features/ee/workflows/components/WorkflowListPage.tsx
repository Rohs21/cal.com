--- conflicted
+++ resolved
@@ -5,11 +5,7 @@
 
 import { getPlaceholderAvatar } from "@calcom/lib/defaultAvatarImage";
 import { useLocale } from "@calcom/lib/hooks/useLocale";
-<<<<<<< HEAD
 import type { Membership, Workflow } from "@calcom/prisma/client";
-=======
-import type { WorkflowPermissions } from "@calcom/lib/server/repository/workflow-permissions";
->>>>>>> 01a0d439
 import { trpc } from "@calcom/trpc/react";
 import classNames from "@calcom/ui/classNames";
 import { ArrowButton } from "@calcom/ui/components/arrow-button";
@@ -30,6 +26,7 @@
 import { getActionIcon } from "../lib/getActionIcon";
 import type { WorkflowStep } from "../lib/types";
 import { DeleteDialog } from "./DeleteDialog";
+import { WorkflowPermissions } from "@calcom/lib/server/repository/workflow-permissions";
 
 export type WorkflowType = Workflow & {
   team: {
