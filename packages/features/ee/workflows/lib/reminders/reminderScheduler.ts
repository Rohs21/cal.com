import {
  isAttendeeAction,
  isSMSAction,
  isSMSOrWhatsappAction,
  isWhatsappAction,
  isCalAIAction,
} from "@calcom/features/ee/workflows/lib/actionHelperFunctions";
import { sendOrScheduleWorkflowEmails } from "@calcom/features/ee/workflows/lib/reminders/providers/emailProvider";
import * as twilio from "@calcom/features/ee/workflows/lib/reminders/providers/twilioProvider";
import type { Workflow, WorkflowStep } from "@calcom/features/ee/workflows/lib/types";
import { getSubmitterEmail } from "@calcom/features/tasker/tasks/triggerFormSubmittedNoEvent/formSubmissionValidation";
import { checkSMSRateLimit } from "@calcom/lib/checkRateLimitAndThrowError";
import { SENDER_NAME } from "@calcom/lib/constants";
import { withReporting } from "@calcom/lib/sentryWrapper";
import { getTranslation } from "@calcom/lib/server/i18n";
import prisma from "@calcom/prisma";
import { SchedulingType } from "@calcom/prisma/enums";
import { WorkflowActions, WorkflowMethods, WorkflowTriggerEvents } from "@calcom/prisma/enums";
import type { FORM_SUBMITTED_WEBHOOK_RESPONSES } from "@calcom/routing-forms/trpc/utils";
import type { CalendarEvent } from "@calcom/types/Calendar";

import { scheduleAIPhoneCall } from "./aiPhoneCallManager";
import { scheduleEmailReminder } from "./emailReminderManager";
import { scheduleSMSReminder, type ScheduleTextReminderAction } from "./smsReminderManager";
import { scheduleWhatsappReminder } from "./whatsappReminderManager";

export type ExtendedCalendarEvent = Omit<CalendarEvent, "bookerUrl"> & {
  metadata?: { videoCallUrl: string | undefined };
  eventType: {
    slug: string;
    schedulingType?: SchedulingType | null;
    hosts?: { user: { email: string; destinationCalendar?: { primaryEmail: string | null } | null } }[];
  };
  rescheduleReason?: string | null;
  cancellationReason?: string | null;
  bookerUrl: string;
};

type ProcessWorkflowStepParams = (
  | { calendarEvent: ExtendedCalendarEvent; formData?: never }
  | {
      calendarEvent?: never;
      formData: {
        responses: FORM_SUBMITTED_WEBHOOK_RESPONSES;
        user: {
          email: string;
          timeFormat: number | null;
          locale: string;
        };
      };
    }
) & {
  smsReminderNumber: string | null;
  emailAttendeeSendToOverride?: string;
  hideBranding?: boolean;
  seatReferenceUid?: string;
};

export type ScheduleWorkflowRemindersArgs = ProcessWorkflowStepParams & {
  workflows: Workflow[];
  isDryRun?: boolean;
};

const processWorkflowStep = async (
  workflow: Workflow,
  step: WorkflowStep,
  {
    smsReminderNumber,
    calendarEvent: evt,
    emailAttendeeSendToOverride,
    hideBranding,
    seatReferenceUid,
    formData,
  }: ProcessWorkflowStepParams
) => {
  if (!step?.verifiedAt) return;

  if (isSMSOrWhatsappAction(step.action)) {
    await checkSMSRateLimit({
      identifier: `sms:${workflow.teamId ? "team:" : "user:"}${workflow.teamId || workflow.userId}`,
      rateLimitingType: "sms",
    });
  }

  // Common parameters for all scheduling functions
  const scheduleFunctionParams = {
    triggerEvent: workflow.trigger,
    timeSpan: {
      time: workflow.time,
      timeUnit: workflow.timeUnit,
    },
    workflowStepId: step.id,
    template: step.template,
    userId: workflow.userId,
    teamId: workflow.teamId,
    seatReferenceUid,
    verifiedAt: step.verifiedAt,
  } as const;

  if (isSMSAction(step.action)) {
    const sendTo = step.action === WorkflowActions.SMS_ATTENDEE ? smsReminderNumber : step.sendTo;

    const smsParams = {
      ...scheduleFunctionParams,
      reminderPhone: sendTo,
      action: step.action as ScheduleTextReminderAction,
      message: step.reminderBody || "",
      sender: step.sender,
      isVerificationPending: step.numberVerificationPending,
      ...(evt ? { evt } : { formData }),
    } as const;

    await scheduleSMSReminder(smsParams);
  } else if (
    step.action === WorkflowActions.EMAIL_ATTENDEE ||
    step.action === WorkflowActions.EMAIL_HOST ||
    step.action === WorkflowActions.EMAIL_ADDRESS
  ) {
    let sendTo: string[] = [];

    switch (step.action) {
      case WorkflowActions.EMAIL_ADDRESS:
        sendTo = [step.sendTo || ""];
        break;
      case WorkflowActions.EMAIL_HOST:
        if (!evt) {
          // EMAIL_HOST is not supported for form triggers
          return;
        }

        sendTo = [evt.organizer?.email || ""];

        const schedulingType = evt.eventType.schedulingType;
        const isTeamEvent =
          schedulingType == SchedulingType.ROUND_ROBIN || schedulingType === SchedulingType.COLLECTIVE;
        if (isTeamEvent && evt.team?.members) {
          sendTo = sendTo.concat(evt.team.members.map((member) => member.email));
        }
        break;
      case WorkflowActions.EMAIL_ATTENDEE:
        if (evt) {
          const attendees = !!emailAttendeeSendToOverride
            ? [emailAttendeeSendToOverride]
            : evt.attendees?.map((attendee) => attendee.email);

          const limitGuestsDate = new Date("2025-01-13");

          if (workflow.userId) {
            const user = await prisma.user.findUnique({
              where: {
                id: workflow.userId,
              },
              select: {
                createdDate: true,
              },
            });
            if (user?.createdDate && user.createdDate > limitGuestsDate) {
              sendTo = attendees.slice(0, 1);
            } else {
              sendTo = attendees;
            }
          } else {
            sendTo = attendees;
          }
        }

        if (formData) {
          const submitterEmail = await getSubmitterEmail(formData.responses);
          if (submitterEmail) {
            sendTo = [submitterEmail];
          }
        }
    }

    const emailParams = {
      ...scheduleFunctionParams,
      action: step.action,
      sendTo,
      emailSubject: step.emailSubject || "",
      emailBody: step.reminderBody || "",
      sender: step.sender || SENDER_NAME,
      hideBranding,
      includeCalendarEvent: step.includeCalendarEvent,
      ...(evt ? { evt } : { formData }),
    } as const;

    // todo: scheduleEmailReminder work same as scheduleSMSReminder
    await scheduleEmailReminder(emailParams);
  } else if (isWhatsappAction(step.action)) {
    const sendTo = step.action === WorkflowActions.WHATSAPP_ATTENDEE ? smsReminderNumber : step.sendTo;

    const whatsappParams = {
      ...scheduleFunctionParams,
      reminderPhone: sendTo,
      action: step.action as ScheduleTextReminderAction,
      message: step.reminderBody || "",
      isVerificationPending: step.numberVerificationPending,
<<<<<<< HEAD
      ...(evt ? { evt } : { formData }),
    } as const;

    // todo: scheduleWhatsappReminder work same as scheduleSMSReminder
    await scheduleWhatsappReminder(whatsappParams);
=======
      seatReferenceUid,
      verifiedAt: step.verifiedAt,
    });
  } else if (isCalAIAction(step.action)) {
    await scheduleAIPhoneCall({
      evt,
      triggerEvent: workflow.trigger,
      timeSpan: {
        time: workflow.time,
        timeUnit: workflow.timeUnit,
      },
      workflowStepId: step.id,
      userId: workflow.userId,
      teamId: workflow.teamId,
      seatReferenceUid,
      verifiedAt: step.verifiedAt,
    });
>>>>>>> 19a9aaf9
  }
};

const _scheduleWorkflowReminders = async (args: ScheduleWorkflowRemindersArgs) => {
  const {
    workflows,
    smsReminderNumber,
    calendarEvent: evt,
    emailAttendeeSendToOverride = "",
    hideBranding,
    seatReferenceUid,
    isDryRun = false,
    formData,
  } = args;
  if (isDryRun || !workflows.length) return;

  for (const workflow of workflows) {
    if (workflow.steps.length === 0) continue;

    for (const step of workflow.steps) {
      const params = {
        emailAttendeeSendToOverride,
        smsReminderNumber,
        hideBranding,
        seatReferenceUid,
        ...(evt ? { calendarEvent: evt } : { formData }),
      } as const;

      await processWorkflowStep(workflow, step, params);
    }
  }
};

export interface SendCancelledRemindersArgs {
  workflows: Workflow[];
  smsReminderNumber: string | null;
  evt: ExtendedCalendarEvent;
  hideBranding?: boolean;
}

const _sendCancelledReminders = async (args: SendCancelledRemindersArgs) => {
  const { smsReminderNumber, evt, workflows, hideBranding } = args;

  if (!workflows.length) return;

  for (const workflow of workflows) {
    if (workflow.trigger !== WorkflowTriggerEvents.EVENT_CANCELLED) continue;

    for (const step of workflow.steps) {
      await processWorkflowStep(workflow, step, {
        smsReminderNumber,
        hideBranding,
        calendarEvent: evt,
      });
    }
  }
};

const _cancelScheduledMessagesAndScheduleEmails = async ({
  teamId,
  userId,
}: {
  teamId?: number | null;
  userId?: number | null;
}) => {
  const { CreditService } = await import("@calcom/features/ee/billing/credit-service");

  let userIdsWithNoCredits: number[] = userId ? [userId] : [];

  if (teamId) {
    const teamMembers = await prisma.membership.findMany({
      where: {
        teamId,
        accepted: true,
      },
    });

    const creditService = new CreditService();

    userIdsWithNoCredits = (
      await Promise.all(
        teamMembers.map(async (member) => {
          const hasCredits = await creditService.hasAvailableCredits({ userId: member.userId });
          return { userId: member.userId, hasCredits };
        })
      )
    )
      .filter(({ hasCredits }) => !hasCredits)
      .map(({ userId }) => userId);
  }

  const scheduledMessages = await prisma.workflowReminder.findMany({
    where: {
      workflowStep: {
        workflow: {
          OR: [
            {
              userId: {
                in: userIdsWithNoCredits,
              },
            },
            ...(teamId ? [{ teamId }] : []),
          ],
        },
      },
      scheduled: true,
      OR: [{ cancelled: false }, { cancelled: null }],
      referenceId: {
        not: null,
      },
      method: {
        in: [WorkflowMethods.SMS, WorkflowMethods.WHATSAPP],
      },
    },
    select: {
      referenceId: true,
      workflowStep: {
        select: {
          action: true,
        },
      },
      scheduledDate: true,
      uuid: true,
      id: true,
      booking: {
        select: {
          attendees: {
            select: {
              email: true,
              locale: true,
            },
          },
          user: {
            select: {
              email: true,
            },
          },
        },
      },
    },
  });

  await Promise.allSettled(scheduledMessages.map((msg) => twilio.cancelSMS(msg.referenceId ?? "")));

  await Promise.allSettled(
    scheduledMessages.map(async (msg) => {
      if (msg.workflowStep?.action && isAttendeeAction(msg.workflowStep.action)) {
        const messageBody = await twilio.getMessageBody(msg.referenceId ?? "");
        const sendTo = msg.booking?.attendees?.[0];

        if (sendTo) {
          const t = await getTranslation(sendTo.locale ?? "en", "common");
          await sendOrScheduleWorkflowEmails({
            to: [sendTo.email],
            subject: t("notification_about_your_booking"),
            html: messageBody,
            replyTo: msg.booking?.user?.email ?? "",
            sendAt: msg.scheduledDate,
            referenceUid: msg.uuid || undefined,
          });
        }
      }
    })
  );

  await prisma.workflowReminder.updateMany({
    where: {
      id: {
        in: scheduledMessages.map((msg) => msg.id),
      },
    },
    data: {
      method: WorkflowMethods.EMAIL,
      referenceId: null,
    },
  });
};
// Export functions wrapped with withReporting
export const scheduleWorkflowReminders = withReporting(
  _scheduleWorkflowReminders,
  "scheduleWorkflowReminders"
);
export const sendCancelledReminders = withReporting(_sendCancelledReminders, "sendCancelledReminders");
export const cancelScheduledMessagesAndScheduleEmails = withReporting(
  _cancelScheduledMessagesAndScheduleEmails,
  "cancelScheduledMessagesAndScheduleEmails"
);<|MERGE_RESOLUTION|>--- conflicted
+++ resolved
@@ -195,19 +195,14 @@
       action: step.action as ScheduleTextReminderAction,
       message: step.reminderBody || "",
       isVerificationPending: step.numberVerificationPending,
-<<<<<<< HEAD
       ...(evt ? { evt } : { formData }),
     } as const;
 
     // todo: scheduleWhatsappReminder work same as scheduleSMSReminder
     await scheduleWhatsappReminder(whatsappParams);
-=======
-      seatReferenceUid,
-      verifiedAt: step.verifiedAt,
-    });
   } else if (isCalAIAction(step.action)) {
     await scheduleAIPhoneCall({
-      evt,
+      evt,  //todo: support formData
       triggerEvent: workflow.trigger,
       timeSpan: {
         time: workflow.time,
@@ -219,7 +214,6 @@
       seatReferenceUid,
       verifiedAt: step.verifiedAt,
     });
->>>>>>> 19a9aaf9
   }
 };
 
