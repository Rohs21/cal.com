"use client";

import { zodResolver } from "@hookform/resolvers/zod";
import { useSession } from "next-auth/react";
import { useEffect, useState } from "react";
import { useForm } from "react-hook-form";

import Shell, { ShellMain } from "@calcom/features/shell/Shell";
import { SENDER_ID } from "@calcom/lib/constants";
import { useLocale } from "@calcom/lib/hooks/useLocale";
import { HttpError } from "@calcom/lib/http-error";
<<<<<<< HEAD
import type { WorkflowRepository } from "@calcom/lib/server/repository/workflow";
import type { WorkflowStep } from "@calcom/prisma/client";
=======
>>>>>>> 01a0d439
import type { TimeUnit, WorkflowTriggerEvents } from "@calcom/prisma/enums";
import { WorkflowActions } from "@calcom/prisma/enums";
import type { RouterOutputs } from "@calcom/trpc/react";
import { trpc } from "@calcom/trpc/react";
import useMeQuery from "@calcom/trpc/react/hooks/useMeQuery";
import classNames from "@calcom/ui/classNames";
import { Alert } from "@calcom/ui/components/alert";
import { Badge } from "@calcom/ui/components/badge";
import { Button } from "@calcom/ui/components/button";
import type { MultiSelectCheckboxesOptionType as Option } from "@calcom/ui/components/form";
import { Form } from "@calcom/ui/components/form";
import { showToast } from "@calcom/ui/components/toast";

import LicenseRequired from "../../common/components/LicenseRequired";
import SkeletonLoader from "../components/SkeletonLoaderEdit";
import WorkflowDetailsPage from "../components/WorkflowDetailsPage";
import { isSMSAction, isSMSOrWhatsappAction } from "../lib/actionHelperFunctions";
import { formSchema } from "../lib/schema";
import { getTranslatedText, translateVariablesToEnglish } from "../lib/variableTranslations";

export type FormValues = {
  name: string;
  activeOn: Option[];
  steps: (WorkflowStep & { senderName: string | null })[];
  trigger: WorkflowTriggerEvents;
  time?: number;
  timeUnit?: TimeUnit;
  selectAll: boolean;
};

type PageProps = {
  workflow: number;
};

function WorkflowPage({ workflow: workflowId }: PageProps) {
  const { t, i18n } = useLocale();
  const session = useSession();

  const [selectedOptions, setSelectedOptions] = useState<Option[]>([]);
  const [isAllDataLoaded, setIsAllDataLoaded] = useState(false);
  const [isMixedEventType, setIsMixedEventType] = useState(false); //for old event types before team workflows existed

  const form = useForm<FormValues>({
    mode: "onBlur",
    resolver: zodResolver(formSchema),
  });

  const utils = trpc.useUtils();

  const userQuery = useMeQuery();
  const user = userQuery.data;

  const {
    data: workflowData,
    isError,
    error,
    isPending: isPendingWorkflow,
  } = trpc.viewer.workflows.get.useQuery({ id: +workflowId });

  const workflow = workflowData;

  const { data: verifiedNumbers } = trpc.viewer.workflows.getVerifiedNumbers.useQuery(
    { teamId: workflow?.team?.id },
    {
      enabled: !!workflow?.id,
    }
  );

  const { data: verifiedEmails } = trpc.viewer.workflows.getVerifiedEmails.useQuery({
    teamId: workflow?.team?.id,
  });

  const isOrg = workflow?.team?.isOrganization ?? false;

  const teamId = workflow?.teamId ?? undefined;

  const { data, isPending: isPendingEventTypes } = trpc.viewer.eventTypes.getTeamAndEventTypeOptions.useQuery(
    { teamId, isOrg },
    { enabled: !isPendingWorkflow }
  );

  const teamOptions = data?.teamOptions ?? [];

  let allEventTypeOptions = data?.eventTypeOptions ?? [];
  const distinctEventTypes = new Set();

  if (!teamId && isMixedEventType) {
    allEventTypeOptions = [...allEventTypeOptions, ...selectedOptions];
    allEventTypeOptions = allEventTypeOptions.filter((option) => {
      const duplicate = distinctEventTypes.has(option.value);
      distinctEventTypes.add(option.value);
      return !duplicate;
    });
  }

  const readOnly = !workflow?.permissions.canUpdate;

  const isPending = isPendingWorkflow || isPendingEventTypes;

  useEffect(() => {
    if (!isPending) {
      setFormData(workflow);
    }
  }, [isPending]);

  function setFormData(workflowData: RouterOutputs["viewer"]["workflows"]["get"] | undefined) {
    if (workflowData) {
      if (workflowData.userId && workflowData.activeOn.find((active) => !!active.eventType.teamId)) {
        setIsMixedEventType(true);
      }
      let activeOn;

      if (workflowData.isActiveOnAll) {
        activeOn = isOrg ? teamOptions : allEventTypeOptions;
      } else {
        if (isOrg) {
          activeOn = workflowData.activeOnTeams.flatMap((active) => {
            return {
              value: String(active.team.id) || "",
              label: active.team.slug || "",
            };
          });
          setSelectedOptions(activeOn || []);
        } else {
          setSelectedOptions(
            workflowData.activeOn?.flatMap((active) => {
              if (workflowData.teamId && active.eventType.parentId) return [];
              return {
                value: String(active.eventType.id),
                label: active.eventType.title,
              };
            }) || []
          );
          activeOn = workflowData.activeOn
            ? workflowData.activeOn.map((active) => ({
                value: active.eventType.id.toString(),
                label: active.eventType.slug,
              }))
            : undefined;
        }
      }
      //translate dynamic variables into local language
      const steps = workflowData.steps?.map((step) => {
        const updatedStep = {
          ...step,
          senderName: step.sender,
          sender: isSMSAction(step.action) ? step.sender : SENDER_ID,
        };
        if (step.reminderBody) {
          updatedStep.reminderBody = getTranslatedText(step.reminderBody || "", {
            locale: i18n.language,
            t,
          });
        }
        if (step.emailSubject) {
          updatedStep.emailSubject = getTranslatedText(step.emailSubject || "", {
            locale: i18n.language,
            t,
          });
        }
        return updatedStep;
      });

      form.setValue("name", workflowData.name);
      form.setValue("steps", steps);
      form.setValue("trigger", workflowData.trigger);
      form.setValue("time", workflowData.time || undefined);
      form.setValue("timeUnit", workflowData.timeUnit || undefined);
      form.setValue("activeOn", activeOn || []);
      form.setValue("selectAll", workflowData.isActiveOnAll ?? false);
      setIsAllDataLoaded(true);
    }
  }

  const updateMutation = trpc.viewer.workflows.update.useMutation({
    onSuccess: async ({ workflow }) => {
      if (workflow) {
        await utils.viewer.workflows.get.invalidate({ id: +workflow.id });

        showToast(
          t("workflow_updated_successfully", {
            workflowName: workflow.name,
          }),
          "success"
        );
      }
    },
    onError: (err) => {
      if (err instanceof HttpError) {
        const message = `${err.statusCode}: ${err.message}`;
        showToast(message, "error");
      }
    },
  });

  return session.data ? (
    <Shell withoutMain backPath="/workflows">
      <LicenseRequired>
        <Form
          form={form}
          handleSubmit={async (values) => {
            let activeOnIds: number[] = [];
            let isEmpty = false;
            let isVerified = true;

            values.steps.forEach((step) => {
              const strippedHtml = step.reminderBody?.replace(/<[^>]+>/g, "") || "";

              const isBodyEmpty = !isSMSOrWhatsappAction(step.action) && strippedHtml.length <= 1;

              if (isBodyEmpty) {
                form.setError(`steps.${step.stepNumber - 1}.reminderBody`, {
                  type: "custom",
                  message: t("fill_this_field"),
                });
              }

              if (step.reminderBody) {
                step.reminderBody = translateVariablesToEnglish(step.reminderBody, {
                  locale: i18n.language,
                  t,
                });
              }
              if (step.emailSubject) {
                step.emailSubject = translateVariablesToEnglish(step.emailSubject, {
                  locale: i18n.language,
                  t,
                });
              }
              isEmpty = !isEmpty ? isBodyEmpty : isEmpty;

              //check if phone number is verified
              if (
                (step.action === WorkflowActions.SMS_NUMBER ||
                  step.action === WorkflowActions.WHATSAPP_NUMBER) &&
                !verifiedNumbers?.find((verifiedNumber) => verifiedNumber.phoneNumber === step.sendTo)
              ) {
                isVerified = false;

                form.setError(`steps.${step.stepNumber - 1}.sendTo`, {
                  type: "custom",
                  message: t("not_verified"),
                });
              }

              if (
                step.action === WorkflowActions.EMAIL_ADDRESS &&
                !verifiedEmails?.find((verifiedEmail) => verifiedEmail === step.sendTo)
              ) {
                isVerified = false;

                form.setError(`steps.${step.stepNumber - 1}.sendTo`, {
                  type: "custom",
                  message: t("not_verified"),
                });
              }
            });

            if (!isEmpty && isVerified) {
              if (values.activeOn) {
                activeOnIds = values.activeOn
                  .filter((option) => option.value !== "all")
                  .map((option) => {
                    return parseInt(option.value, 10);
                  });
              }
              updateMutation.mutate({
                id: workflowId,
                name: values.name,
                activeOn: activeOnIds,
                steps: values.steps,
                trigger: values.trigger,
                time: values.time || null,
                timeUnit: values.timeUnit || null,
                isActiveOnAll: values.selectAll || false,
              });
              utils.viewer.workflows.getVerifiedNumbers.invalidate();
            }
          }}>
          <ShellMain
            backPath="/workflows"
            title={workflow && workflow.name ? workflow.name : "Untitled"}
            CTA={
              !readOnly && (
                <div>
                  <Button data-testid="save-workflow" type="submit" loading={updateMutation.isPending}>
                    {t("save")}
                  </Button>
                </div>
              )
            }
            heading={
              isAllDataLoaded && (
                <div className="flex">
                  <div className={classNames(workflow && !workflow.name ? "text-muted" : "")}>
                    {workflow && workflow.name ? workflow.name : "untitled"}
                  </div>
                  {workflow && workflow.team && (
                    <Badge className="ml-4 mt-1" variant="gray">
                      {workflow.team.name}
                    </Badge>
                  )}
                  {readOnly && (
                    <Badge className="ml-4 mt-1" variant="gray">
                      {t("readonly")}
                    </Badge>
                  )}
                </div>
              )
            }>
            {!isError ? (
              <>
                {isAllDataLoaded && user ? (
                  <>
                    <WorkflowDetailsPage
                      permissions={workflow?.permissions}
                      form={form}
                      workflowId={+workflowId}
                      user={user}
                      selectedOptions={selectedOptions}
                      setSelectedOptions={setSelectedOptions}
                      teamId={workflow ? workflow.teamId || undefined : undefined}
                      readOnly={readOnly}
                      isOrg={isOrg}
                      allOptions={isOrg ? teamOptions : allEventTypeOptions}
                    />
                  </>
                ) : (
                  <SkeletonLoader />
                )}
              </>
            ) : (
              <Alert severity="error" title="Something went wrong" message={error?.message ?? ""} />
            )}
          </ShellMain>
        </Form>
      </LicenseRequired>
    </Shell>
  ) : (
    <></>
  );
}

export default WorkflowPage;<|MERGE_RESOLUTION|>--- conflicted
+++ resolved
@@ -9,11 +9,6 @@
 import { SENDER_ID } from "@calcom/lib/constants";
 import { useLocale } from "@calcom/lib/hooks/useLocale";
 import { HttpError } from "@calcom/lib/http-error";
-<<<<<<< HEAD
-import type { WorkflowRepository } from "@calcom/lib/server/repository/workflow";
-import type { WorkflowStep } from "@calcom/prisma/client";
-=======
->>>>>>> 01a0d439
 import type { TimeUnit, WorkflowTriggerEvents } from "@calcom/prisma/enums";
 import { WorkflowActions } from "@calcom/prisma/enums";
 import type { RouterOutputs } from "@calcom/trpc/react";
@@ -33,6 +28,7 @@
 import { isSMSAction, isSMSOrWhatsappAction } from "../lib/actionHelperFunctions";
 import { formSchema } from "../lib/schema";
 import { getTranslatedText, translateVariablesToEnglish } from "../lib/variableTranslations";
+import { WorkflowStep } from "@calcom/prisma/client";
 
 export type FormValues = {
   name: string;
