"use client";

import { Trans } from "next-i18next";
import { useState } from "react";

import NoSSR from "@calcom/core/components/NoSSR";
import LicenseRequired from "@calcom/ee/common/components/LicenseRequired";
import { useLocale } from "@calcom/lib/hooks/useLocale";
import { trpc } from "@calcom/trpc/react";
import {
  Meta,
  DropdownActions,
  showToast,
  Table,
  Badge,
  ConfirmationDialogContent,
  Dialog,
} from "@calcom/ui";
import { Check, CheckCheck, Trash, Edit, BookOpenCheck } from "@calcom/ui/components/icon";

import { getLayout } from "../../../../../settings/layouts/SettingsLayout";
import { subdomainSuffix } from "../../../../organizations/lib/orgDomains";

const { Body, Cell, ColumnTitle, Header, Row } = Table;

function AdminOrgTable() {
  const { t } = useLocale();
  const utils = trpc.useContext();
  const [data] = trpc.viewer.organizations.adminGetAll.useSuspenseQuery();
  const verifyMutation = trpc.viewer.organizations.adminVerify.useMutation({
    onSuccess: async (_data, variables) => {
      showToast(t("org_has_been_processed"), "success");
      await invalidateQueries(utils, variables);
    },
    onError: (err) => {
      console.error(err.message);
      showToast(t("org_error_processing"), "error");
    },
  });
  const updateMutation = trpc.viewer.organizations.adminUpdate.useMutation({
    onSuccess: async (_data, variables) => {
      showToast(t("org_has_been_processed"), "success");
      await invalidateQueries(utils, {
        orgId: variables.id,
      });
    },
    onError: (err) => {
      console.error(err.message);
      showToast(t("org_error_processing"), "error");
    },
  });

  const deleteMutation = trpc.viewer.organizations.adminDelete.useMutation({
    onSuccess: async (res, variables) => {
      showToast(res.message, "success");
      await invalidateQueries(utils, variables);
    },
    onError: (err) => {
      console.error(err.message);
      showToast(t("org_error_processing"), "error");
    },
  });

  const publishOrg = async (org: (typeof data)[number]) => {
    if (!org.metadata?.requestedSlug) {
      showToast(t("org_publish_error"), "error");
      console.error("metadata.requestedSlug isn't set", org.metadata?.requestedSlug);
      return;
    }
    updateMutation.mutate({
      id: org.id,
      slug: org.metadata.requestedSlug,
    });
  };

  const [orgToDelete, setOrgToDelete] = useState<number | null>(null);
  return (
    <div>
      <Table>
        <Header>
          <ColumnTitle widthClassNames="w-auto">{t("organization")}</ColumnTitle>
          <ColumnTitle widthClassNames="w-auto">{t("owner")}</ColumnTitle>
          <ColumnTitle widthClassNames="w-auto">{t("verified")}</ColumnTitle>
          <ColumnTitle widthClassNames="w-auto">{t("dns_configured")}</ColumnTitle>
          <ColumnTitle widthClassNames="w-auto">{t("published")}</ColumnTitle>
          <ColumnTitle widthClassNames="w-auto">
            <span className="sr-only">{t("edit")}</span>
          </ColumnTitle>
        </Header>

        <Body>
          {data.map((org) => (
            <Row key={org.id}>
              <Cell widthClassNames="w-auto">
                <div className="text-subtle font-medium">
                  <span className="text-default">{org.name}</span>
                  <br />
                  <span className="text-muted">
                    {org.slug}.{subdomainSuffix()}
                  </span>
                </div>
              </Cell>
              <Cell widthClassNames="w-auto">
                <span className="break-all">
                  {org.members.length ? org.members[0].user.email : "No members"}
                </span>
              </Cell>
              <Cell>
                <div className="space-x-2">
<<<<<<< HEAD
                  {!org.organizationSettings?.isOrganizationVerified && (
                    <Badge variant="blue">{t("unverified")}</Badge>
                  )}
                  {!org.organizationSettings?.isOrganizationConfigured && (
                    <Badge variant="red">{t("dns_missing")}</Badge>
                  )}
=======
                  {!org.metadata?.isOrganizationVerified ? (
                    <Badge variant="red">{t("unverified")}</Badge>
                  ) : (
                    <Badge variant="blue">{t("verified")}</Badge>
                  )}
                </div>
              </Cell>
              <Cell>
                <div className="space-x-2">
                  {org.metadata?.isOrganizationConfigured ? (
                    <Badge variant="blue">{t("dns_configured")}</Badge>
                  ) : (
                    <Badge variant="red">{t("dns_missing")}</Badge>
                  )}
                </div>
              </Cell>
              <Cell>
                <div className="space-x-2">
                  {!org.slug ? (
                    <Badge variant="red">{t("unpublished")}</Badge>
                  ) : (
                    <Badge variant="green">{t("published")}</Badge>
                  )}
>>>>>>> e56b4b57
                </div>
              </Cell>
              <Cell widthClassNames="w-auto">
                <div className="flex w-full justify-end">
<<<<<<< HEAD
                  {(!org.organizationSettings?.isOrganizationVerified ||
                    !org.organizationSettings?.isOrganizationConfigured) && (
                    <DropdownActions
                      actions={[
                        ...(!org.organizationSettings?.isOrganizationVerified
                          ? [
                              {
                                id: "accept",
                                label: t("accept"),
                                onClick: () => {
                                  verifyMutation.mutate({
                                    orgId: org.id,
                                    status: "ACCEPT",
                                  });
                                },
                                icon: Check,
=======
                  <DropdownActions
                    actions={[
                      ...(!org.metadata?.isOrganizationVerified
                        ? [
                            {
                              id: "verify",
                              label: t("verify"),
                              onClick: () => {
                                verifyMutation.mutate({
                                  orgId: org.id,
                                });
>>>>>>> e56b4b57
                              },
                              icon: Check,
                            },
                          ]
                        : []),
                      ...(!org.metadata?.isOrganizationConfigured
                        ? [
                            {
                              id: "dns",
                              label: t("mark_dns_configured"),
                              onClick: () => {
                                updateMutation.mutate({
                                  id: org.id,
                                  metadata: {
                                    isOrganizationConfigured: true,
                                  },
                                });
                              },
<<<<<<< HEAD
                            ]
                          : []),
                        ...(!org.organizationSettings?.isOrganizationConfigured
                          ? [
                              {
                                id: "dns",
                                label: t("mark_dns_configured"),
                                onClick: () => {
                                  updateMutation.mutate({
                                    orgId: org.id,
                                    metadata: {
                                      isOrganizationConfigured: true,
                                    },
                                  });
                                },
                                icon: CheckCheck,
=======
                              icon: CheckCheck,
                            },
                          ]
                        : []),
                      {
                        id: "edit",
                        label: t("edit"),
                        href: `/settings/admin/organizations/${org.id}/edit`,
                        icon: Edit,
                      },
                      ...(!org.slug
                        ? [
                            {
                              id: "publish",
                              label: t("publish"),
                              onClick: () => {
                                publishOrg(org);
>>>>>>> e56b4b57
                              },
                              icon: BookOpenCheck,
                            },
                          ]
                        : []),
                      {
                        id: "delete",
                        label: t("delete"),
                        onClick: () => {
                          setOrgToDelete(org.id);
                        },
                        icon: Trash,
                      },
                    ]}
                  />
                </div>
              </Cell>
            </Row>
          ))}
        </Body>
      </Table>
      <DeleteOrgDialog
        orgId={orgToDelete}
        onClose={() => setOrgToDelete(null)}
        onConfirm={() => {
          if (!orgToDelete) return;
          deleteMutation.mutate({
            orgId: orgToDelete,
          });
        }}
      />
    </div>
  );
}

const AdminOrgList = () => {
  const { t } = useLocale();
  return (
    <LicenseRequired>
      <Meta title={t("organizations")} description={t("orgs_page_description")} />
      <NoSSR>
        <AdminOrgTable />
      </NoSSR>
    </LicenseRequired>
  );
};

AdminOrgList.getLayout = getLayout;

export default AdminOrgList;

const DeleteOrgDialog = ({
  orgId,
  onConfirm,
  onClose,
}: {
  orgId: number | null;
  onConfirm: () => void;
  onClose: () => void;
}) => {
  const { t } = useLocale();

  return (
    // eslint-disable-next-line @typescript-eslint/no-empty-function -- noop
    <Dialog name="delete-user" open={!!orgId} onOpenChange={(open) => (open ? () => {} : onClose())}>
      <ConfirmationDialogContent
        title={t("admin_delete_organization_title")}
        confirmBtnText={t("delete")}
        cancelBtnText={t("cancel")}
        variety="danger"
        onConfirm={onConfirm}>
        <Trans
          i18nKey="admin_delete_organization_description"
          components={{ li: <li />, ul: <ul className="ml-4 list-disc" /> }}>
          <ul>
            <li>
              Teams that are member of this organization will also be deleted along with their event-types
            </li>
            <li>
              Users that were part of the organization will not be deleted and their event-types will also
              remain intact.
            </li>
            <li>Usernames would be changed to allow them to exist outside the organization</li>
          </ul>
        </Trans>
      </ConfirmationDialogContent>
    </Dialog>
  );
};

async function invalidateQueries(utils: ReturnType<typeof trpc.useContext>, data: { orgId: number }) {
  await utils.viewer.organizations.adminGetAll.invalidate();
  await utils.viewer.organizations.adminGet.invalidate({
    id: data.orgId,
  });
  // Due to some super weird reason, just invalidate doesn't work, so do refetch as well.
  await utils.viewer.organizations.adminGet.refetch({
    id: data.orgId,
  });
}<|MERGE_RESOLUTION|>--- conflicted
+++ resolved
@@ -107,15 +107,7 @@
               </Cell>
               <Cell>
                 <div className="space-x-2">
-<<<<<<< HEAD
-                  {!org.organizationSettings?.isOrganizationVerified && (
-                    <Badge variant="blue">{t("unverified")}</Badge>
-                  )}
-                  {!org.organizationSettings?.isOrganizationConfigured && (
-                    <Badge variant="red">{t("dns_missing")}</Badge>
-                  )}
-=======
-                  {!org.metadata?.isOrganizationVerified ? (
+                  {!org.organizationSettings?.isOrganizationVerified ? (
                     <Badge variant="red">{t("unverified")}</Badge>
                   ) : (
                     <Badge variant="blue">{t("verified")}</Badge>
@@ -124,7 +116,7 @@
               </Cell>
               <Cell>
                 <div className="space-x-2">
-                  {org.metadata?.isOrganizationConfigured ? (
+                  {org.organizationSettings?.isOrganizationConfigured ? (
                     <Badge variant="blue">{t("dns_configured")}</Badge>
                   ) : (
                     <Badge variant="red">{t("dns_missing")}</Badge>
@@ -138,32 +130,13 @@
                   ) : (
                     <Badge variant="green">{t("published")}</Badge>
                   )}
->>>>>>> e56b4b57
                 </div>
               </Cell>
               <Cell widthClassNames="w-auto">
                 <div className="flex w-full justify-end">
-<<<<<<< HEAD
-                  {(!org.organizationSettings?.isOrganizationVerified ||
-                    !org.organizationSettings?.isOrganizationConfigured) && (
-                    <DropdownActions
-                      actions={[
-                        ...(!org.organizationSettings?.isOrganizationVerified
-                          ? [
-                              {
-                                id: "accept",
-                                label: t("accept"),
-                                onClick: () => {
-                                  verifyMutation.mutate({
-                                    orgId: org.id,
-                                    status: "ACCEPT",
-                                  });
-                                },
-                                icon: Check,
-=======
                   <DropdownActions
                     actions={[
-                      ...(!org.metadata?.isOrganizationVerified
+                      ...(!org.organizationSettings?.isOrganizationVerified
                         ? [
                             {
                               id: "verify",
@@ -172,13 +145,12 @@
                                 verifyMutation.mutate({
                                   orgId: org.id,
                                 });
->>>>>>> e56b4b57
                               },
                               icon: Check,
                             },
                           ]
                         : []),
-                      ...(!org.metadata?.isOrganizationConfigured
+                      ...(!org.organizationSettings?.isOrganizationConfigured
                         ? [
                             {
                               id: "dns",
@@ -191,24 +163,6 @@
                                   },
                                 });
                               },
-<<<<<<< HEAD
-                            ]
-                          : []),
-                        ...(!org.organizationSettings?.isOrganizationConfigured
-                          ? [
-                              {
-                                id: "dns",
-                                label: t("mark_dns_configured"),
-                                onClick: () => {
-                                  updateMutation.mutate({
-                                    orgId: org.id,
-                                    metadata: {
-                                      isOrganizationConfigured: true,
-                                    },
-                                  });
-                                },
-                                icon: CheckCheck,
-=======
                               icon: CheckCheck,
                             },
                           ]
@@ -226,7 +180,6 @@
                               label: t("publish"),
                               onClick: () => {
                                 publishOrg(org);
->>>>>>> e56b4b57
                               },
                               icon: BookOpenCheck,
                             },
