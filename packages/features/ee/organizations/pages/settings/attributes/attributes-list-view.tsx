"use client";

import type { Dispatch, SetStateAction } from "react";
import { useState } from "react";

import LicenseRequired from "@calcom/features/ee/common/components/LicenseRequired";
import { useLocale } from "@calcom/lib/hooks/useLocale";
import type { RouterOutputs } from "@calcom/trpc/react";
import { trpc } from "@calcom/trpc/react";
import {
  Switch,
  Dropdown,
  Button,
  DropdownMenuTrigger,
  DropdownMenuContent,
  DropdownItem,
  DropdownMenuItem,
  Icon,
  showToast,
<<<<<<< HEAD
=======
  Badge,
>>>>>>> b997c656
} from "@calcom/ui";

import { DeleteAttributeModal } from "./DeleteAttributeModal";
import { ListSkeleton } from "./ListSkeleton";

type AttributeItemProps = RouterOutputs["viewer"]["attributes"]["list"][number];

const TypeToLabelMap = {
  TEXT: "Text",
  NUMBER: "Number",
  SINGLE_SELECT: "Single-select",
  MULTI_SELECT: "Multi-select",
};

function AttributeItem({
  attribute,
  setAttributeToDelete,
}: {
  attribute: AttributeItemProps;
  setAttributeToDelete: Dispatch<SetStateAction<AttributeItemProps | undefined>>;
}) {
  const { t } = useLocale();
  const [isEnabled, setIsEnabled] = useState(attribute.enabled);
  const mutation = trpc.viewer.attributes.toggleActive.useMutation({
    onSuccess: () => {
      showToast(t("attribute_updated_successfully"), "success");
    },
    onError: (err) => {
      showToast(err.message, "error");
    },
  });

  const handleToggle = (checked: boolean) => {
    // Optimistically update the local state
    setIsEnabled(checked);
    mutation.mutate(
      { attributeId: attribute.id },
      {
        onError: (err) => {
          setIsEnabled(!checked);
          showToast(err.message, "error");
        },
      }
    );
  };

  return (
    <ul className="focus-within:border-emphasis flex justify-between p-4" key={attribute.id}>
      <div>
        <h3 className="text-sm font-semibold leading-none">{attribute.name}</h3>
        <p className="text-default inline-flex items-center gap-1 text-sm font-normal leading-none">
          {TypeToLabelMap[attribute.type]}
          {attribute.options?.length > 0 && (
            <>
              <span className="text-muted">•</span>
              <span>{t("number_of_options", { count: attribute.options.length })}</span>
            </>
          )}
          {attribute.isWeightsEnabled && (
            <>
              <span className="text-muted">•</span>
              <Badge>{t("attribute_weight_enabled")}</Badge>
            </>
          )}
        </p>
      </div>
      <div className="flex gap-4">
        <Switch checked={isEnabled} onCheckedChange={handleToggle} />
        <Dropdown modal={false}>
          <DropdownMenuTrigger asChild>
            <Button
              type="button"
              variant="icon"
              color="secondary"
              StartIcon="ellipsis"
              className="ltr:radix-state-open:rounded-r-md rtl:radix-state-open:rounded-l-md"
            />
          </DropdownMenuTrigger>
          <DropdownMenuContent className="min-w-[200px]">
            <DropdownMenuItem>
              <DropdownItem
                type="button"
                StartIcon="pencil"
                href={`/settings/organizations/attributes/${attribute.id}/edit`}>
                {t("edit")}
              </DropdownItem>
            </DropdownMenuItem>
            <DropdownMenuItem>
              <DropdownItem
                type="button"
                StartIcon="trash-2"
                color="destructive"
                onClick={() => setAttributeToDelete(attribute)}>
                {t("delete")}
              </DropdownItem>
            </DropdownMenuItem>
          </DropdownMenuContent>
        </Dropdown>
      </div>
    </ul>
  );
}

function OrganizationAttributesPage() {
  const { t } = useLocale();
  const { data, isLoading } = trpc.viewer.attributes.list.useQuery();
  const [attributeToDelete, setAttributeToDelete] = useState<AttributeItemProps>();
  if (isLoading) {
    return (
      <>
        <div className="border-subtle bg-default flex flex-col gap-4 rounded-lg border p-6">
          <ListSkeleton />
        </div>
      </>
    );
  }

  return (
    <LicenseRequired>
      <div className="border-subtle bg-default flex flex-col gap-4 rounded-lg border p-6">
        {data && data?.length > 0 ? (
          <>
            <h2 className="text-emphasis text-base font-semibold leading-none">{t("custom")}</h2>
            <li className="border-subtle bg-default divide-subtle flex flex-col divide-y rounded-lg border">
              {data?.map((attribute) => (
                <AttributeItem
                  setAttributeToDelete={setAttributeToDelete}
                  attribute={attribute}
                  key={attribute.id}
                />
              ))}
            </li>
            <Button
              className="w-fit"
              StartIcon="plus"
              color="minimal"
              href="/settings/organizations/attributes/create">
              {t("add")}
            </Button>
          </>
        ) : (
          <div className="flex w-full flex-col items-center justify-center p-14">
            <div className="bg-emphasis text-emphasis flex h-16 w-16 items-center justify-center rounded-full p-2">
              <Icon name="tags" />
            </div>
            <h2 className="font-cal text-emphasis mt-6 text-xl font-semibold leading-none">
              {t("add_attributes")}
            </h2>

            <p className="text-emphasis mt-3 text-sm font-normal leading-none">
              {t("add_attributes_description")}
            </p>
            <Button
              className="mt-8"
              StartIcon="plus"
              color="secondary"
              href="/settings/organizations/attributes/create">
              {t("new_attribute")}
            </Button>
          </div>
        )}
      </div>
      {attributeToDelete && (
        <DeleteAttributeModal
          attributeToDelete={attributeToDelete}
          setAttributeToDelete={setAttributeToDelete}
        />
      )}
    </LicenseRequired>
  );
}

export default OrganizationAttributesPage;<|MERGE_RESOLUTION|>--- conflicted
+++ resolved
@@ -17,10 +17,7 @@
   DropdownMenuItem,
   Icon,
   showToast,
-<<<<<<< HEAD
-=======
   Badge,
->>>>>>> b997c656
 } from "@calcom/ui";
 
 import { DeleteAttributeModal } from "./DeleteAttributeModal";
