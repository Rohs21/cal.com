import { Elements } from "@stripe/react-stripe-js";
import classNames from "classnames";
import Head from "next/head";
import type { FC } from "react";
import { useEffect, useState } from "react";
import { FormattedNumber, IntlProvider } from "react-intl";

import { getSuccessPageLocationMessage } from "@calcom/app-store/locations";
import getStripe from "@calcom/app-store/stripepayment/lib/client";
import type { StripePaymentData } from "@calcom/app-store/stripepayment/lib/server";
import dayjs from "@calcom/dayjs";
import { sdkActionManager, useIsEmbed } from "@calcom/embed-core/embed-iframe";
import { APP_NAME, WEBSITE_URL } from "@calcom/lib/constants";
import getPaymentAppData from "@calcom/lib/getPaymentAppData";
import { useLocale } from "@calcom/lib/hooks/useLocale";
import useTheme from "@calcom/lib/hooks/useTheme";
import { getIs24hClockFromLocalStorage, isBrowserLocale24h } from "@calcom/lib/timeFormat";
import { localStorage } from "@calcom/lib/webstorage";
import { FiCreditCard } from "@calcom/ui/components/icon";

import type { PaymentPageProps } from "../pages/payment";
import PaymentComponent from "./Payment";

const PaymentPage: FC<PaymentPageProps> = (props) => {
  const { t } = useLocale();
  const [is24h, setIs24h] = useState(isBrowserLocale24h());
  const [date, setDate] = useState(dayjs.utc(props.booking.startTime));
  const [timezone, setTimezone] = useState<string | null>(null);
  useTheme(props.profile.theme);
  const isEmbed = useIsEmbed();
  const paymentAppData = getPaymentAppData(props.eventType);
  useEffect(() => {
    let embedIframeWidth = 0;
    const _timezone = localStorage.getItem("timeOption.preferredTimeZone") || dayjs.tz.guess();
    setTimezone(_timezone);
    setDate(date.tz(_timezone));
    setIs24h(!!getIs24hClockFromLocalStorage());
    if (isEmbed) {
      requestAnimationFrame(function fixStripeIframe() {
        // HACK: Look for stripe iframe and center position it just above the embed content
        const stripeIframeWrapper = document.querySelector(
          'iframe[src*="https://js.stripe.com/v3/authorize-with-url-inner"]'
        )?.parentElement;
        if (stripeIframeWrapper) {
          stripeIframeWrapper.style.margin = "0 auto";
          stripeIframeWrapper.style.width = embedIframeWidth + "px";
        }
        requestAnimationFrame(fixStripeIframe);
      });
      sdkActionManager?.on("__dimensionChanged", (e) => {
        embedIframeWidth = e.detail.data.iframeWidth as number;
      });
    }
    // eslint-disable-next-line react-hooks/exhaustive-deps
  }, [isEmbed]);

  const eventName = props.booking.title;

  return (
    <div className="h-screen">
      <Head>
        <title>
          {t("payment")} | {eventName} | {APP_NAME}
        </title>
        <link rel="icon" href="/favicon.ico" />
      </Head>
      <main className="mx-auto max-w-3xl py-24">
        <div className="fixed inset-0 z-50 overflow-y-auto">
          <div className="flex min-h-screen items-end justify-center px-4 pb-20 pt-4 text-center sm:block sm:p-0">
            <div className="fixed inset-0 my-4 transition-opacity sm:my-0" aria-hidden="true">
              <span className="hidden sm:inline-block sm:h-screen sm:align-middle" aria-hidden="true">
                &#8203;
              </span>
              <div
                className={classNames(
<<<<<<< HEAD
                  "main bg-default inline-block transform overflow-hidden rounded-lg border border-neutral-200 px-8 pb-4 pt-5 text-left align-bottom transition-all dark:border-neutral-700 dark:bg-gray-800  sm:w-full sm:max-w-lg sm:py-6 sm:align-middle",
=======
                  "main bg-default border-subtle inline-block transform overflow-hidden rounded-lg border px-8 pt-5 pb-4 text-left align-bottom transition-all  sm:w-full sm:max-w-lg sm:py-6 sm:align-middle",
>>>>>>> d61f5072
                  isEmbed ? "" : "sm:my-8"
                )}
                role="dialog"
                aria-modal="true"
                aria-labelledby="modal-headline">
                <div>
                  <div className="bg-success mx-auto flex h-12 w-12 items-center justify-center rounded-full">
                    <FiCreditCard className="h-8 w-8 text-green-600" />
                  </div>

                  <div className="mt-3 text-center sm:mt-5">
                    <h3 className="text-emphasis text-2xl font-semibold leading-6" id="modal-headline">
                      {paymentAppData.paymentOption === "HOLD" ? t("complete_your_booking") : t("payment")}
                    </h3>
                    <div className="text-default mt-4 grid grid-cols-3 border-b border-t py-4 text-left dark:border-gray-900 dark:text-gray-300">
                      <div className="font-medium">{t("what")}</div>
                      <div className="col-span-2 mb-6">{eventName}</div>
                      <div className="font-medium">{t("when")}</div>
                      <div className="col-span-2 mb-6">
                        {date.format("dddd, DD MMMM YYYY")}
                        <br />
                        {date.format(is24h ? "H:mm" : "h:mma")} - {props.eventType.length} mins{" "}
                        <span className="text-subtle">({timezone})</span>
                      </div>
                      {props.booking.location && (
                        <>
                          <div className="font-medium">{t("where")}</div>
                          <div className="col-span-2 mb-6">
                            {getSuccessPageLocationMessage(props.booking.location, t)}
                          </div>
                        </>
                      )}
                      <div className="font-medium">
                        {props.payment.paymentOption === "HOLD" ? t("no_show_fee") : t("price")}
                      </div>
                      <div className="col-span-2 mb-6 font-semibold">
                        <IntlProvider locale="en">
                          <FormattedNumber
                            value={paymentAppData.price / 100.0}
                            style="currency"
                            currency={paymentAppData?.currency?.toUpperCase()}
                          />
                        </IntlProvider>
                      </div>
                    </div>
                  </div>
                </div>
                <div>
                  {props.payment.success && !props.payment.refunded && (
                    <div className="text-default mt-4 text-center dark:text-gray-300">{t("paid")}</div>
                  )}
                  {props.payment.appId === "stripe" && !props.payment.success && (
                    <Elements
                      stripe={getStripe((props.payment.data as StripePaymentData).stripe_publishable_key)}>
                      <PaymentComponent
                        payment={props.payment}
                        eventType={props.eventType}
                        user={props.user}
                        location={props.booking.location}
                        bookingId={props.booking.id}
                        bookingUid={props.booking.uid}
                      />
                    </Elements>
                  )}
                  {props.payment.refunded && (
                    <div className="text-default mt-4 text-center dark:text-gray-300">{t("refunded")}</div>
                  )}
                </div>
                {!props.profile.hideBranding && (
                  <div className="text-muted dark:text-inverted mt-4 border-t pt-4 text-center text-xs dark:border-gray-900">
                    <a href={`${WEBSITE_URL}/signup`}>
                      {t("create_booking_link_with_calcom", { appName: APP_NAME })}
                    </a>
                  </div>
                )}
              </div>
            </div>
          </div>
        </div>
      </main>
    </div>
  );
};

export default PaymentPage;<|MERGE_RESOLUTION|>--- conflicted
+++ resolved
@@ -73,11 +73,7 @@
               </span>
               <div
                 className={classNames(
-<<<<<<< HEAD
-                  "main bg-default inline-block transform overflow-hidden rounded-lg border border-neutral-200 px-8 pb-4 pt-5 text-left align-bottom transition-all dark:border-neutral-700 dark:bg-gray-800  sm:w-full sm:max-w-lg sm:py-6 sm:align-middle",
-=======
                   "main bg-default border-subtle inline-block transform overflow-hidden rounded-lg border px-8 pt-5 pb-4 text-left align-bottom transition-all  sm:w-full sm:max-w-lg sm:py-6 sm:align-middle",
->>>>>>> d61f5072
                   isEmbed ? "" : "sm:my-8"
                 )}
                 role="dialog"
