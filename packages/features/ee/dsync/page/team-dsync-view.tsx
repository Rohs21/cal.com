--- conflicted
+++ resolved
@@ -11,18 +11,8 @@
 
 import ConfigureDirectorySync from "../components/ConfigureDirectorySync";
 
-interface DirectorySyncTeamViewProps {
-  permissions?: {
-    canEdit: boolean;
-  };
-}
-
 // For Hosted Cal - Team view
-<<<<<<< HEAD
-const DirectorySync = ({ permissions }: DirectorySyncTeamViewProps) => {
-=======
 const DirectorySync = ({ permissions }: { permissions?: { canEdit: boolean } }) => {
->>>>>>> 8e2df352
   const { t } = useLocale();
   const router = useRouter();
 
@@ -46,19 +36,8 @@
     showToast(error.message, "error");
   }
 
-<<<<<<< HEAD
-  const canEdit = permissions?.canEdit ?? false;
-
-  if (!canEdit) {
-    return (
-      <div className="py-5">
-        <span className="text-default text-sm">{t("only_admin_can_manage_directory_sync")}</span>
-      </div>
-    );
-=======
   if (!permissions?.canEdit) {
     router.push("/404");
->>>>>>> 8e2df352
   }
 
   return (
