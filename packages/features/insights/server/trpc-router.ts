--- conflicted
+++ resolved
@@ -1,8 +1,3 @@
-<<<<<<< HEAD
-import md5 from "md5";
-=======
-import type { Prisma } from "@prisma/client";
->>>>>>> 01a0d439
 import { z } from "zod";
 
 import dayjs from "@calcom/dayjs";
@@ -23,12 +18,7 @@
 
 import { TRPCError } from "@trpc/server";
 
-<<<<<<< HEAD
-import { buildBaseWhereCondition } from "./buildBaseWhereCondition";
-import { EventsInsights, type GetDateRangesParams } from "./events";
-=======
 import { getTimeView, getDateRanges, type GetDateRangesParams } from "./insightsDateUtils";
->>>>>>> 01a0d439
 import { RoutingEventsInsights } from "./routing-events";
 import { VirtualQueuesInsights } from "./virtual-queues";
 
