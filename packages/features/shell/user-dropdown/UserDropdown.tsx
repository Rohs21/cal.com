import { signOut } from "next-auth/react";
import { usePathname } from "next/navigation";
import { useEffect, useState } from "react";

import { ROADMAP, DESKTOP_APP_LINK } from "@calcom/lib/constants";
import { useLocale } from "@calcom/lib/hooks/useLocale";
import useMeQuery from "@calcom/trpc/react/hooks/useMeQuery";
import classNames from "@calcom/ui/classNames";
import { Avatar } from "@calcom/ui/components/avatar";
import {
  Dropdown,
  DropdownItem,
  DropdownMenuContent,
  DropdownMenuItem,
  DropdownMenuPortal,
  DropdownMenuSeparator,
  DropdownMenuTrigger,
} from "@calcom/ui/components/dropdown";
import { Icon } from "@calcom/ui/components/icon";
// TODO (Platform): we shouldnt be importing from web here
import { useGetUserAttributes } from "@calcom/web/components/settings/platform/hooks/useGetUserAttributes";

import { useIntercomChatTrigger } from "../../ee/support/components/TieredIntercomChat";
import FreshChatProvider from "../../ee/support/lib/freshchat/FreshChatProvider";

interface UserDropdownProps {
  small?: boolean;
}

export function UserDropdown({ small }: UserDropdownProps) {
  const { isPlatformUser } = useGetUserAttributes();
  const { t } = useLocale();
  const { data: user, isPending } = useMeQuery();
  const pathname = usePathname();
  const isPlatformPages = pathname?.startsWith("/settings/platform");
  const { handleChatClick } = useIntercomChatTrigger();

  useEffect(() => {
    // eslint-disable-next-line @typescript-eslint/ban-ts-comment
    //@ts-ignore
    const Beacon = window.Beacon;
    // window.Beacon is defined when user actually opens up HelpScout and username is available here. On every re-render update session info, so that it is always latest.
    Beacon &&
      Beacon("session-data", {
        username: user?.username || "Unknown",
        screenResolution: `${screen.width}x${screen.height}`,
      });
  });

  const [menuOpen, setMenuOpen] = useState(false);

<<<<<<< HEAD
  const handleHelpClick = () => {
    handleChatClick();
=======
  const handleHelpClick = (e?: React.MouseEvent) => {
    e?.preventDefault();
    e?.stopPropagation();

>>>>>>> 0a9e732e
    setMenuOpen(false);

    // Defer to next frame to avoid the originating click closing the dialog
    requestAnimationFrame(() => {
      // double RAF is extra-safe if your dropdown unmounts with a transition
      requestAnimationFrame(() => {
        if (window.Plain) window.Plain.open();
      });
    });
  };

  // Prevent rendering dropdown if user isn't available.
  // We don't want to show nameless user.
  if (!user && !isPending) {
    return null;
  }

  return (
    <Dropdown open={menuOpen}>
      <DropdownMenuTrigger asChild onClick={() => setMenuOpen((menuOpen) => !menuOpen)} disabled={isPending}>
        <button
          data-testid="user-dropdown-trigger-button"
          className={classNames(
            "hover:bg-emphasis todesktop:!bg-transparent group mx-0 flex w-full cursor-pointer appearance-none items-center rounded-full text-left outline-none transition focus:outline-none focus:ring-0 md:rounded-none lg:rounded",
            small ? "p-2" : "px-2 py-1.5"
          )}>
          <span
            className={classNames(
              small ? "h-4 w-4" : "h-5 w-5 ltr:mr-2 rtl:ml-2",
              "relative flex-shrink-0 rounded-full"
            )}>
            <Avatar
              size={small ? "xs" : "xsm"}
              imageSrc={user?.avatarUrl ?? user?.avatar}
              alt={user?.username ? `${user.username} Avatar` : "Nameless User Avatar"}
              className="overflow-hidden"
            />
            <span
              className={classNames(
                "border-muted absolute -bottom-1 -right-1 rounded-full border bg-green-500",
                small ? "-bottom-0.5 -right-0.5 h-2.5 w-2.5" : "-bottom-0.5 -right-0 h-2 w-2"
              )}
            />
          </span>
          {!small && (
            <span className="flex flex-grow items-center gap-2">
              <span className="w-24 flex-shrink-0 text-sm leading-none">
                <span className="text-emphasis block truncate py-0.5 font-medium leading-normal">
                  {isPending ? "Loading..." : user?.name ?? "Nameless User"}
                </span>
              </span>
              <Icon
                name="chevron-down"
                className="group-hover:text-subtle text-muted h-4 w-4 flex-shrink-0 transition rtl:mr-4"
                aria-hidden="true"
              />
            </span>
          )}
        </button>
      </DropdownMenuTrigger>

      <DropdownMenuPortal>
        <FreshChatProvider>
          <DropdownMenuContent
            align="start"
            onInteractOutside={() => {
              setMenuOpen(false);
            }}
            className="group overflow-hidden rounded-md">
            <>
              {!isPlatformPages && (
                <>
                  <DropdownMenuItem>
                    <DropdownItem
                      type="button"
                      CustomStartIcon={
                        <Icon name="user" className="text-default h-4 w-4" aria-hidden="true" />
                      }
                      href="/settings/my-account/profile">
                      {t("my_profile")}
                    </DropdownItem>
                  </DropdownMenuItem>
                  <DropdownMenuItem>
                    <DropdownItem
                      type="button"
                      CustomStartIcon={
                        <Icon name="settings" className="text-default h-4 w-4" aria-hidden="true" />
                      }
                      href="/settings/my-account/general">
                      {t("my_settings")}
                    </DropdownItem>
                  </DropdownMenuItem>
                  <DropdownMenuItem>
                    <DropdownItem
                      type="button"
                      CustomStartIcon={
                        <Icon name="moon" className="text-default h-4 w-4" aria-hidden="true" />
                      }
                      href="/settings/my-account/out-of-office">
                      {t("out_of_office")}
                    </DropdownItem>
                  </DropdownMenuItem>
                  <DropdownMenuSeparator />
                </>
              )}

              <DropdownMenuItem>
                <DropdownItem StartIcon="map" target="_blank" href={ROADMAP}>
                  {t("visit_roadmap")}
                </DropdownItem>
              </DropdownMenuItem>
              <DropdownMenuItem>
                <DropdownItem
                  type="button"
                  StartIcon="circle-help"
                  aria-hidden="true"
                  onClick={handleHelpClick}>
                  {t("help")}
                </DropdownItem>
              </DropdownMenuItem>
              {!isPlatformPages && (
                <DropdownMenuItem className="todesktop:hidden hidden lg:flex">
                  <DropdownItem StartIcon="download" target="_blank" rel="noreferrer" href={DESKTOP_APP_LINK}>
                    {t("download_desktop_app")}
                  </DropdownItem>
                </DropdownMenuItem>
              )}

              {!isPlatformPages && isPlatformUser && (
                <DropdownMenuItem className="todesktop:hidden hidden lg:flex">
                  <DropdownItem StartIcon="blocks" target="_blank" rel="noreferrer" href="/settings/platform">
                    Platform
                  </DropdownItem>
                </DropdownMenuItem>
              )}
              <DropdownMenuSeparator />

              <DropdownMenuItem>
                <DropdownItem
                  type="button"
                  StartIcon="log-out"
                  aria-hidden="true"
                  onClick={() => {
                    signOut({ callbackUrl: "/auth/logout" });
                  }}>
                  {t("sign_out")}
                </DropdownItem>
              </DropdownMenuItem>
            </>
          </DropdownMenuContent>
        </FreshChatProvider>
      </DropdownMenuPortal>
    </Dropdown>
  );
}<|MERGE_RESOLUTION|>--- conflicted
+++ resolved
@@ -49,15 +49,8 @@
 
   const [menuOpen, setMenuOpen] = useState(false);
 
-<<<<<<< HEAD
   const handleHelpClick = () => {
     handleChatClick();
-=======
-  const handleHelpClick = (e?: React.MouseEvent) => {
-    e?.preventDefault();
-    e?.stopPropagation();
-
->>>>>>> 0a9e732e
     setMenuOpen(false);
 
     // Defer to next frame to avoid the originating click closing the dialog
