import type { User as UserAuth } from "next-auth";
import { signOut, useSession } from "next-auth/react";
import dynamic from "next/dynamic";
import Link from "next/link";
import type { NextRouter } from "next/router";
import { useRouter } from "next/router";
import type { Dispatch, ReactNode, SetStateAction } from "react";
import React, { Fragment, useEffect, useState, useRef } from "react";
import { Toaster } from "react-hot-toast";

import dayjs from "@calcom/dayjs";
import { useIsEmbed } from "@calcom/embed-core/embed-iframe";
import UnconfirmedBookingBadge from "@calcom/features/bookings/UnconfirmedBookingBadge";
import ImpersonatingBanner from "@calcom/features/ee/impersonation/components/ImpersonatingBanner";
<<<<<<< HEAD
=======
import { OrgUpgradeBanner } from "@calcom/features/ee/organizations/components/OrgUpgradeBanner";
>>>>>>> 98944d48
import { useOrgBrandingValues } from "@calcom/features/ee/organizations/hooks";
import HelpMenuItem from "@calcom/features/ee/support/components/HelpMenuItem";
import { TeamsUpgradeBanner } from "@calcom/features/ee/teams/components";
import { useFlagMap } from "@calcom/features/flags/context/provider";
import { KBarContent, KBarRoot, KBarTrigger } from "@calcom/features/kbar/Kbar";
import TimezoneChangeDialog from "@calcom/features/settings/TimezoneChangeDialog";
import AdminPasswordBanner from "@calcom/features/users/components/AdminPasswordBanner";
import VerifyEmailBanner from "@calcom/features/users/components/VerifyEmailBanner";
import classNames from "@calcom/lib/classNames";
import { APP_NAME, DESKTOP_APP_LINK, JOIN_SLACK, ROADMAP, WEBAPP_URL } from "@calcom/lib/constants";
import getBrandColours from "@calcom/lib/getBrandColours";
import { useIsomorphicLayoutEffect } from "@calcom/lib/hooks/useIsomorphicLayoutEffect";
import { useLocale } from "@calcom/lib/hooks/useLocale";
import { isKeyInObject } from "@calcom/lib/isKeyInObject";
import type { User } from "@calcom/prisma/client";
import { trpc } from "@calcom/trpc/react";
import useAvatarQuery from "@calcom/trpc/react/hooks/useAvatarQuery";
import useEmailVerifyCheck from "@calcom/trpc/react/hooks/useEmailVerifyCheck";
import useMeQuery from "@calcom/trpc/react/hooks/useMeQuery";
import type { SVGComponent } from "@calcom/types/SVGComponent";
import {
  Avatar,
  Button,
  Credits,
  Dropdown,
  DropdownItem,
  DropdownMenuContent,
  DropdownMenuItem,
  DropdownMenuPortal,
  DropdownMenuSeparator,
  DropdownMenuTrigger,
  ErrorBoundary,
  HeadSeo,
  Logo,
  SkeletonText,
  Tooltip,
  showToast,
  useCalcomTheme,
  ButtonOrLink,
} from "@calcom/ui";
import {
  ArrowLeft,
  ArrowRight,
  BarChart,
  Calendar,
  Clock,
  Download,
  ExternalLink,
  FileText,
  Grid,
  HelpCircle,
  Link as LinkIcon,
  LogOut,
  Map,
  Moon,
  MoreHorizontal,
  ChevronDown,
  Copy,
  Settings,
  Slack,
  Users,
  Zap,
  User as UserIcon,
} from "@calcom/ui/components/icon";

import FreshChatProvider from "../ee/support/lib/freshchat/FreshChatProvider";
import { TeamInviteBadge } from "./TeamInviteBadge";

// need to import without ssr to prevent hydration errors
const Tips = dynamic(() => import("@calcom/features/tips").then((mod) => mod.Tips), {
  ssr: false,
});

/* TODO: Migate this */

export const ONBOARDING_INTRODUCED_AT = dayjs("September 1 2021").toISOString();

export const ONBOARDING_NEXT_REDIRECT = {
  redirect: {
    permanent: false,
    destination: "/getting-started",
  },
} as const;

export const shouldShowOnboarding = (
  user: Pick<User, "createdDate" | "completedOnboarding" | "organizationId">
) => {
  return (
    !user.completedOnboarding &&
    !user.organizationId &&
    dayjs(user.createdDate).isAfter(ONBOARDING_INTRODUCED_AT)
  );
};

function useRedirectToLoginIfUnauthenticated(isPublic = false) {
  const { data: session, status } = useSession();
  const loading = status === "loading";
  const router = useRouter();

  useEffect(() => {
    if (isPublic) {
      return;
    }

    if (!loading && !session) {
      router.replace({
        pathname: "/auth/login",
        query: {
          callbackUrl: `${WEBAPP_URL}${location.pathname}${location.search}`,
        },
      });
    }
    // eslint-disable-next-line react-hooks/exhaustive-deps
  }, [loading, session, isPublic]);

  return {
    loading: loading && !session,
    session,
  };
}

function useRedirectToOnboardingIfNeeded() {
  const router = useRouter();
  const query = useMeQuery();
  const user = query.data;
  const flags = useFlagMap();

  const { data: email } = useEmailVerifyCheck();

  const needsEmailVerification = !email?.isVerified && flags["email-verification"];

  const isRedirectingToOnboarding = user && shouldShowOnboarding(user);

  useEffect(() => {
    if (isRedirectingToOnboarding && !needsEmailVerification) {
      router.replace({
        pathname: "/getting-started",
      });
    }
    // eslint-disable-next-line react-hooks/exhaustive-deps
  }, [isRedirectingToOnboarding, needsEmailVerification]);

  return {
    isRedirectingToOnboarding,
  };
}

const Layout = (props: LayoutProps) => {
  const pageTitle = typeof props.heading === "string" && !props.title ? props.heading : props.title;
  const bannerRef = useRef<HTMLDivElement | null>(null);
  const [bannersHeight, setBannersHeight] = useState<number>(0);

  useIsomorphicLayoutEffect(() => {
    const resizeObserver = new ResizeObserver((entries) => {
      const { offsetHeight } = entries[0].target as HTMLElement;
      setBannersHeight(offsetHeight);
    });

    const currentBannerRef = bannerRef.current;

    if (currentBannerRef) {
      resizeObserver.observe(currentBannerRef);
    }

    return () => {
      if (currentBannerRef) {
        resizeObserver.unobserve(currentBannerRef);
      }
    };
  }, [bannerRef]);

  return (
    <>
      {!props.withoutSeo && (
        <HeadSeo
          title={pageTitle ?? APP_NAME}
          description={props.subtitle ? props.subtitle?.toString() : ""}
        />
      )}
      <div>
        <Toaster position="bottom-right" />
      </div>

      {/* todo: only run this if timezone is different */}
      <TimezoneChangeDialog />
      <div style={{ paddingTop: `${bannersHeight}px` }} className="flex min-h-screen flex-col">
        <div ref={bannerRef} className="fixed top-0 z-10 w-full divide-y divide-black">
          <TeamsUpgradeBanner />
          <OrgUpgradeBanner />
          <ImpersonatingBanner />
          <AdminPasswordBanner />
          <VerifyEmailBanner />
        </div>
        <div className="flex flex-1" data-testid="dashboard-shell">
          {props.SidebarContainer || <SideBarContainer bannersHeight={bannersHeight} />}
          <div className="flex w-0 flex-1 flex-col">
            <MainContainer {...props} />
          </div>
        </div>
      </div>
    </>
  );
};

type DrawerState = [isOpen: boolean, setDrawerOpen: Dispatch<SetStateAction<boolean>>];

type LayoutProps = {
  centered?: boolean;
  title?: string;
  heading?: ReactNode;
  subtitle?: ReactNode;
  headerClassName?: string;
  children: ReactNode;
  CTA?: ReactNode;
  large?: boolean;
  MobileNavigationContainer?: ReactNode;
  SidebarContainer?: ReactNode;
  TopNavContainer?: ReactNode;
  drawerState?: DrawerState;
  HeadingLeftIcon?: ReactNode;
  backPath?: string | boolean; // renders back button to specified path
  // use when content needs to expand with flex
  flexChildrenContainer?: boolean;
  isPublic?: boolean;
  withoutMain?: boolean;
  // Gives you the option to skip HeadSEO and render your own.
  withoutSeo?: boolean;
  // Gives the ability to include actions to the right of the heading
  actions?: JSX.Element;
  beforeCTAactions?: JSX.Element;
  afterHeading?: ReactNode;
  smallHeading?: boolean;
  hideHeadingOnMobile?: boolean;
};

const useBrandColors = () => {
  const { data: user } = useMeQuery();
  const brandTheme = getBrandColours({
    lightVal: user?.brandColor,
    darkVal: user?.darkBrandColor,
  });
  useCalcomTheme(brandTheme);
};

const KBarWrapper = ({ children, withKBar = false }: { withKBar: boolean; children: React.ReactNode }) =>
  withKBar ? (
    <KBarRoot>
      {children}
      <KBarContent />
    </KBarRoot>
  ) : (
    <>{children}</>
  );

const PublicShell = (props: LayoutProps) => {
  const { status } = useSession();
  return (
    <KBarWrapper withKBar={status === "authenticated"}>
      <Layout {...props} />
    </KBarWrapper>
  );
};

export default function Shell(props: LayoutProps) {
  // if a page is unauthed and isPublic is true, the redirect does not happen.
  useRedirectToLoginIfUnauthenticated(props.isPublic);
  useRedirectToOnboardingIfNeeded();
  // System Theme is automatically supported using ThemeProvider. If we intend to use user theme throughout the app we need to uncomment this.
  // useTheme(profile.theme);
  useBrandColors();

  return !props.isPublic ? (
    <KBarWrapper withKBar>
      <Layout {...props} />
    </KBarWrapper>
  ) : (
    <PublicShell {...props} />
  );
}

interface UserDropdownProps {
  small?: boolean;
}

function UserDropdown({ small }: UserDropdownProps) {
  const { t } = useLocale();
  const { data: user } = useMeQuery();
  const { data: avatar } = useAvatarQuery();
<<<<<<< HEAD
  const orgBranding = useOrgBrandingValues();

=======
>>>>>>> 98944d48
  useEffect(() => {
    // eslint-disable-next-line @typescript-eslint/ban-ts-comment
    //@ts-ignore
    const Beacon = window.Beacon;
    // window.Beacon is defined when user actually opens up HelpScout and username is available here. On every re-render update session info, so that it is always latest.
    Beacon &&
      Beacon("session-data", {
        username: user?.username || "Unknown",
        screenResolution: `${screen.width}x${screen.height}`,
      });
  });
  const mutation = trpc.viewer.away.useMutation({
    onSettled() {
      utils.viewer.me.invalidate();
    },
  });
  const utils = trpc.useContext();
  const [helpOpen, setHelpOpen] = useState(false);
  const [menuOpen, setMenuOpen] = useState(false);
  if (!user) {
    return null;
  }
  const onHelpItemSelect = () => {
    setHelpOpen(false);
    setMenuOpen(false);
  };

  // Prevent rendering dropdown if user isn't available.
  // We don't want to show nameless user.
  if (!user) {
    return null;
  }
  return (
    <Dropdown open={menuOpen}>
      <div className="ltr:sm:-ml-5 rtl:sm:-mr-5">
        <DropdownMenuTrigger asChild onClick={() => setMenuOpen((menuOpen) => !menuOpen)}>
          <button
            className={classNames(
              "hover:bg-emphasis group mx-0 ml-7 flex cursor-pointer appearance-none items-center rounded-full text-left outline-none focus:outline-none focus:ring-0 md:rounded-none lg:rounded",
              small ? "p-2" : "px-2 py-1"
            )}>
            <span
              className={classNames(
                small ? "h-4 w-4" : "h-6 w-6 ltr:mr-2 rtl:ml-2",
                "relative flex-shrink-0 rounded-full bg-gray-300 "
              )}>
              <Avatar
                size={small ? "xs" : "sm"}
                imageSrc={avatar?.avatar || WEBAPP_URL + "/" + user.username + "/avatar.png"}
                alt={user.username || "Nameless User"}
              />
              <span
                className={classNames(
                  "border-muted absolute -bottom-1 -right-1  rounded-full border-2 bg-green-500",
                  user.away ? "bg-yellow-500" : "bg-green-500",
                  small ? "-bottom-0.5 -right-0.5 h-2.5 w-2.5" : "bottom-0 right-0 h-3 w-3"
                )}
              />
            </span>
            {!small && (
<<<<<<< HEAD
              <span className="flex flex-grow items-center truncate">
                <span className="flex-grow truncate text-sm leading-none">
                  <span className="text-emphasis mb-1 block truncate font-medium">
                    {user.name || "Nameless User"}
                  </span>
                  <span className="text-default truncate pb-1 font-normal">
                    {user.username
                      ? process.env.NEXT_PUBLIC_WEBSITE_URL === "https://cal.com"
                        ? `${orgBranding && orgBranding.slug}cal.com/${user.username}`
                        : `${orgBranding && orgBranding.slug}/${user.username}`
                      : "No public page"}
                  </span>
=======
              <span className="flex flex-grow items-center">
                <span className="line-clamp-1 flex-grow text-sm leading-none">
                  <span className="text-emphasis block font-medium">{user.name || "Nameless User"}</span>
>>>>>>> 98944d48
                </span>
                <ChevronDown
                  className="group-hover:text-subtle text-muted h-4 w-4 flex-shrink-0 rtl:mr-4"
                  aria-hidden="true"
                />
              </span>
            )}
          </button>
        </DropdownMenuTrigger>
      </div>

      <DropdownMenuPortal>
        <FreshChatProvider>
          <DropdownMenuContent
            align="start"
            onInteractOutside={() => {
              setMenuOpen(false);
              setHelpOpen(false);
            }}
            className="group overflow-hidden rounded-md">
            {helpOpen ? (
              <HelpMenuItem onHelpItemSelect={() => onHelpItemSelect()} />
            ) : (
              <>
                <DropdownMenuItem>
                  <DropdownItem
                    type="button"
                    StartIcon={(props) => (
                      <UserIcon className={classNames("text-default", props.className)} aria-hidden="true" />
                    )}
                    href="/settings/my-account/profile">
                    {t("my_profile")}
                  </DropdownItem>
                </DropdownMenuItem>
                <DropdownMenuItem>
                  <DropdownItem
                    type="button"
                    StartIcon={(props) => (
                      <Settings className={classNames("text-default", props.className)} aria-hidden="true" />
                    )}
                    href="/settings/my-account/general">
                    {t("my_settings")}
                  </DropdownItem>
                </DropdownMenuItem>
                <DropdownMenuItem>
                  <DropdownItem
                    type="button"
                    StartIcon={(props) => (
                      <Moon className={classNames("text-default", props.className)} aria-hidden="true" />
                    )}
                    onClick={() => {
                      mutation.mutate({ away: !user?.away });
                      utils.viewer.me.invalidate();
                    }}>
                    {user.away ? t("set_as_free") : t("set_as_away")}
                  </DropdownItem>
                </DropdownMenuItem>
                <DropdownMenuSeparator />
                <DropdownMenuItem>
                  <DropdownItem
                    StartIcon={(props) => <Slack strokeWidth={1.5} {...props} />}
                    target="_blank"
                    rel="noreferrer"
                    href={JOIN_SLACK}>
                    {t("join_our_slack")}
                  </DropdownItem>
                </DropdownMenuItem>
                <DropdownMenuItem>
                  <DropdownItem StartIcon={Map} target="_blank" href={ROADMAP}>
                    {t("visit_roadmap")}
                  </DropdownItem>
                </DropdownMenuItem>
                <DropdownMenuItem>
                  <DropdownItem
                    type="button"
                    StartIcon={(props) => <HelpCircle aria-hidden="true" {...props} />}
                    onClick={() => setHelpOpen(true)}>
                    {t("help")}
                  </DropdownItem>
                </DropdownMenuItem>
                <DropdownMenuItem className="desktop-hidden hidden lg:flex">
                  <DropdownItem StartIcon={Download} target="_blank" rel="noreferrer" href={DESKTOP_APP_LINK}>
                    {t("download_desktop_app")}
                  </DropdownItem>
                </DropdownMenuItem>

                <DropdownMenuSeparator />

                <DropdownMenuItem>
                  <DropdownItem
                    type="button"
                    StartIcon={(props) => <LogOut aria-hidden="true" {...props} />}
                    onClick={() => signOut({ callbackUrl: "/auth/logout" })}>
                    {t("sign_out")}
                  </DropdownItem>
                </DropdownMenuItem>
              </>
            )}
          </DropdownMenuContent>
        </FreshChatProvider>
      </DropdownMenuPortal>
    </Dropdown>
  );
}

export type NavigationItemType = {
  name: string;
  href: string;
  onClick?: React.MouseEventHandler<HTMLAnchorElement | HTMLButtonElement>;
  target?: HTMLAnchorElement["target"];
  badge?: React.ReactNode;
  icon?: SVGComponent;
  child?: NavigationItemType[];
  pro?: true;
  onlyMobile?: boolean;
  onlyDesktop?: boolean;
  isCurrent?: ({
    item,
    isChild,
    router,
  }: {
    item: Pick<NavigationItemType, "href">;
    isChild?: boolean;
    router: NextRouter;
  }) => boolean;
};

const requiredCredentialNavigationItems = ["Routing Forms"];
const MORE_SEPARATOR_NAME = "more";

const navigation: NavigationItemType[] = [
  {
    name: "event_types_page_title",
    href: "/event-types",
    icon: LinkIcon,
  },
  {
    name: "bookings",
    href: "/bookings/upcoming",
    icon: Calendar,
    badge: <UnconfirmedBookingBadge />,
    isCurrent: ({ router }) => {
      const path = router.asPath.split("?")[0];
      return path.startsWith("/bookings");
    },
  },
  {
    name: "availability",
    href: "/availability",
    icon: Clock,
  },
  {
    name: "teams",
    href: "/teams",
    icon: Users,
    onlyDesktop: true,
    badge: <TeamInviteBadge />,
  },
  {
    name: "apps",
    href: "/apps",
    icon: Grid,
    isCurrent: ({ router, item }) => {
      const path = router.asPath.split("?")[0];
      // During Server rendering path is /v2/apps but on client it becomes /apps(weird..)
      return (
        (path.startsWith(item.href) || path.startsWith("/v2" + item.href)) && !path.includes("routing-forms/")
      );
    },
    child: [
      {
        name: "app_store",
        href: "/apps",
        isCurrent: ({ router, item }) => {
          const path = router.asPath.split("?")[0];
          // During Server rendering path is /v2/apps but on client it becomes /apps(weird..)
          return (
            (path.startsWith(item.href) || path.startsWith("/v2" + item.href)) &&
            !path.includes("routing-forms/") &&
            !path.includes("/installed")
          );
        },
      },
      {
        name: "installed_apps",
        href: "/apps/installed/calendar",
        isCurrent: ({ router }) => {
          const path = router.asPath;
          return path.startsWith("/apps/installed/") || path.startsWith("/v2/apps/installed/");
        },
      },
    ],
  },
  {
    name: MORE_SEPARATOR_NAME,
    href: "/more",
    icon: MoreHorizontal,
  },
  {
    name: "Routing Forms",
    href: "/apps/routing-forms/forms",
    icon: FileText,
    isCurrent: ({ router }) => {
      return router.asPath.startsWith("/apps/routing-forms/");
    },
  },
  {
    name: "workflows",
    href: "/workflows",
    icon: Zap,
  },
  {
    name: "insights",
    href: "/insights",
    icon: BarChart,
  },
];

const moreSeparatorIndex = navigation.findIndex((item) => item.name === MORE_SEPARATOR_NAME);
// We create all needed navigation items for the different use cases
const { desktopNavigationItems, mobileNavigationBottomItems, mobileNavigationMoreItems } = navigation.reduce<
  Record<string, NavigationItemType[]>
>(
  (items, item, index) => {
    // We filter out the "more" separator in` desktop navigation
    if (item.name !== MORE_SEPARATOR_NAME) items.desktopNavigationItems.push(item);
    // Items for mobile bottom navigation
    if (index < moreSeparatorIndex + 1 && !item.onlyDesktop) {
      items.mobileNavigationBottomItems.push(item);
    } // Items for the "more" menu in mobile navigation
    else {
      items.mobileNavigationMoreItems.push(item);
    }
    return items;
  },
  { desktopNavigationItems: [], mobileNavigationBottomItems: [], mobileNavigationMoreItems: [] }
);

const Navigation = () => {
  return (
    <nav className="mt-2 flex-1 md:px-2 lg:mt-6 lg:px-0">
      {desktopNavigationItems.map((item) => (
        <NavigationItem key={item.name} item={item} />
      ))}
      <div className="text-subtle mt-0.5 lg:hidden">
        <KBarTrigger />
      </div>
    </nav>
  );
};

function useShouldDisplayNavigationItem(item: NavigationItemType) {
  const { status } = useSession();
  const { data: routingForms } = trpc.viewer.appById.useQuery(
    { appId: "routing-forms" },
    {
      enabled: status === "authenticated" && requiredCredentialNavigationItems.includes(item.name),
      trpc: {},
    }
  );
  const flags = useFlagMap();
  if (isKeyInObject(item.name, flags)) return flags[item.name];
  return !requiredCredentialNavigationItems.includes(item.name) || routingForms?.isInstalled;
}

const defaultIsCurrent: NavigationItemType["isCurrent"] = ({ isChild, item, router }) => {
  return isChild ? item.href === router.asPath : item.href ? router.asPath.startsWith(item.href) : false;
};

const NavigationItem: React.FC<{
  index?: number;
  item: NavigationItemType;
  isChild?: boolean;
}> = (props) => {
  const { item, isChild } = props;
  const { t, isLocaleReady } = useLocale();
  const router = useRouter();
  const isCurrent: NavigationItemType["isCurrent"] = item.isCurrent || defaultIsCurrent;
  const current = isCurrent({ isChild: !!isChild, item, router });
  const shouldDisplayNavigationItem = useShouldDisplayNavigationItem(props.item);

  if (!shouldDisplayNavigationItem) return null;

  return (
    <Fragment>
      <Tooltip side="right" content={t(item.name)} className="lg:hidden">
        <Link
          href={item.href}
          aria-label={t(item.name)}
          className={classNames(
            "[&[aria-current='page']]:bg-emphasis  text-default group flex items-center rounded-md py-2 px-3 text-sm font-medium",
            isChild
              ? `[&[aria-current='page']]:text-emphasis hidden h-8 pl-16 lg:flex lg:pl-11 [&[aria-current='page']]:bg-transparent ${
                  props.index === 0 ? "mt-0" : "mt-px"
                }`
              : "[&[aria-current='page']]:text-emphasis mt-0.5 text-sm",
            isLocaleReady ? "hover:bg-emphasis hover:text-emphasis" : ""
          )}
          aria-current={current ? "page" : undefined}>
          {item.icon && (
            <item.icon
              className="mr-2 h-4 w-4 flex-shrink-0 ltr:mr-2 rtl:ml-2 [&[aria-current='page']]:text-inherit"
              aria-hidden="true"
              aria-current={current ? "page" : undefined}
            />
          )}
          {isLocaleReady ? (
            <span className="hidden w-full justify-between lg:flex">
              <div className="flex">{t(item.name)}</div>
              {item.badge && item.badge}
            </span>
          ) : (
            <SkeletonText style={{ width: `${item.name.length * 10}px` }} className="h-[20px]" />
          )}
        </Link>
      </Tooltip>
      {item.child &&
        isCurrent({ router, isChild, item }) &&
        item.child.map((item, index) => <NavigationItem index={index} key={item.name} item={item} isChild />)}
    </Fragment>
  );
};

function MobileNavigationContainer() {
  const { status } = useSession();
  if (status !== "authenticated") return null;
  return <MobileNavigation />;
}

const MobileNavigation = () => {
  const isEmbed = useIsEmbed();

  return (
    <>
      <nav
        className={classNames(
          "pwa:pb-2.5 bg-muted border-subtle fixed bottom-0 z-30 -mx-4 flex w-full border-t bg-opacity-40 px-1 shadow backdrop-blur-md md:hidden",
          isEmbed && "hidden"
        )}>
        {mobileNavigationBottomItems.map((item) => (
          <MobileNavigationItem key={item.name} item={item} />
        ))}
      </nav>
      {/* add padding to content for mobile navigation*/}
      <div className="block pt-12 md:hidden" />
    </>
  );
};

const MobileNavigationItem: React.FC<{
  item: NavigationItemType;
  isChild?: boolean;
}> = (props) => {
  const { item, isChild } = props;
  const router = useRouter();
  const { t, isLocaleReady } = useLocale();
  const isCurrent: NavigationItemType["isCurrent"] = item.isCurrent || defaultIsCurrent;
  const current = isCurrent({ isChild: !!isChild, item, router });
  const shouldDisplayNavigationItem = useShouldDisplayNavigationItem(props.item);

  if (!shouldDisplayNavigationItem) return null;
  return (
    <Link
      key={item.name}
      href={item.href}
      className="[&[aria-current='page']]:text-emphasis hover:text-default text-muted relative my-2 min-w-0 flex-1 overflow-hidden rounded-md !bg-transparent p-1 text-center text-xs font-medium focus:z-10 sm:text-sm"
      aria-current={current ? "page" : undefined}>
      {item.badge && <div className="absolute right-1 top-1">{item.badge}</div>}
      {item.icon && (
        <item.icon
          className="[&[aria-current='page']]:text-emphasis  mx-auto mb-1 block h-5 w-5 flex-shrink-0 text-center text-inherit"
          aria-hidden="true"
          aria-current={current ? "page" : undefined}
        />
      )}
      {isLocaleReady ? <span className="block truncate">{t(item.name)}</span> : <SkeletonText />}
    </Link>
  );
};

const MobileNavigationMoreItem: React.FC<{
  item: NavigationItemType;
  isChild?: boolean;
}> = (props) => {
  const { item } = props;
  const { t, isLocaleReady } = useLocale();
  const shouldDisplayNavigationItem = useShouldDisplayNavigationItem(props.item);

  if (!shouldDisplayNavigationItem) return null;

  return (
    <li className="border-subtle border-b last:border-b-0" key={item.name}>
      <Link href={item.href} className="hover:bg-subtle flex items-center justify-between p-5">
        <span className="text-default flex items-center font-semibold ">
          {item.icon && <item.icon className="h-5 w-5 flex-shrink-0 ltr:mr-3 rtl:ml-3" aria-hidden="true" />}
          {isLocaleReady ? t(item.name) : <SkeletonText />}
        </span>
        <ArrowRight className="text-subtle h-5 w-5" />
      </Link>
    </li>
  );
};

type SideBarContainerProps = {
  bannersHeight: number;
};

type SideBarProps = {
  bannersHeight: number;
  user?: UserAuth | null;
};

function SideBarContainer({ bannersHeight }: SideBarContainerProps) {
  const { status, data } = useSession();
  const router = useRouter();

  // Make sure that Sidebar is rendered optimistically so that a refresh of pages when logged in have SideBar from the beginning.
  // This improves the experience of refresh on app store pages(when logged in) which are SSG.
  // Though when logged out, app store pages would temporarily show SideBar until session status is confirmed.
  if (status !== "loading" && status !== "authenticated") return null;
  if (router.route.startsWith("/v2/settings/")) return null;
  return <SideBar bannersHeight={bannersHeight} user={data?.user} />;
}

<<<<<<< HEAD
function SideBar({ bannersHeight }: SideBarProps) {
  const orgBranding = useOrgBrandingValues();
=======
const getOrganizationUrl = (slug: string) =>
  `${slug}.${process.env.NEXT_PUBLIC_WEBSITE_URL?.replace?.(/http(s*):\/\//, "")}`;

function SideBar({ bannersHeight, user }: SideBarProps) {
  const { t, isLocaleReady } = useLocale();
  const router = useRouter();
  const orgBranding = useOrgBrandingValues();
  const publicPageUrl = orgBranding?.slug ? getOrganizationUrl(orgBranding?.slug) : "";
  const bottomNavItems: NavigationItemType[] = [
    ...(user?.username
      ? [
          {
            name: "view_public_page",
            href: !!user?.organizationId
              ? publicPageUrl
              : `${process.env.NEXT_PUBLIC_WEBSITE_URL}/${user.username}`,
            icon: ExternalLink,
            target: "__blank",
          },
          {
            name: "copy_public_page_link",
            href: "",
            onClick: (e: { preventDefault: () => void }) => {
              e.preventDefault();
              navigator.clipboard.writeText(
                !!user?.organizationId
                  ? publicPageUrl
                  : `${process.env.NEXT_PUBLIC_WEBSITE_URL}/${user.username}`
              );
              showToast(t("link_copied"), "success");
            },
            icon: Copy,
          },
        ]
      : []),
    {
      name: "settings",
      href: user?.organizationId
        ? `/settings/teams/${user.organizationId}/profile`
        : "/settings/my-account/profile",
      icon: Settings,
    },
  ];
>>>>>>> 98944d48
  return (
    <div className="relative">
      <aside
        style={{ maxHeight: `calc(100vh - ${bannersHeight}px)`, top: `${bannersHeight}px` }}
        className="desktop-transparent bg-muted border-muted fixed left-0 hidden h-full max-h-screen w-14 flex-col overflow-y-auto overflow-x-hidden border-r dark:bg-gradient-to-tr dark:from-[#2a2a2a] dark:to-[#1c1c1c] md:sticky md:flex lg:w-56 lg:px-3">
        <div className="flex h-full flex-col justify-between py-3 lg:pt-6 ">
          <header className="items-center justify-between md:hidden lg:flex">
<<<<<<< HEAD
            <Link href="/event-types" className="px-2">
              {orgBranding ? (
                <div className="flex items-center gap-2 font-medium">
                  {orgBranding.logo && <Avatar alt="" imageSrc={orgBranding.logo} size="sm" />}
                  <p className="text text-sm">{orgBranding.name}</p>
                </div>
              ) : (
                <Logo small />
              )}
            </Link>
            <div className="flex space-x-2 rtl:space-x-reverse">
=======
            {orgBranding ? (
              <Link href="/event-types" className="px-2">
                {orgBranding ? (
                  <div className="flex items-center gap-2 font-medium">
                    {orgBranding.logo && <Avatar alt="" imageSrc={orgBranding.logo} size="sm" />}
                    <p className="text line-clamp-1 text-sm">
                      <span>{orgBranding.name}</span>
                    </p>
                  </div>
                ) : (
                  <Logo small />
                )}
              </Link>
            ) : (
              <div data-testid="user-dropdown-trigger">
                <span className="hidden lg:inline">
                  <UserDropdown />
                </span>
                <span className="hidden md:inline lg:hidden">
                  <UserDropdown small />
                </span>
              </div>
            )}
            <div className="flex space-x-1 rtl:space-x-reverse">
>>>>>>> 98944d48
              <button
                color="minimal"
                onClick={() => window.history.back()}
                className="desktop-only hover:text-emphasis text-subtle group flex text-sm font-medium">
                <ArrowLeft className="group-hover:text-emphasis text-subtle h-4 w-4 flex-shrink-0" />
              </button>
              <button
                color="minimal"
                onClick={() => window.history.forward()}
                className="desktop-only hover:text-emphasis text-subtle group flex text-sm font-medium">
                <ArrowRight className="group-hover:text-emphasis text-subtle h-4 w-4 flex-shrink-0" />
              </button>
              {!!orgBranding && (
                <div data-testid="user-dropdown-trigger" className="flex items-center">
                  <UserDropdown small />
                </div>
              )}
              <KBarTrigger />
            </div>
          </header>

          <hr className="desktop-only border-subtle absolute -left-3 -right-3 mt-4 block w-full" />

          {/* logo icon for tablet */}
          <Link href="/event-types" className="text-center md:inline lg:hidden">
            <Logo small icon />
          </Link>

          <Navigation />
        </div>

        <div>
          <Tips />
          {bottomNavItems.map(({ icon: Icon, ...item }) => (
            <Tooltip side="right" content={t(item.name)} className="lg:hidden" key={item.name}>
              <ButtonOrLink
                href={item.href || undefined}
                aria-label={t(item.name)}
                target={item.target}
                className={classNames(
                  "text-left",
                  "[&[aria-current='page']]:bg-emphasis  text-default group flex items-center rounded-md py-2 px-3 text-sm font-medium",
                  "[&[aria-current='page']]:text-emphasis mt-0.5 text-sm",
                  isLocaleReady ? "hover:bg-emphasis hover:text-emphasis" : ""
                )}
                aria-current={
                  defaultIsCurrent && defaultIsCurrent({ item: { href: item.href }, router })
                    ? "page"
                    : undefined
                }
                onClick={item.onClick}>
                {!!Icon && (
                  <Icon
                    className="mr-2 h-4 w-4 flex-shrink-0 ltr:mr-2 rtl:ml-2 [&[aria-current='page']]:text-inherit"
                    aria-hidden="true"
                    aria-current={
                      defaultIsCurrent && defaultIsCurrent({ item: { href: item.href }, router })
                        ? "page"
                        : undefined
                    }
                  />
                )}
                {isLocaleReady ? (
                  <span className="hidden w-full justify-between lg:flex">
                    <div className="flex">{t(item.name)}</div>
                  </span>
                ) : (
                  <SkeletonText style={{ width: `${item.name.length * 10}px` }} className="h-[20px]" />
                )}
              </ButtonOrLink>
            </Tooltip>
          ))}
          <Credits />
        </div>
      </aside>
    </div>
  );
}

export function ShellMain(props: LayoutProps) {
  const router = useRouter();
  const { isLocaleReady } = useLocale();

  return (
    <>
      <div
        className={classNames(
          "flex items-center md:mb-6 md:mt-0",
          props.smallHeading ? "lg:mb-7" : "lg:mb-8",
          props.hideHeadingOnMobile ? "mb-0" : "mb-6"
        )}>
        {!!props.backPath && (
          <Button
            variant="icon"
            size="sm"
            color="minimal"
            onClick={() =>
              typeof props.backPath === "string" ? router.push(props.backPath as string) : router.back()
            }
            StartIcon={ArrowLeft}
            aria-label="Go Back"
            className="rounded-md ltr:mr-2 rtl:ml-2"
          />
        )}
        {props.heading && (
          <header
            className={classNames(props.large && "py-8", "flex w-full max-w-full items-center truncate")}>
            {props.HeadingLeftIcon && <div className="ltr:mr-4">{props.HeadingLeftIcon}</div>}
            <div className={classNames("w-full truncate ltr:mr-4 rtl:ml-4 md:block", props.headerClassName)}>
              {props.heading && (
                <h3
                  className={classNames(
                    "font-cal max-w-28 sm:max-w-72 md:max-w-80 text-emphasis inline truncate text-lg font-semibold tracking-wide sm:text-xl md:block xl:max-w-full",
                    props.smallHeading ? "text-base" : "text-xl",
                    props.hideHeadingOnMobile && "hidden"
                  )}>
                  {!isLocaleReady ? <SkeletonText invisible /> : props.heading}
                </h3>
              )}
              {props.subtitle && (
                <p className="text-default hidden text-sm md:block">
                  {!isLocaleReady ? <SkeletonText invisible /> : props.subtitle}
                </p>
              )}
            </div>
            {props.beforeCTAactions}
            {props.CTA && (
              <div
                className={classNames(
                  props.backPath
                    ? "relative"
                    : "pwa:bottom-24 fixed bottom-20 z-40 ltr:right-4 rtl:left-4 md:z-auto md:ltr:right-0 md:rtl:left-0",
                  "flex-shrink-0 md:relative md:bottom-auto md:right-auto"
                )}>
                {props.CTA}
              </div>
            )}
            {props.actions && props.actions}
          </header>
        )}
      </div>
      {props.afterHeading && <>{props.afterHeading}</>}
      <div className={classNames(props.flexChildrenContainer && "flex flex-1 flex-col")}>
        {props.children}
      </div>
    </>
  );
}

function MainContainer({
  MobileNavigationContainer: MobileNavigationContainerProp = <MobileNavigationContainer />,
  TopNavContainer: TopNavContainerProp = <TopNavContainer />,
  ...props
}: LayoutProps) {
  return (
    <main className="bg-default relative z-0 flex-1 focus:outline-none">
      {/* show top navigation for md and smaller (tablet and phones) */}
      {TopNavContainerProp}
      <div className="max-w-full py-4 px-4 md:py-8 lg:px-12">
        <ErrorBoundary>
          {!props.withoutMain ? <ShellMain {...props}>{props.children}</ShellMain> : props.children}
        </ErrorBoundary>
        {/* show bottom navigation for md and smaller (tablet and phones) on pages where back button doesn't exist */}
        {!props.backPath ? MobileNavigationContainerProp : null}
      </div>
    </main>
  );
}

function TopNavContainer() {
  const { status } = useSession();
  if (status !== "authenticated") return null;
  return <TopNav />;
}

function TopNav() {
  const isEmbed = useIsEmbed();
  const { t } = useLocale();
  return (
    <>
      <nav
        style={isEmbed ? { display: "none" } : {}}
        className="bg-muted border-subtle sticky top-0 z-40 flex w-full items-center justify-between border-b bg-opacity-50 py-1.5 px-4 backdrop-blur-lg sm:p-4 md:hidden">
        <Link href="/event-types">
          <Logo />
        </Link>
        <div className="flex items-center gap-2 self-center">
          <span className="hover:bg-muted hover:text-emphasis text-default group flex items-center rounded-full text-sm font-medium lg:hidden">
            <KBarTrigger />
          </span>
          <button className="hover:bg-muted hover:text-subtle text-muted rounded-full p-1 focus:outline-none focus:ring-2 focus:ring-black focus:ring-offset-2">
            <span className="sr-only">{t("settings")}</span>
            <Link href="/settings/my-account/profile">
              <Settings className="text-default h-4 w-4" aria-hidden="true" />
            </Link>
          </button>
          <UserDropdown small />
        </div>
      </nav>
    </>
  );
}

export const MobileNavigationMoreItems = () => (
  <ul className="border-subtle mt-2 rounded-md border">
    {mobileNavigationMoreItems.map((item) => (
      <MobileNavigationMoreItem key={item.name} item={item} />
    ))}
  </ul>
);<|MERGE_RESOLUTION|>--- conflicted
+++ resolved
@@ -12,10 +12,7 @@
 import { useIsEmbed } from "@calcom/embed-core/embed-iframe";
 import UnconfirmedBookingBadge from "@calcom/features/bookings/UnconfirmedBookingBadge";
 import ImpersonatingBanner from "@calcom/features/ee/impersonation/components/ImpersonatingBanner";
-<<<<<<< HEAD
-=======
 import { OrgUpgradeBanner } from "@calcom/features/ee/organizations/components/OrgUpgradeBanner";
->>>>>>> 98944d48
 import { useOrgBrandingValues } from "@calcom/features/ee/organizations/hooks";
 import HelpMenuItem from "@calcom/features/ee/support/components/HelpMenuItem";
 import { TeamsUpgradeBanner } from "@calcom/features/ee/teams/components";
@@ -304,11 +301,6 @@
   const { t } = useLocale();
   const { data: user } = useMeQuery();
   const { data: avatar } = useAvatarQuery();
-<<<<<<< HEAD
-  const orgBranding = useOrgBrandingValues();
-
-=======
->>>>>>> 98944d48
   useEffect(() => {
     // eslint-disable-next-line @typescript-eslint/ban-ts-comment
     //@ts-ignore
@@ -369,24 +361,9 @@
               />
             </span>
             {!small && (
-<<<<<<< HEAD
-              <span className="flex flex-grow items-center truncate">
-                <span className="flex-grow truncate text-sm leading-none">
-                  <span className="text-emphasis mb-1 block truncate font-medium">
-                    {user.name || "Nameless User"}
-                  </span>
-                  <span className="text-default truncate pb-1 font-normal">
-                    {user.username
-                      ? process.env.NEXT_PUBLIC_WEBSITE_URL === "https://cal.com"
-                        ? `${orgBranding && orgBranding.slug}cal.com/${user.username}`
-                        : `${orgBranding && orgBranding.slug}/${user.username}`
-                      : "No public page"}
-                  </span>
-=======
               <span className="flex flex-grow items-center">
                 <span className="line-clamp-1 flex-grow text-sm leading-none">
                   <span className="text-emphasis block font-medium">{user.name || "Nameless User"}</span>
->>>>>>> 98944d48
                 </span>
                 <ChevronDown
                   className="group-hover:text-subtle text-muted h-4 w-4 flex-shrink-0 rtl:mr-4"
@@ -811,10 +788,6 @@
   return <SideBar bannersHeight={bannersHeight} user={data?.user} />;
 }
 
-<<<<<<< HEAD
-function SideBar({ bannersHeight }: SideBarProps) {
-  const orgBranding = useOrgBrandingValues();
-=======
 const getOrganizationUrl = (slug: string) =>
   `${slug}.${process.env.NEXT_PUBLIC_WEBSITE_URL?.replace?.(/http(s*):\/\//, "")}`;
 
@@ -858,7 +831,6 @@
       icon: Settings,
     },
   ];
->>>>>>> 98944d48
   return (
     <div className="relative">
       <aside
@@ -866,19 +838,6 @@
         className="desktop-transparent bg-muted border-muted fixed left-0 hidden h-full max-h-screen w-14 flex-col overflow-y-auto overflow-x-hidden border-r dark:bg-gradient-to-tr dark:from-[#2a2a2a] dark:to-[#1c1c1c] md:sticky md:flex lg:w-56 lg:px-3">
         <div className="flex h-full flex-col justify-between py-3 lg:pt-6 ">
           <header className="items-center justify-between md:hidden lg:flex">
-<<<<<<< HEAD
-            <Link href="/event-types" className="px-2">
-              {orgBranding ? (
-                <div className="flex items-center gap-2 font-medium">
-                  {orgBranding.logo && <Avatar alt="" imageSrc={orgBranding.logo} size="sm" />}
-                  <p className="text text-sm">{orgBranding.name}</p>
-                </div>
-              ) : (
-                <Logo small />
-              )}
-            </Link>
-            <div className="flex space-x-2 rtl:space-x-reverse">
-=======
             {orgBranding ? (
               <Link href="/event-types" className="px-2">
                 {orgBranding ? (
@@ -903,7 +862,6 @@
               </div>
             )}
             <div className="flex space-x-1 rtl:space-x-reverse">
->>>>>>> 98944d48
               <button
                 color="minimal"
                 onClick={() => window.history.back()}
