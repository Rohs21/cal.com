--- conflicted
+++ resolved
@@ -934,46 +934,14 @@
           return "/auth/error?error=use-identity-login";
         }
 
-<<<<<<< HEAD
-        const newUser = await UserCreationService.createUserWithIdP({
-          idP,
-          email: user.email,
-          name: user.name,
-          image: user?.image,
-          account,
-        });
-
-        const linkAccountNewUserData = { ...account, userId: newUser.id, providerEmail: user.email };
-        await calcomAdapter.linkAccount(linkAccountNewUserData);
-=======
-        // Associate with organization if enabled by flag and idP is Google (for now)
-        const { orgUsername, orgId } = await checkIfUserShouldBelongToOrg(idP, user.email);
-
         try {
-          const newUser = await prisma.user.create({
-            data: {
-              // Slugify the incoming name and append a few random characters to
-              // prevent conflicts for users with the same name.
-              username: orgId ? slugify(orgUsername) : usernameSlug(user.name),
-              emailVerified: new Date(Date.now()),
-              name: user.name,
-              ...(user.image && { avatarUrl: user.image }),
-              email: user.email,
-              identityProvider: idP,
-              identityProviderId: account.providerAccountId,
-              ...(orgId && {
-                verified: true,
-                organization: { connect: { id: orgId } },
-                teams: {
-                  create: { role: MembershipRole.MEMBER, accepted: true, team: { connect: { id: orgId } } },
-                },
-              }),
-              creationSource: CreationSource.WEBAPP,
-            },
+          const newUser = await UserCreationService.createUserWithIdP({
+            idP,
+            email: user.email,
+            name: user.name,
+            image: user?.image,
+            account,
           });
-          const linkAccountNewUserData = { ...account, userId: newUser.id, providerEmail: user.email };
-          await calcomAdapter.linkAccount(linkAccountNewUserData);
->>>>>>> d5377778
 
           if (account.twoFactorEnabled) {
             return loginWithTotp(newUser.email);
