--- conflicted
+++ resolved
@@ -13,13 +13,8 @@
     "@calcom/ui": "*",
     "@lexical/react": "^0.9.0",
     "dompurify": "^2.4.1",
-<<<<<<< HEAD
-    "framer-motion": "^10.12.3",
-    "lexical": "^0.5.0",
-=======
     "framer-motion": "^10.12.8",
     "lexical": "^0.9.0",
->>>>>>> 47488f5f
     "react-select": "^5.7.0",
     "react-sticky-box": "^2.0.4",
     "zustand": "^4.3.2"
