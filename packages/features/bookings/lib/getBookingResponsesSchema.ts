--- conflicted
+++ resolved
@@ -71,13 +71,10 @@
           // If the field is not applicable in the current view, then we don't need to do any processing
           return;
         }
-<<<<<<< HEAD
         const doesFieldBelongToBookingForm = !field.form;
         if (!doesFieldBelongToBookingForm) {
           return;
         }
-=======
->>>>>>> a2d1dbeb
         const fieldTypeSchema = fieldTypesSchemaMap[field.type as keyof typeof fieldTypesSchemaMap];
         // TODO: Move all the schemas along with their respective types to fieldTypeSchema, that would make schemas shared across Routing Forms builder and Booking Question Formm builder
         if (fieldTypeSchema) {
@@ -172,19 +169,6 @@
             field: bookingField,
             isPartialSchema,
           });
-          continue;
-        }
-
-        const fieldTypeSchema = fieldTypesSchemaMap[bookingField.type as keyof typeof fieldTypesSchemaMap];
-
-        if (fieldTypeSchema) {
-          fieldTypeSchema.superRefine({
-            response: value,
-            ctx,
-            m,
-            field: bookingField,
-            isPartialSchema,
-          });
           return;
         }
 
