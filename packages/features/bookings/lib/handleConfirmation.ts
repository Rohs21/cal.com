import type { Prisma } from "@prisma/client";

import { scheduleMandatoryReminder } from "@calcom/ee/workflows/lib/reminders/scheduleMandatoryReminder";
import { sendScheduledEmailsAndSMS } from "@calcom/emails";
import {
  allowDisablingAttendeeConfirmationEmails,
  allowDisablingHostConfirmationEmails,
} from "@calcom/features/ee/workflows/lib/allowDisablingStandardEmails";
import type { Workflow } from "@calcom/features/ee/workflows/lib/types";
import getWebhooks from "@calcom/features/webhooks/lib/getWebhooks";
import { scheduleTrigger } from "@calcom/features/webhooks/lib/scheduleTrigger";
import sendPayload from "@calcom/features/webhooks/lib/sendOrSchedulePayload";
import type { EventPayloadType, EventTypeInfo } from "@calcom/features/webhooks/lib/sendPayload";
import { getVideoCallUrlFromCalEvent } from "@calcom/lib/CalEventParser";
import type { EventManagerUser } from "@calcom/lib/EventManager";
import EventManager, { placeholderCreatedEvent } from "@calcom/lib/EventManager";
import { getBookerBaseUrl } from "@calcom/lib/getBookerUrl/server";
import getOrgIdFromMemberOrTeamId from "@calcom/lib/getOrgIdFromMemberOrTeamId";
import { getTeamIdFromEventType } from "@calcom/lib/getTeamIdFromEventType";
import logger from "@calcom/lib/logger";
import { safeStringify } from "@calcom/lib/safeStringify";
import { WorkflowService } from "@calcom/lib/server/service/workflows";
import type { PrismaClient } from "@calcom/prisma";
import type { SchedulingType } from "@calcom/prisma/enums";
import { BookingStatus, WebhookTriggerEvents, WorkflowTriggerEvents } from "@calcom/prisma/enums";
import type { PlatformClientParams } from "@calcom/prisma/zod-utils";
import { EventTypeMetaDataSchema, eventTypeAppMetadataOptionalSchema } from "@calcom/prisma/zod-utils";
import { getAllWorkflowsFromEventType } from "@calcom/trpc/server/routers/viewer/workflows/util";
import type { AdditionalInformation, CalendarEvent } from "@calcom/types/Calendar";

import { getCalEventResponses } from "./getCalEventResponses";
import { scheduleNoShowTriggers } from "./handleNewBooking/scheduleNoShowTriggers";

const log = logger.getSubLogger({ prefix: ["[handleConfirmation] book:user"] });

export async function handleConfirmation(args: {
  user: EventManagerUser & { username: string | null };
  evt: CalendarEvent;
  recurringEventId?: string;
  prisma: PrismaClient;
  bookingId: number;
  booking: {
    startTime: Date;
    id: number;
    eventType: {
      currency: string;
      description: string | null;
      id: number;
      length: number;
      price: number;
      requiresConfirmation: boolean;
      metadata?: Prisma.JsonValue;
      title: string;
      team?: {
        parentId: number | null;
      } | null;
      teamId?: number | null;
      parentId?: number | null;
      parent?: {
        teamId: number | null;
      } | null;
      workflows?: {
        workflow: Workflow;
      }[];
    } | null;
    metadata?: Prisma.JsonValue;
    eventTypeId: number | null;
    smsReminderNumber: string | null;
    userId: number | null;
    location: string | null;
  };
  paid?: boolean;
  emailsEnabled?: boolean;
  platformClientParams?: PlatformClientParams;
}) {
  const {
    user,
    evt,
    recurringEventId,
    prisma,
    bookingId,
    booking,
    paid,
    emailsEnabled = true,
    platformClientParams,
  } = args;
  const eventType = booking.eventType;
  const eventTypeMetadata = EventTypeMetaDataSchema.parse(eventType?.metadata || {});
  const apps = eventTypeAppMetadataOptionalSchema.parse(eventTypeMetadata?.apps);
  const eventManager = new EventManager(user, apps);
  const areCalendarEventsEnabled = platformClientParams?.areCalendarEventsEnabled ?? true;
  const scheduleResult = areCalendarEventsEnabled ? await eventManager.create(evt) : placeholderCreatedEvent;
  const results = scheduleResult.results;
  const metadata: AdditionalInformation = {};
  const workflows = await getAllWorkflowsFromEventType(eventType, booking.userId);

  if (results.length > 0 && results.every((res) => !res.success)) {
    const error = {
      errorCode: "BookingCreatingMeetingFailed",
      message: "Booking failed",
    };

    log.error(`Booking ${user.username} failed`, safeStringify({ error, results }));
  } else {
    if (results.length) {
      // TODO: Handle created event metadata more elegantly
      metadata.hangoutLink = results[0].createdEvent?.hangoutLink;
      metadata.conferenceData = results[0].createdEvent?.conferenceData;
      metadata.entryPoints = results[0].createdEvent?.entryPoints;
    }
    try {
      const eventType = booking.eventType;

      let isHostConfirmationEmailsDisabled = false;
      let isAttendeeConfirmationEmailDisabled = false;

      if (workflows) {
        isHostConfirmationEmailsDisabled =
          eventTypeMetadata?.disableStandardEmails?.confirmation?.host || false;
        isAttendeeConfirmationEmailDisabled =
          eventTypeMetadata?.disableStandardEmails?.confirmation?.attendee || false;

        if (isHostConfirmationEmailsDisabled) {
          isHostConfirmationEmailsDisabled = allowDisablingHostConfirmationEmails(workflows);
        }

        if (isAttendeeConfirmationEmailDisabled) {
          isAttendeeConfirmationEmailDisabled = allowDisablingAttendeeConfirmationEmails(workflows);
        }
      }

      if (emailsEnabled) {
        await sendScheduledEmailsAndSMS(
          { ...evt, additionalInformation: metadata },
          undefined,
          isHostConfirmationEmailsDisabled,
          isAttendeeConfirmationEmailDisabled,
          eventTypeMetadata
        );
      }
    } catch (error) {
      log.error(error);
    }
  }
  let updatedBookings: {
    id: number;
    description: string | null;
    location: string | null;
    attendees: {
      name: string;
      email: string;
      phoneNumber?: string | null;
    }[];
    startTime: Date;
    endTime: Date;
    uid: string;
    smsReminderNumber: string | null;
    cancellationReason?: string | null;
    metadata: Prisma.JsonValue | null;
    customInputs: Prisma.JsonValue;
    title: string;
    responses: Prisma.JsonValue;
    eventType: {
      bookingFields: Prisma.JsonValue | null;
      slug: string;
      schedulingType: SchedulingType | null;
      hosts: {
        user: {
          email: string;
          destinationCalendar?: {
            primaryEmail: string | null;
          } | null;
        };
      }[];
      owner: {
        hideBranding?: boolean | null;
      } | null;
    } | null;
  }[] = [];

  const videoCallUrl = metadata.hangoutLink ? metadata.hangoutLink : evt.videoCallData?.url || "";
  const meetingUrl = getVideoCallUrlFromCalEvent(evt) || videoCallUrl;

  if (recurringEventId) {
    // The booking to confirm is a recurring event and comes from /booking/recurring, proceeding to mark all related
    // bookings as confirmed. Prisma updateMany does not support relations, so doing this in two steps for now.
    const unconfirmedRecurringBookings = await prisma.booking.findMany({
      where: {
        recurringEventId,
        status: BookingStatus.PENDING,
      },
    });

    const updateBookingsPromise = unconfirmedRecurringBookings.map((recurringBooking) =>
      prisma.booking.update({
        where: {
          id: recurringBooking.id,
        },
        data: {
          status: BookingStatus.ACCEPTED,
          references: {
            create: scheduleResult.referencesToCreate,
          },
          paid,
          metadata: {
            ...(typeof recurringBooking.metadata === "object" ? recurringBooking.metadata : {}),
            videoCallUrl: meetingUrl,
          },
        },
        select: {
          eventType: {
            select: {
              slug: true,
              bookingFields: true,
              schedulingType: true,
              hosts: {
                select: {
                  user: {
                    select: {
                      email: true,
                      destinationCalendar: {
                        select: {
                          primaryEmail: true,
                        },
                      },
                    },
                  },
                },
              },
              owner: {
                select: {
                  hideBranding: true,
                },
              },
            },
          },
          description: true,
          cancellationReason: true,
          attendees: true,
          responses: true,
          location: true,
          title: true,
          uid: true,
          startTime: true,
          metadata: true,
          endTime: true,
          smsReminderNumber: true,
          customInputs: true,
          id: true,
        },
      })
    );

    const updatedBookingsResult = await Promise.all(updateBookingsPromise);
    updatedBookings = updatedBookings.concat(updatedBookingsResult);
  } else {
    // @NOTE: be careful with this as if any error occurs before this booking doesn't get confirmed
    // Should perform update on booking (confirm) -> then trigger the rest handlers
    const updatedBooking = await prisma.booking.update({
      where: {
        id: bookingId,
      },
      data: {
        status: BookingStatus.ACCEPTED,
        references: {
          create: scheduleResult.referencesToCreate,
        },
        metadata: {
          ...(typeof booking.metadata === "object" ? booking.metadata : {}),
          videoCallUrl: meetingUrl,
        },
      },
      select: {
        eventType: {
          select: {
            slug: true,
            bookingFields: true,
            schedulingType: true,
            owner: {
              select: {
                hideBranding: true,
              },
            },
            hosts: {
              select: {
                user: {
                  select: {
                    email: true,
                    destinationCalendar: {
                      select: {
                        primaryEmail: true,
                      },
                    },
                  },
                },
              },
            },
          },
        },
        uid: true,
        startTime: true,
        responses: true,
        title: true,
        metadata: true,
        cancellationReason: true,
        endTime: true,
        smsReminderNumber: true,
        description: true,
        attendees: true,
        location: true,
        customInputs: true,
        id: true,
      },
    });
    updatedBookings.push(updatedBooking);
  }

  const teamId = await getTeamIdFromEventType({
    eventType: {
      team: { id: eventType?.teamId ?? null },
      parentId: eventType?.parentId ?? null,
    },
  });

  const triggerForUser = !teamId || (teamId && eventType?.parentId);

  const userId = triggerForUser ? booking.userId : null;

  const orgId = await getOrgIdFromMemberOrTeamId({ memberId: userId, teamId });

  const bookerUrl = await getBookerBaseUrl(orgId ?? null);

  //Workflows - set reminders for confirmed events
  try {
    for (let index = 0; index < updatedBookings.length; index++) {
      const eventTypeSlug = updatedBookings[index].eventType?.slug || "";
      const evtOfBooking = {
        ...evt,
        rescheduleReason: updatedBookings[index].cancellationReason || null,
        metadata: { videoCallUrl: meetingUrl },
        eventType: {
          slug: eventTypeSlug,
          schedulingType: updatedBookings[index].eventType?.schedulingType,
          hosts: updatedBookings[index].eventType?.hosts,
        },
        bookerUrl,
      };
      evtOfBooking.startTime = updatedBookings[index].startTime.toISOString();
      evtOfBooking.endTime = updatedBookings[index].endTime.toISOString();
      evtOfBooking.uid = updatedBookings[index].uid;
      const isFirstBooking = index === 0;

      if (!eventTypeMetadata?.disableStandardEmails?.all?.attendee) {
        await scheduleMandatoryReminder({
          evt: evtOfBooking,
          workflows,
          requiresConfirmation: false,
          hideBranding: !!updatedBookings[index].eventType?.owner?.hideBranding,
          seatReferenceUid: evt.attendeeSeatId,
          isPlatformNoEmail: !emailsEnabled && Boolean(platformClientParams?.platformClientId),
        });
      }

      await WorkflowService.scheduleWorkflowsForNewBooking({
<<<<<<< HEAD
        workflows: workflows,
=======
        workflows,
>>>>>>> 19a9aaf9
        smsReminderNumber: updatedBookings[index].smsReminderNumber,
        calendarEvent: evtOfBooking,
        hideBranding: !!updatedBookings[index].eventType?.owner?.hideBranding,
        isConfirmedByDefault: true,
        isNormalBookingOrFirstRecurringSlot: isFirstBooking,
        isRescheduleEvent: false,
      });
    }
  } catch (error) {
    // Silently fail
    console.error(error);
  }

  try {
    const subscribersBookingCreated = await getWebhooks({
      userId,
      eventTypeId: booking.eventTypeId,
      triggerEvent: WebhookTriggerEvents.BOOKING_CREATED,
      teamId,
      orgId,
      oAuthClientId: platformClientParams?.platformClientId,
    });
    const subscribersMeetingStarted = await getWebhooks({
      userId,
      eventTypeId: booking.eventTypeId,
      triggerEvent: WebhookTriggerEvents.MEETING_STARTED,
      teamId: eventType?.teamId,
      orgId,
      oAuthClientId: platformClientParams?.platformClientId,
    });
    const subscribersMeetingEnded = await getWebhooks({
      userId,
      eventTypeId: booking.eventTypeId,
      triggerEvent: WebhookTriggerEvents.MEETING_ENDED,
      teamId: eventType?.teamId,
      orgId,
      oAuthClientId: platformClientParams?.platformClientId,
    });

    const scheduleTriggerPromises: Promise<unknown>[] = [];

    const updatedBookingsWithCalEventResponses = updatedBookings.map((booking) => {
      return {
        ...booking,
        ...getCalEventResponses({
          bookingFields: booking.eventType?.bookingFields ?? null,
          booking,
        }),
      };
    });

    subscribersMeetingStarted.forEach((subscriber) => {
      updatedBookingsWithCalEventResponses.forEach((booking) => {
        scheduleTriggerPromises.push(
          scheduleTrigger({
            booking,
            subscriberUrl: subscriber.subscriberUrl,
            subscriber,
            triggerEvent: WebhookTriggerEvents.MEETING_STARTED,
          })
        );
      });
    });
    subscribersMeetingEnded.forEach((subscriber) => {
      updatedBookingsWithCalEventResponses.forEach((booking) => {
        scheduleTriggerPromises.push(
          scheduleTrigger({
            booking,
            subscriberUrl: subscriber.subscriberUrl,
            subscriber,
            triggerEvent: WebhookTriggerEvents.MEETING_ENDED,
          })
        );
      });
    });

    await Promise.all(scheduleTriggerPromises);

    await scheduleNoShowTriggers({
      booking: {
        startTime: booking.startTime,
        id: booking.id,
        location: booking.location,
      },
      triggerForUser,
      organizerUser: { id: booking.userId },
      eventTypeId: booking.eventTypeId,
      teamId,
      orgId,
      oAuthClientId: platformClientParams?.platformClientId,
    });

    const eventTypeInfo: EventTypeInfo = {
      eventTitle: eventType?.title,
      eventDescription: eventType?.description,
      requiresConfirmation: eventType?.requiresConfirmation || null,
      price: eventType?.price,
      currency: eventType?.currency,
      length: eventType?.length,
    };

    const payload: EventPayloadType = {
      ...evt,
      ...eventTypeInfo,
      bookingId,
      eventTypeId: eventType?.id,
      status: "ACCEPTED",
      smsReminderNumber: booking.smsReminderNumber || undefined,
      metadata: meetingUrl ? { videoCallUrl: meetingUrl } : undefined,
      ...(platformClientParams ? platformClientParams : {}),
    };

    const promises = subscribersBookingCreated.map((sub) =>
      sendPayload(
        sub.secret,
        WebhookTriggerEvents.BOOKING_CREATED,
        new Date().toISOString(),
        sub,
        payload
      ).catch((e) => {
        log.error(
          `Error executing webhook for event: ${WebhookTriggerEvents.BOOKING_CREATED}, URL: ${sub.subscriberUrl}, bookingId: ${evt.bookingId}, bookingUid: ${evt.uid}, platformClientId: ${platformClientParams?.platformClientId}`,
          safeStringify(e)
        );
      })
    );

    await Promise.all(promises);

    if (paid) {
      let paymentExternalId: string | undefined;
      const subscriberMeetingPaid = await getWebhooks({
        userId,
        eventTypeId: booking.eventTypeId,
        triggerEvent: WebhookTriggerEvents.BOOKING_PAID,
        teamId: eventType?.teamId,
        orgId,
        oAuthClientId: platformClientParams?.platformClientId,
      });
      const bookingWithPayment = await prisma.booking.findUnique({
        where: {
          id: bookingId,
        },
        select: {
          payment: {
            select: {
              id: true,
              success: true,
              externalId: true,
            },
          },
        },
      });
      const successPayment = bookingWithPayment?.payment?.find((item) => item.success);
      if (successPayment) {
        paymentExternalId = successPayment.externalId;
      }

      const paymentMetadata = {
        identifier: "cal.com",
        bookingId,
        eventTypeId: eventType?.id,
        bookerEmail: evt.attendees[0].email,
        eventTitle: eventType?.title,
        externalId: paymentExternalId,
      };

      payload.paymentId = bookingWithPayment?.payment?.[0].id;
      payload.metadata = {
        ...(paid ? paymentMetadata : {}),
      };

      const bookingPaidSubscribers = subscriberMeetingPaid.map((sub) =>
        sendPayload(
          sub.secret,
          WebhookTriggerEvents.BOOKING_PAID,
          new Date().toISOString(),
          sub,
          payload
        ).catch((e) => {
          log.error(
            `Error executing webhook for event: ${WebhookTriggerEvents.BOOKING_PAID}, URL: ${sub.subscriberUrl}, bookingId: ${evt.bookingId}, bookingUid: ${evt.uid}`,
            safeStringify(e)
          );
        })
      );

      // I don't need to await for this
      Promise.all(bookingPaidSubscribers);

      try {
        const calendarEventForWorkflow = {
          ...evt,
          eventType: {
            slug: updatedBookings[0].eventType?.slug || "",
            schedulingType: updatedBookings[0].eventType?.schedulingType,
            hosts:
              updatedBookings[0].eventType?.hosts?.map((host) => ({
                user: {
                  email: host.user.email,
                  destinationCalendar: host.user.destinationCalendar,
                },
              })) || [],
          },
<<<<<<< HEAD
          bookerUrl: evt.bookerUrl || "",
=======
          bookerUrl: bookerUrl,
          metadata: { videoCallUrl: meetingUrl },
>>>>>>> 19a9aaf9
        };

        await WorkflowService.scheduleWorkflowsFilteredByTriggerEvent({
          workflows,
          smsReminderNumber: booking.smsReminderNumber,
          calendarEvent: calendarEventForWorkflow,
          hideBranding: !!updatedBookings[0].eventType?.owner?.hideBranding,
          triggers: [WorkflowTriggerEvents.BOOKING_PAID],
        });
      } catch (error) {
        log.error("Error while scheduling workflow reminders for booking paid", safeStringify(error));
      }
    }
  } catch (error) {
    // Silently fail
    console.error(error);
  }
}<|MERGE_RESOLUTION|>--- conflicted
+++ resolved
@@ -362,11 +362,7 @@
       }
 
       await WorkflowService.scheduleWorkflowsForNewBooking({
-<<<<<<< HEAD
-        workflows: workflows,
-=======
         workflows,
->>>>>>> 19a9aaf9
         smsReminderNumber: updatedBookings[index].smsReminderNumber,
         calendarEvent: evtOfBooking,
         hideBranding: !!updatedBookings[index].eventType?.owner?.hideBranding,
@@ -571,12 +567,8 @@
                 },
               })) || [],
           },
-<<<<<<< HEAD
-          bookerUrl: evt.bookerUrl || "",
-=======
           bookerUrl: bookerUrl,
           metadata: { videoCallUrl: meetingUrl },
->>>>>>> 19a9aaf9
         };
 
         await WorkflowService.scheduleWorkflowsFilteredByTriggerEvent({
