import dayjs from "@calcom/dayjs";
import type { IntervalLimit } from "@calcom/lib/intervalLimits/intervalLimitSchema";
import { checkBookingLimits } from "@calcom/lib/intervalLimits/server/checkBookingLimits";
import { checkDurationLimits } from "@calcom/lib/intervalLimits/server/checkDurationLimits";
<<<<<<< HEAD
import prisma from "@calcom/prisma";
=======
import { withReporting } from "@calcom/lib/sentryWrapper";
>>>>>>> b599ce49

import type { NewBookingEventType } from "./getEventTypesFromDB";

type EventType = Pick<
  NewBookingEventType,
  "bookingLimits" | "durationLimits" | "id" | "schedule" | "userId" | "schedulingType"
>;

type InputProps = {
  eventType: EventType;
  reqBodyStart: string;
  reqBodyRescheduleUid?: string;
};

const _checkBookingAndDurationLimits = async ({
  eventType,
  reqBodyStart,
  reqBodyRescheduleUid,
}: InputProps) => {
  const startAsDate = dayjs(reqBodyStart).toDate();
  if (
    Object.prototype.hasOwnProperty.call(eventType, "bookingLimits") ||
    Object.prototype.hasOwnProperty.call(eventType, "durationLimits")
  ) {
    if (eventType.bookingLimits && Object.keys(eventType.bookingLimits).length > 0) {
      await checkBookingLimits(
        eventType.bookingLimits as IntervalLimit,
        startAsDate,
        eventType.id,
        reqBodyRescheduleUid,
        eventType.schedule?.timeZone
      );
    }
    if (eventType.durationLimits) {
      await checkDurationLimits(
        eventType.durationLimits as IntervalLimit,
        startAsDate,
        eventType.id,
        reqBodyRescheduleUid
      );
    }
  }
<<<<<<< HEAD

  if (eventType.userId && !eventType.schedulingType) {
    const eventTypeUser = await prisma.user.findUnique({
      where: {
        id: eventType.userId,
      },
      select: {
        id: true,
        email: true,
        bookingLimits: true,
      },
    });
    if (eventTypeUser?.bookingLimits && Object.keys(eventTypeUser.bookingLimits).length > 0) {
      await checkBookingLimits(
        eventTypeUser.bookingLimits as IntervalLimit,
        startAsDate,
        eventType.id,
        reqBodyRescheduleUid,
        eventType.schedule?.timeZone,
        { id: eventTypeUser.id, email: eventTypeUser.email },
        true
      );
    }
  }
};
=======
};

export const checkBookingAndDurationLimits = withReporting(
  _checkBookingAndDurationLimits,
  "checkBookingAndDurationLimits"
);
>>>>>>> b599ce49
<|MERGE_RESOLUTION|>--- conflicted
+++ resolved
@@ -2,11 +2,8 @@
 import type { IntervalLimit } from "@calcom/lib/intervalLimits/intervalLimitSchema";
 import { checkBookingLimits } from "@calcom/lib/intervalLimits/server/checkBookingLimits";
 import { checkDurationLimits } from "@calcom/lib/intervalLimits/server/checkDurationLimits";
-<<<<<<< HEAD
+import { withReporting } from "@calcom/lib/sentryWrapper";
 import prisma from "@calcom/prisma";
-=======
-import { withReporting } from "@calcom/lib/sentryWrapper";
->>>>>>> b599ce49
 
 import type { NewBookingEventType } from "./getEventTypesFromDB";
 
@@ -49,7 +46,6 @@
       );
     }
   }
-<<<<<<< HEAD
 
   if (eventType.userId && !eventType.schedulingType) {
     const eventTypeUser = await prisma.user.findUnique({
@@ -75,11 +71,8 @@
     }
   }
 };
-=======
-};
 
 export const checkBookingAndDurationLimits = withReporting(
   _checkBookingAndDurationLimits,
   "checkBookingAndDurationLimits"
-);
->>>>>>> b599ce49
+);