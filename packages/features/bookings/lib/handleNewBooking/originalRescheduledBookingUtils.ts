import { ErrorCode } from "@calcom/lib/errorCodes";
import { HttpError } from "@calcom/lib/http-error";
import { BookingRepository } from "@calcom/lib/server/repository/booking";
<<<<<<< HEAD
import type { Prisma } from "@calcom/prisma/client";
=======
import { prisma } from "@calcom/prisma";
>>>>>>> 01a0d439
import { BookingStatus } from "@calcom/prisma/enums";

export async function getOriginalRescheduledBooking(uid: string, seatsEventType?: boolean) {
  const bookingRepo = new BookingRepository(prisma);
  const originalBooking = await bookingRepo.findOriginalRescheduledBooking(uid, seatsEventType);

  if (!originalBooking) {
    throw new HttpError({ statusCode: 404, message: "Could not find original booking" });
  }

  if (originalBooking.status === BookingStatus.CANCELLED && !originalBooking.rescheduled) {
    throw new HttpError({ statusCode: 400, message: ErrorCode.CancelledBookingsCannotBeRescheduled });
  }

  return originalBooking;
}

export type BookingType = Prisma.PromiseReturnType<typeof getOriginalRescheduledBooking> | null;

export type OriginalRescheduledBooking = Awaited<ReturnType<typeof getOriginalRescheduledBooking>> | null;<|MERGE_RESOLUTION|>--- conflicted
+++ resolved
@@ -1,13 +1,11 @@
 import { ErrorCode } from "@calcom/lib/errorCodes";
 import { HttpError } from "@calcom/lib/http-error";
 import { BookingRepository } from "@calcom/lib/server/repository/booking";
-<<<<<<< HEAD
 import type { Prisma } from "@calcom/prisma/client";
-=======
-import { prisma } from "@calcom/prisma";
->>>>>>> 01a0d439
 import { BookingStatus } from "@calcom/prisma/enums";
+import prisma from "@calcom/prisma";
 
+// TODO: Inject.
 export async function getOriginalRescheduledBooking(uid: string, seatsEventType?: boolean) {
   const bookingRepo = new BookingRepository(prisma);
   const originalBooking = await bookingRepo.findOriginalRescheduledBooking(uid, seatsEventType);
