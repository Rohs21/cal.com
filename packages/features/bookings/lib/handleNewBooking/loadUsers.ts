--- conflicted
+++ resolved
@@ -34,11 +34,7 @@
     const users = eventType.id
       ? await loadUsersByEventType(eventType)
       : await loadDynamicUsers(dynamicUserList, currentOrgDomain);
-<<<<<<< HEAD
-    return getRoutedUsers({ users, routedTeamMemberIds, contactOwnerEmail });
-=======
     return getRoutedUsersWithContactOwnerAndFixedUsers({ users, routedTeamMemberIds, contactOwnerEmail });
->>>>>>> 2f4dd328
   } catch (error) {
     log.error("Unable to load users", safeStringify(error));
     if (error instanceof HttpError || error instanceof Prisma.PrismaClientKnownRequestError) {
