--- conflicted
+++ resolved
@@ -14,221 +14,207 @@
 } from "@calcom/prisma/zod-utils";
 
 export const getEventTypesFromDB = async (eventTypeId: number) => {
-  try {
-    const eventType = await prisma.eventType.findUniqueOrThrow({
-      where: {
-        id: eventTypeId,
-      },
-      select: {
-        id: true,
-        customInputs: true,
-        disableGuests: true,
-        restrictionScheduleId: true,
-        useBookerTimezone: true,
-        disableRescheduling: true,
-        disableCancelling: true,
-        users: {
-          select: {
-            credentials: {
-              select: credentialForCalendarServiceSelect,
+  const eventType = await prisma.eventType.findUniqueOrThrow({
+    where: {
+      id: eventTypeId,
+    },
+    select: {
+      id: true,
+      customInputs: true,
+      disableGuests: true,
+      restrictionScheduleId: true,
+      useBookerTimezone: true,
+      disableRescheduling: true,
+      disableCancelling: true,
+      users: {
+        select: {
+          credentials: {
+            select: credentialForCalendarServiceSelect,
+          },
+          ...userSelect,
+        },
+      },
+      slug: true,
+      profile: {
+        select: {
+          organizationId: true,
+        },
+      },
+      teamId: true,
+      team: {
+        select: {
+          id: true,
+          name: true,
+          parentId: true,
+          bookingLimits: true,
+          includeManagedEventsInLimits: true,
+          rrResetInterval: true,
+          rrTimestampBasis: true,
+        },
+      },
+      bookingFields: true,
+      title: true,
+      length: true,
+      eventName: true,
+      schedulingType: true,
+      description: true,
+      periodType: true,
+      periodStartDate: true,
+      periodEndDate: true,
+      periodDays: true,
+      periodCountCalendarDays: true,
+      lockTimeZoneToggleOnBookingPage: true,
+      lockedTimeZone: true,
+      requiresConfirmation: true,
+      requiresConfirmationForFreeEmail: true,
+      requiresBookerEmailVerification: true,
+      maxLeadThreshold: true,
+      includeNoShowInRRCalculation: true,
+      minimumBookingNotice: true,
+      maxActiveBookingsPerBooker: true,
+      maxActiveBookingPerBookerOfferReschedule: true,
+      userId: true,
+      price: true,
+      currency: true,
+      metadata: true,
+      destinationCalendar: true,
+      hideCalendarNotes: true,
+      hideCalendarEventDetails: true,
+      hideOrganizerEmail: true,
+      seatsPerTimeSlot: true,
+      recurringEvent: true,
+      seatsShowAttendees: true,
+      seatsShowAvailabilityCount: true,
+      bookingLimits: true,
+      durationLimits: true,
+      rescheduleWithSameRoundRobinHost: true,
+      assignAllTeamMembers: true,
+      isRRWeightsEnabled: true,
+      beforeEventBuffer: true,
+      customReplyToEmail: true,
+      afterEventBuffer: true,
+      parentId: true,
+      parent: {
+        select: {
+          teamId: true,
+          team: {
+            select: {
+              id: true,
+              bookingLimits: true,
+              includeManagedEventsInLimits: true,
             },
-            ...userSelect.select,
-          },
-<<<<<<< HEAD
-          ...userSelect,
-=======
->>>>>>> 01a0d439
-        },
-        slug: true,
-        profile: {
-          select: {
-            organizationId: true,
-          },
-        },
-        teamId: true,
-        team: {
-          select: {
-            id: true,
-            name: true,
-            parentId: true,
-            bookingLimits: true,
-            includeManagedEventsInLimits: true,
-            rrResetInterval: true,
-            rrTimestampBasis: true,
-          },
-        },
-        bookingFields: true,
-        title: true,
-        length: true,
-        eventName: true,
-        schedulingType: true,
-        description: true,
-        periodType: true,
-        periodStartDate: true,
-        periodEndDate: true,
-        periodDays: true,
-        periodCountCalendarDays: true,
-        lockTimeZoneToggleOnBookingPage: true,
-        lockedTimeZone: true,
-        requiresConfirmation: true,
-        requiresConfirmationForFreeEmail: true,
-        requiresBookerEmailVerification: true,
-        maxLeadThreshold: true,
-        includeNoShowInRRCalculation: true,
-        minimumBookingNotice: true,
-        maxActiveBookingsPerBooker: true,
-        maxActiveBookingPerBookerOfferReschedule: true,
-        userId: true,
-        price: true,
-        currency: true,
-        metadata: true,
-        destinationCalendar: true,
-        hideCalendarNotes: true,
-        hideCalendarEventDetails: true,
-        hideOrganizerEmail: true,
-        seatsPerTimeSlot: true,
-        recurringEvent: true,
-        seatsShowAttendees: true,
-        seatsShowAvailabilityCount: true,
-        bookingLimits: true,
-        durationLimits: true,
-        rescheduleWithSameRoundRobinHost: true,
-        assignAllTeamMembers: true,
-        isRRWeightsEnabled: true,
-        beforeEventBuffer: true,
-        customReplyToEmail: true,
-        afterEventBuffer: true,
-        parentId: true,
-        parent: {
-          select: {
-            teamId: true,
-            team: {
-              select: {
-                id: true,
-                bookingLimits: true,
-                includeManagedEventsInLimits: true,
+            ...userSelect,
+          },
+        },
+      },
+      useEventTypeDestinationCalendarEmail: true,
+      owner: {
+        select: {
+          hideBranding: true,
+        },
+      },
+      workflows: {
+        select: {
+          workflow: {
+            select: workflowSelect,
+          },
+        },
+      },
+      locations: true,
+      timeZone: true,
+      schedule: {
+        select: {
+          id: true,
+          availability: true,
+          timeZone: true,
+        },
+      },
+      hosts: {
+        select: {
+          isFixed: true,
+          priority: true,
+          weight: true,
+          createdAt: true,
+          groupId: true,
+          user: {
+            select: {
+              credentials: {
+                select: credentialForCalendarServiceSelect,
               },
+              ...userSelect,
             },
           },
-        },
-        useEventTypeDestinationCalendarEmail: true,
-        owner: {
-          select: {
-            hideBranding: true,
-          },
-        },
-        workflows: {
-          select: {
-            workflow: {
-              select: workflowSelect,
+          schedule: {
+            select: {
+              availability: {
+                select: {
+                  date: true,
+                  startTime: true,
+                  endTime: true,
+                  days: true,
+                },
+              },
+              timeZone: true,
+              id: true,
             },
           },
         },
-        locations: true,
-        timeZone: true,
-        schedule: {
-          select: {
-            id: true,
-            availability: true,
-            timeZone: true,
-          },
-        },
-        hosts: {
-          select: {
-            isFixed: true,
-            priority: true,
-            weight: true,
-            createdAt: true,
-            groupId: true,
-            user: {
-              select: {
-                credentials: {
-                  select: credentialForCalendarServiceSelect,
-                },
-                ...userSelect.select,
-              },
-<<<<<<< HEAD
-              ...userSelect,
-=======
->>>>>>> 01a0d439
-            },
-            schedule: {
-              select: {
-                availability: {
-                  select: {
-                    date: true,
-                    startTime: true,
-                    endTime: true,
-                    days: true,
-                  },
-                },
-                timeZone: true,
-                id: true,
-              },
-            },
-          },
-        },
-        availability: {
-          select: {
-            date: true,
-            startTime: true,
-            endTime: true,
-            days: true,
-          },
-        },
-        secondaryEmailId: true,
-        secondaryEmail: {
-          select: {
-            id: true,
-            email: true,
-          },
-        },
-        assignRRMembersUsingSegment: true,
-        rrSegmentQueryValue: true,
-        useEventLevelSelectedCalendars: true,
-        hostGroups: {
-          select: {
-            id: true,
-            name: true,
-          },
-        },
-      },
-    });
-
-    if (!eventType) {
-      throw new Error(ErrorCode.EventTypeNotFound);
-    }
-
-    const { profile, hosts, users, ...restEventType } = eventType;
-
-    const isOrgTeamEvent = !!eventType?.team && !!profile?.organizationId;
-
-    const hostsWithSelectedCalendars = hosts.map((host) => ({
-      ...host,
-      user: withSelectedCalendars(host.user),
-    }));
-
-    const usersWithSelectedCalendars = users.map((user) => withSelectedCalendars(user));
-
-    return {
-      ...restEventType,
-      hosts: hostsWithSelectedCalendars,
-      users: usersWithSelectedCalendars,
-      metadata: EventTypeMetaDataSchema.parse(eventType?.metadata || {}),
-      recurringEvent: parseRecurringEvent(eventType?.recurringEvent),
-      customInputs: customInputSchema.array().parse(eventType?.customInputs || []),
-      locations: (eventType?.locations ?? []) as LocationObject[],
-      bookingFields: getBookingFieldsWithSystemFields({ ...restEventType, isOrgTeamEvent }),
-      rrSegmentQueryValue: rrSegmentQueryValueSchema.parse(eventType.rrSegmentQueryValue) ?? null,
-      isDynamic: false,
-      hostGroups: eventType.hostGroups || [],
-    };
-  } catch (error) {
-    if (error instanceof Error && error.message.includes("Record to update not found")) {
-      throw new Error(ErrorCode.EventTypeNotFound);
-    }
-    throw error;
+      },
+      availability: {
+        select: {
+          date: true,
+          startTime: true,
+          endTime: true,
+          days: true,
+        },
+      },
+      secondaryEmailId: true,
+      secondaryEmail: {
+        select: {
+          id: true,
+          email: true,
+        },
+      },
+      assignRRMembersUsingSegment: true,
+      rrSegmentQueryValue: true,
+      useEventLevelSelectedCalendars: true,
+      hostGroups: {
+        select: {
+          id: true,
+          name: true,
+        },
+      },
+    },
+  });
+
+  if (!eventType) {
+    throw new Error(ErrorCode.EventTypeNotFound);
   }
+
+  const { profile, hosts, users, ...restEventType } = eventType;
+
+  const isOrgTeamEvent = !!eventType?.team && !!profile?.organizationId;
+
+  const hostsWithSelectedCalendars = hosts.map((host) => ({
+    ...host,
+    user: withSelectedCalendars(host.user),
+  }));
+
+  const usersWithSelectedCalendars = users.map((user) => withSelectedCalendars(user));
+
+  return {
+    ...restEventType,
+    hosts: hostsWithSelectedCalendars,
+    users: usersWithSelectedCalendars,
+    metadata: EventTypeMetaDataSchema.parse(eventType?.metadata || {}),
+    recurringEvent: parseRecurringEvent(eventType?.recurringEvent),
+    customInputs: customInputSchema.array().parse(eventType?.customInputs || []),
+    locations: (eventType?.locations ?? []) as LocationObject[],
+    bookingFields: getBookingFieldsWithSystemFields({ ...restEventType, isOrgTeamEvent }),
+    rrSegmentQueryValue: rrSegmentQueryValueSchema.parse(eventType.rrSegmentQueryValue) ?? null,
+    isDynamic: false,
+    hostGroups: eventType.hostGroups || [],
+  };
 };
 
 export type getEventTypeResponse = Awaited<ReturnType<typeof getEventTypesFromDB>>;
