--- conflicted
+++ resolved
@@ -52,30 +52,17 @@
   const removeSelectedSlot = trpc.viewer.public.slots.removeSelectedSlotMark.useMutation({
     trpc: { context: { skipBatch: true } },
   });
-<<<<<<< HEAD
-
-=======
-  const { data: connectedCalendars, isLoading: connectedCalendarLoading } =
-    trpc.viewer.connectedCalendars.useQuery();
-  const updateEventTypeMutation = trpc.viewer.eventTypes.update.useMutation();
-  const router = useRouter();
-  const { t, i18n } = useLocale();
-  const { timezone } = useTimePreferences();
-  const errorRef = useRef<HTMLDivElement>(null);
->>>>>>> f238a534
+  // const { data: connectedCalendars, isLoading: connectedCalendarLoading } =
+  //   trpc.viewer.connectedCalendars.useQuery();
+  // const updateEventTypeMutation = trpc.viewer.eventTypes.update.useMutation();
+  // const defaultEmail = connectedCalendars?.destinationCalendar?.primaryEmail;
   const rescheduleUid = useBookerStore((state) => state.rescheduleUid);
   const bookingData = useBookerStore((state) => state.bookingData);
   const duration = useBookerStore((state) => state.selectedDuration);
   const timeslot = useBookerStore((state) => state.selectedTimeslot);
   const isRescheduling = !!rescheduleUid && !!bookingData;
-<<<<<<< HEAD
   const eventQuery = useEvent();
   const eventType = eventQuery.data;
-=======
-  const event = useEvent();
-  const eventType = event.data;
-  const defaultEmail = connectedCalendars?.destinationCalendar?.primaryEmail;
->>>>>>> f238a534
 
   const reserveSlot = () => {
     if (eventType?.id && timeslot && (duration || eventType?.length)) {
@@ -168,6 +155,10 @@
   const timeslot = useBookerStore((state) => state.selectedTimeslot);
   const recurringEventCount = useBookerStore((state) => state.recurringEventCount);
   const username = useBookerStore((state) => state.username);
+  const { data: connectedCalendars, isLoading: connectedCalendarLoading } =
+    trpc.viewer.connectedCalendars.useQuery();
+  const updateEventTypeMutation = trpc.viewer.eventTypes.update.useMutation();
+  const defaultEmail = connectedCalendars?.destinationCalendar?.primaryEmail;
   type BookingFormValues = {
     locationType?: EventLocationType["type"];
     responses: z.infer<typeof bookingFormSchema>["responses"] | null;
@@ -341,9 +332,6 @@
         ),
     };
 
-<<<<<<< HEAD
-    if (eventQuery.data?.recurringEvent?.freq && recurringEventCount) {
-=======
     const eventMeta = EventTypeMetaDataSchema.parse(eventType?.metadata);
 
     if (!defaultEmail) {
@@ -352,7 +340,7 @@
 
       updateEventTypeMutation.mutate({
         metadata: { ...eventMeta },
-        id: event?.data.id,
+        id: eventQuery?.data.id,
       });
     }
 
@@ -360,12 +348,11 @@
     if (eventMeta?.isDefaultEmail && eventMeta?.organizerEmail !== defaultEmail) {
       updateEventTypeMutation.mutate({
         metadata: { ...eventMeta, organizerEmail: defaultEmail },
-        id: event?.data.id,
+        id: eventQuery?.data.id,
       });
     }
 
-    if (event.data?.recurringEvent?.freq && recurringEventCount) {
->>>>>>> f238a534
+    if (eventQuery.data?.recurringEvent?.freq && recurringEventCount) {
       createRecurringBookingMutation.mutate(
         mapRecurringBookingToMutationInput(bookingInput, recurringEventCount)
       );
