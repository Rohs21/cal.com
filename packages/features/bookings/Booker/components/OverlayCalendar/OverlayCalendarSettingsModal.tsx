--- conflicted
+++ resolved
@@ -43,22 +43,6 @@
   );
 };
 
-<<<<<<< HEAD
-export function OverlayCalendarSettingsModal(props: IOverlayCalendarContinueModalProps) {
-  const utils = trpc.useContext();
-  const [initalised, setInitalised] = useState(false);
-  const searchParams = useSearchParams();
-  const setOverlayBusyDates = useOverlayCalendarStore((state) => state.setOverlayBusyDates);
-  const { data, isPending } = trpc.viewer.connectedCalendars.useQuery(undefined, {
-    enabled: !!props.open || Boolean(searchParams?.get("overlayCalendar")),
-  });
-  const { toggleValue, hasItem, set } = useLocalSet<{
-    credentialId: number;
-    externalId: string;
-  }>("toggledConnectedCalendars", []);
-
-  const router = useRouter();
-=======
 export function OverlayCalendarSettingsModal({
   connectedCalendars,
   isLoading,
@@ -68,7 +52,6 @@
   onToggleConnectedCalendar,
   checkIsCalendarToggled,
 }: IOverlayCalendarSettingsModalProps) {
->>>>>>> ede23572
   const { t } = useLocale();
 
   return (
