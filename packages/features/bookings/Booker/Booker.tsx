--- conflicted
+++ resolved
@@ -213,13 +213,10 @@
     return setBookerState("booking");
   }, [event, selectedDate, selectedTimeslot, setBookerState]);
 
-<<<<<<< HEAD
   const slot = getQueryParam("slot");
   useEffect(() => {
     setSelectedTimeslot(slot || null);
   }, [slot, setSelectedTimeslot]);
-  const hideEventTypeDetails = isEmbed ? embedUiConfig.hideEventTypeDetails : false;
-=======
   const EventBooker = useMemo(
     () =>
       bookerState === "booking" ? (
@@ -290,7 +287,6 @@
       expiryTime,
     ]
   );
->>>>>>> 942dc38b
 
   if (entity.isUnpublished) {
     return <UnpublishedEntity {...entity} />;
