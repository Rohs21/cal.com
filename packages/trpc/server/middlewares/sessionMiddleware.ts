--- conflicted
+++ resolved
@@ -74,10 +74,7 @@
       allowDynamicBooking: true,
       organization: {
         select: {
-<<<<<<< HEAD
-=======
           id: true,
->>>>>>> 98944d48
           slug: true,
           metadata: true,
         },
