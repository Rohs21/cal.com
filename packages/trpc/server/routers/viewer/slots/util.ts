--- conflicted
+++ resolved
@@ -453,7 +453,6 @@
           };
         });
 
-<<<<<<< HEAD
   const contactOwnerEmail = input.teamMemberEmail;
   const skipContactOwner = input.skipContactOwner;
 
@@ -462,9 +461,6 @@
     routedTeamMemberIds: input.routedTeamMemberIds ?? null,
     contactOwnerEmail: skipContactOwner ? null : contactOwnerEmail,
   });
-=======
-  let hosts = getRoutedHosts({ hosts: eventHosts, routedTeamMemberIds: input.routedTeamMemberIds ?? null });
->>>>>>> c80daf43
 
   if (
     input.rescheduleUid &&
