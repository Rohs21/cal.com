--- conflicted
+++ resolved
@@ -222,7 +222,6 @@
     });
   }
 
-<<<<<<< HEAD
   if (bookingLimits) {
     const isValid = validateIntervalLimitOrder(bookingLimits);
     if (!isValid) {
@@ -233,10 +232,7 @@
     data.bookingLimits = bookingLimits;
   }
 
-  const updatedUserSelect = Prisma.validator<Prisma.UserDefaultArgs>()({
-=======
   const updatedUserSelect = {
->>>>>>> 6410687f
     select: {
       id: true,
       username: true,
