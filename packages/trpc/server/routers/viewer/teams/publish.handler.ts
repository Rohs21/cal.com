--- conflicted
+++ resolved
@@ -3,18 +3,14 @@
 import { Redirect } from "@calcom/lib/redirect";
 import { isOrganisationAdmin } from "@calcom/lib/server/queries/organisations";
 import { isTeamAdmin } from "@calcom/lib/server/queries/teams";
-<<<<<<< HEAD
-import { TeamService } from "@calcom/lib/server/service/team";
-import type { Prisma } from "@calcom/prisma/client";
-=======
 import { TeamService } from "@calcom/lib/server/service/teamService";
->>>>>>> 01a0d439
 import { teamMetadataSchema } from "@calcom/prisma/zod-utils";
 
 import { TRPCError } from "@trpc/server";
 
 import type { TrpcSessionUser } from "../../../types";
 import type { TPublishInputSchema } from "./publish.schema";
+import { Prisma } from "@calcom/prisma/client";
 
 type PublishOptions = {
   ctx: {
