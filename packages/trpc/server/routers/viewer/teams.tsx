import { MembershipRole, Prisma } from "@prisma/client";
import { z } from "zod";

import { IS_TEAM_BILLING_ENABLED, WEBAPP_URL } from "@calcom/lib/constants";
<<<<<<< HEAD
=======
import { markdownToSafeHTML } from "@calcom/lib/markdownToSafeHTML";
import { getTranslation } from "@calcom/lib/server/i18n";
>>>>>>> 4b0d2265
import { getTeamWithMembers, isTeamAdmin, isTeamMember, isTeamOwner } from "@calcom/lib/server/queries/teams";
import slugify from "@calcom/lib/slugify";
import { teamMetadataSchema } from "@calcom/prisma/zod-utils";

import { TRPCError } from "@trpc/server";

import { authedProcedure, router } from "../../trpc";

const isEmail = (str: string) => /^[^\s@]+@[^\s@]+\.[^\s@]+$/.test(str);
export const viewerTeamsRouter = router({
  // Retrieves team by id
  get: authedProcedure
    .input(
      z.object({
        teamId: z.number(),
      })
    )
    .query(async ({ ctx, input }) => {
      const team = await getTeamWithMembers(input.teamId, undefined, ctx.user.id);
      if (!team) {
        throw new TRPCError({ code: "NOT_FOUND", message: "Team not found." });
      }
      const membership = team?.members.find((membership) => membership.id === ctx.user.id);
      return {
        ...team,
        safeBio: markdownToSafeHTML(team.bio),
        membership: {
          role: membership?.role as MembershipRole,
          accepted: membership?.accepted,
        },
      };
    }),
  // Returns teams I a member of
  list: authedProcedure.query(async ({ ctx }) => {
    const memberships = await ctx.prisma.membership.findMany({
      where: {
        userId: ctx.user.id,
      },
      include: {
        team: true,
      },
      orderBy: { role: "desc" },
    });

    return memberships.map(({ team, ...membership }) => ({
      role: membership.role,
      accepted: membership.accepted,
      ...team,
    }));
  }),
  create: authedProcedure
    .input(
      z.object({
        name: z.string(),
        slug: z.string().transform((val) => slugify(val.trim())),
        logo: z
          .string()
          .optional()
          .nullable()
          .transform((v) => v || null),
      })
    )
    .mutation(async ({ ctx, input }) => {
      const { slug, name, logo } = input;

      const slugCollisions = await ctx.prisma.team.findFirst({
        where: {
          slug: slug,
        },
      });

      if (slugCollisions) throw new TRPCError({ code: "BAD_REQUEST", message: "team_url_taken" });

      // Ensure that the user is not duplicating a requested team
      const duplicatedRequest = await ctx.prisma.team.findFirst({
        where: {
          members: {
            some: {
              userId: ctx.user.id,
            },
          },
          metadata: {
            path: ["requestedSlug"],
            equals: slug,
          },
        },
      });

      if (duplicatedRequest) {
        return duplicatedRequest;
      }

      const createTeam = await ctx.prisma.team.create({
        data: {
          name,
          logo,
          members: {
            create: {
              userId: ctx.user.id,
              role: MembershipRole.OWNER,
              accepted: true,
            },
          },
          metadata: {
            requestedSlug: slug,
          },
          ...(!IS_TEAM_BILLING_ENABLED && { slug }),
        },
      });
      const { closeComUpsertTeamUser } = await import("@calcom/lib/sync/SyncServiceManager");
      // Sync Services: Close.com
      closeComUpsertTeamUser(createTeam, ctx.user, MembershipRole.OWNER);

      return createTeam;
    }),
  // Allows team owner to update team metadata
  update: authedProcedure
    .input(
      z.object({
        id: z.number(),
        bio: z.string().optional(),
        name: z.string().optional(),
        logo: z.string().optional(),
        slug: z.string().optional(),
        hideBranding: z.boolean().optional(),
        hideBookATeamMember: z.boolean().optional(),
        brandColor: z.string().optional(),
        darkBrandColor: z.string().optional(),
        theme: z.string().optional().nullable(),
      })
    )
    .mutation(async ({ ctx, input }) => {
      if (!(await isTeamAdmin(ctx.user?.id, input.id))) throw new TRPCError({ code: "UNAUTHORIZED" });

      if (input.slug) {
        const userConflict = await ctx.prisma.team.findMany({
          where: {
            slug: input.slug,
          },
        });
        if (userConflict.some((t) => t.id !== input.id)) return;
      }

      const prevTeam = await ctx.prisma.team.findFirst({
        where: {
          id: input.id,
        },
      });

      if (!prevTeam) throw new TRPCError({ code: "NOT_FOUND", message: "Team not found." });

      const data: Prisma.TeamUpdateArgs["data"] = {
        name: input.name,
        logo: input.logo,
        bio: input.bio,
        hideBranding: input.hideBranding,
        hideBookATeamMember: input.hideBookATeamMember,
        brandColor: input.brandColor,
        darkBrandColor: input.darkBrandColor,
        theme: input.theme,
      };

      if (
        input.slug &&
        IS_TEAM_BILLING_ENABLED &&
        /** If the team doesn't have a slug we can assume that it hasn't been published yet. */
        !prevTeam.slug
      ) {
        // Save it on the metadata so we can use it later
        data.metadata = {
          requestedSlug: input.slug,
        };
      } else {
        data.slug = input.slug;

        // If we save slug, we don't need the requestedSlug anymore
        const metadataParse = teamMetadataSchema.safeParse(prevTeam.metadata);
        if (metadataParse.success) {
          const { requestedSlug: _, ...cleanMetadata } = metadataParse.data || {};
          data.metadata = {
            ...cleanMetadata,
          };
        }
      }

      const updatedTeam = await ctx.prisma.team.update({
        where: { id: input.id },
        data,
      });
      const { closeComUpdateTeam } = await import("@calcom/lib/sync/SyncServiceManager");
      // Sync Services: Close.com
      if (prevTeam) closeComUpdateTeam(prevTeam, updatedTeam);
    }),
  delete: authedProcedure
    .input(
      z.object({
        teamId: z.number(),
      })
    )
    .mutation(async ({ ctx, input }) => {
      if (!(await isTeamOwner(ctx.user?.id, input.teamId))) throw new TRPCError({ code: "UNAUTHORIZED" });
      const { cancelTeamSubscriptionFromStripe } = await import("@calcom/features/ee/teams/lib/payments");
      if (IS_TEAM_BILLING_ENABLED) await cancelTeamSubscriptionFromStripe(input.teamId);

      // delete all memberships
      await ctx.prisma.membership.deleteMany({
        where: {
          teamId: input.teamId,
        },
      });

      const deletedTeam = await ctx.prisma.team.delete({
        where: {
          id: input.teamId,
        },
      });
      const { closeComDeleteTeam } = await import("@calcom/lib/sync/SyncServiceManager");
      // Sync Services: Close.cm
      closeComDeleteTeam(deletedTeam);
    }),
  removeMember: authedProcedure
    .input(
      z.object({
        teamId: z.number(),
        memberId: z.number(),
      })
    )
    .mutation(async ({ ctx, input }) => {
      const isAdmin = await isTeamAdmin(ctx.user?.id, input.teamId);
      if (!isAdmin && ctx.user?.id !== input.memberId) throw new TRPCError({ code: "UNAUTHORIZED" });
      // Only a team owner can remove another team owner.
      if (
        (await isTeamOwner(input.memberId, input.teamId)) &&
        !(await isTeamOwner(ctx.user?.id, input.teamId))
      )
        throw new TRPCError({ code: "UNAUTHORIZED" });
      if (ctx.user?.id === input.memberId && isAdmin)
        throw new TRPCError({
          code: "FORBIDDEN",
          message: "You can not remove yourself from a team you own.",
        });

      const membership = await ctx.prisma.membership.delete({
        where: {
          userId_teamId: { userId: input.memberId, teamId: input.teamId },
        },
        include: {
          user: true,
        },
      });
      const { updateQuantitySubscriptionFromStripe } = await import("@calcom/features/ee/teams/lib/payments");
      const { closeComDeleteTeamMembership } = await import("@calcom/lib/sync/SyncServiceManager");
      // Sync Services
      closeComDeleteTeamMembership(membership.user);
      if (IS_TEAM_BILLING_ENABLED) await updateQuantitySubscriptionFromStripe(input.teamId);
    }),
  inviteMember: authedProcedure
    .input(
      z.object({
        teamId: z.number(),
        usernameOrEmail: z.string().transform((usernameOrEmail) => usernameOrEmail.toLowerCase()),
        role: z.nativeEnum(MembershipRole),
        language: z.string(),
        sendEmailInvitation: z.boolean(),
      })
    )
    .mutation(async ({ ctx, input }) => {
      if (!(await isTeamAdmin(ctx.user?.id, input.teamId))) throw new TRPCError({ code: "UNAUTHORIZED" });
      if (input.role === MembershipRole.OWNER && !(await isTeamOwner(ctx.user?.id, input.teamId)))
        throw new TRPCError({ code: "UNAUTHORIZED" });
      const { getTranslation } = await import("@calcom/lib/server/i18n");
      const translation = await getTranslation(input.language ?? "en", "common");

      const team = await ctx.prisma.team.findFirst({
        where: {
          id: input.teamId,
        },
      });

      if (!team) throw new TRPCError({ code: "NOT_FOUND", message: "Team not found" });

      const invitee = await ctx.prisma.user.findFirst({
        where: {
          OR: [{ username: input.usernameOrEmail }, { email: input.usernameOrEmail }],
        },
      });
      const { sendTeamInviteEmail } = await import("@calcom/emails");
      if (!invitee) {
        // liberal email match

        if (!isEmail(input.usernameOrEmail))
          throw new TRPCError({
            code: "NOT_FOUND",
            message: `Invite failed because there is no corresponding user for ${input.usernameOrEmail}`,
          });

        // valid email given, create User and add to team
        await ctx.prisma.user.create({
          data: {
            email: input.usernameOrEmail,
            invitedTo: input.teamId,
            teams: {
              create: {
                teamId: input.teamId,
                role: input.role as MembershipRole,
              },
            },
          },
        });
        const { randomBytes } = await import("crypto");
        const token: string = randomBytes(32).toString("hex");

        await ctx.prisma.verificationToken.create({
          data: {
            identifier: input.usernameOrEmail,
            token,
            expires: new Date(new Date().setHours(168)), // +1 week
          },
        });
        if (ctx?.user?.name && team?.name) {
          await sendTeamInviteEmail({
            language: translation,
            from: ctx.user.name,
            to: input.usernameOrEmail,
            teamName: team.name,
            joinLink: `${WEBAPP_URL}/signup?token=${token}&callbackUrl=/teams`,
            isCalcomMember: false,
          });
        }
      } else {
        // create provisional membership
        try {
          await ctx.prisma.membership.create({
            data: {
              teamId: input.teamId,
              userId: invitee.id,
              role: input.role as MembershipRole,
            },
          });
        } catch (e) {
          if (e instanceof Prisma.PrismaClientKnownRequestError) {
            if (e.code === "P2002") {
              throw new TRPCError({
                code: "FORBIDDEN",
                message: "This user is a member of this team / has a pending invitation.",
              });
            }
          } else throw e;
        }

        let sendTo = input.usernameOrEmail;
        if (!isEmail(input.usernameOrEmail)) {
          sendTo = invitee.email;
        }
        // inform user of membership by email
        if (input.sendEmailInvitation && ctx?.user?.name && team?.name) {
          await sendTeamInviteEmail({
            language: translation,
            from: ctx.user.name,
            to: sendTo,
            teamName: team.name,
            joinLink: WEBAPP_URL + "/settings/teams",
            isCalcomMember: true,
          });
        }
      }
      const { updateQuantitySubscriptionFromStripe } = await import("@calcom/features/ee/teams/lib/payments");
      if (IS_TEAM_BILLING_ENABLED) await updateQuantitySubscriptionFromStripe(input.teamId);
      return input;
    }),
  acceptOrLeave: authedProcedure
    .input(
      z.object({
        teamId: z.number(),
        accept: z.boolean(),
      })
    )
    .mutation(async ({ ctx, input }) => {
      const { closeComUpsertTeamUser } = await import("@calcom/lib/sync/SyncServiceManager");
      if (input.accept) {
        const membership = await ctx.prisma.membership.update({
          where: {
            userId_teamId: { userId: ctx.user.id, teamId: input.teamId },
          },
          data: {
            accepted: true,
          },
          include: {
            team: true,
          },
        });

        closeComUpsertTeamUser(membership.team, ctx.user, membership.role);
      } else {
        try {
          //get team owner so we can alter their subscription seat count
          const teamOwner = await ctx.prisma.membership.findFirst({
            where: { teamId: input.teamId, role: MembershipRole.OWNER },
            include: { team: true },
          });

          const membership = await ctx.prisma.membership.delete({
            where: {
              userId_teamId: { userId: ctx.user.id, teamId: input.teamId },
            },
          });

          // Sync Services: Close.com
          if (teamOwner) closeComUpsertTeamUser(teamOwner.team, ctx.user, membership.role);
        } catch (e) {
          console.log(e);
        }
      }
    }),
  changeMemberRole: authedProcedure
    .input(
      z.object({
        teamId: z.number(),
        memberId: z.number(),
        role: z.nativeEnum(MembershipRole),
      })
    )
    .mutation(async ({ ctx, input }) => {
      if (!(await isTeamAdmin(ctx.user?.id, input.teamId))) throw new TRPCError({ code: "UNAUTHORIZED" });
      // Only owners can award owner role.
      if (input.role === MembershipRole.OWNER && !(await isTeamOwner(ctx.user?.id, input.teamId)))
        throw new TRPCError({ code: "UNAUTHORIZED" });
      const memberships = await ctx.prisma.membership.findMany({
        where: {
          teamId: input.teamId,
        },
      });

      const targetMembership = memberships.find((m) => m.userId === input.memberId);
      const myMembership = memberships.find((m) => m.userId === ctx.user.id);
      const teamHasMoreThanOneOwner = memberships.some((m) => m.role === MembershipRole.OWNER);

      if (myMembership?.role === MembershipRole.ADMIN && targetMembership?.role === MembershipRole.OWNER) {
        throw new TRPCError({
          code: "FORBIDDEN",
          message: "You can not change the role of an owner if you are an admin.",
        });
      }

      if (!teamHasMoreThanOneOwner) {
        throw new TRPCError({
          code: "FORBIDDEN",
          message: "You can not change the role of the only owner of a team.",
        });
      }

      if (
        myMembership?.role === MembershipRole.ADMIN &&
        input.memberId === ctx.user.id &&
        input.role !== MembershipRole.MEMBER
      ) {
        throw new TRPCError({
          code: "FORBIDDEN",
          message: "You can not change yourself to a higher role.",
        });
      }

      const membership = await ctx.prisma.membership.update({
        where: {
          userId_teamId: { userId: input.memberId, teamId: input.teamId },
        },
        data: {
          role: input.role,
        },
        include: {
          team: true,
          user: true,
        },
      });
      const { closeComUpsertTeamUser } = await import("@calcom/lib/sync/SyncServiceManager");
      // Sync Services: Close.com
      closeComUpsertTeamUser(membership.team, membership.user, membership.role);
    }),
  getMemberAvailability: authedProcedure
    .input(
      z.object({
        teamId: z.number(),
        memberId: z.number(),
        timezone: z.string(),
        dateFrom: z.string(),
        dateTo: z.string(),
      })
    )
    .query(async ({ ctx, input }) => {
      const team = await isTeamMember(ctx.user?.id, input.teamId);
      if (!team) throw new TRPCError({ code: "UNAUTHORIZED" });
      const { availabilityUserSelect } = await import("@calcom/prisma");
      // verify member is in team
      const members = await ctx.prisma.membership.findMany({
        where: { teamId: input.teamId },
        include: {
          user: {
            select: {
              ...availabilityUserSelect,
            },
          },
        },
      });
      const member = members?.find((m) => m.userId === input.memberId);
      if (!member) throw new TRPCError({ code: "NOT_FOUND", message: "Member not found" });
      if (!member.user.username)
        throw new TRPCError({ code: "BAD_REQUEST", message: "Member doesn't have a username" });
      const { getUserAvailability } = await import("@calcom/core/getUserAvailability");
      // get availability for this member
      return await getUserAvailability(
        {
          username: member.user.username,
          dateFrom: input.dateFrom,
          dateTo: input.dateTo,
        },
        { user: member.user }
      );
    }),
  getMembershipbyUser: authedProcedure
    .input(
      z.object({
        teamId: z.number(),
        memberId: z.number(),
      })
    )
    .query(async ({ ctx, input }) => {
      if (ctx.user.id !== input.memberId) {
        throw new TRPCError({
          code: "UNAUTHORIZED",
          message: "You cannot view memberships that are not your own.",
        });
      }

      return await ctx.prisma.membership.findUnique({
        where: {
          userId_teamId: {
            userId: input.memberId,
            teamId: input.teamId,
          },
        },
      });
    }),
  updateMembership: authedProcedure
    .input(
      z.object({
        teamId: z.number(),
        memberId: z.number(),
        disableImpersonation: z.boolean(),
      })
    )
    .mutation(async ({ ctx, input }) => {
      if (ctx.user.id !== input.memberId) {
        throw new TRPCError({
          code: "UNAUTHORIZED",
          message: "You cannot edit memberships that are not your own.",
        });
      }

      return await ctx.prisma.membership.update({
        where: {
          userId_teamId: {
            userId: input.memberId,
            teamId: input.teamId,
          },
        },
        data: {
          disableImpersonation: input.disableImpersonation,
        },
      });
    }),
  publish: authedProcedure
    .input(
      z.object({
        teamId: z.number(),
      })
    )
    .mutation(async ({ ctx, input }) => {
      if (!(await isTeamAdmin(ctx.user.id, input.teamId))) throw new TRPCError({ code: "UNAUTHORIZED" });
      const { teamId: id } = input;

      const prevTeam = await ctx.prisma.team.findFirst({ where: { id }, include: { members: true } });

      if (!prevTeam) throw new TRPCError({ code: "NOT_FOUND", message: "Team not found." });

      const metadata = teamMetadataSchema.safeParse(prevTeam.metadata);

      if (!metadata.success) throw new TRPCError({ code: "BAD_REQUEST", message: "Invalid team metadata" });

      // if payment needed, respond with checkout url
      if (IS_TEAM_BILLING_ENABLED) {
        const { purchaseTeamSubscription } = await import("@calcom/features/ee/teams/lib/payments");
        const checkoutSession = await purchaseTeamSubscription({
          teamId: prevTeam.id,
          seats: prevTeam.members.length,
          userId: ctx.user.id,
        });
        if (!checkoutSession.url)
          throw new TRPCError({
            code: "INTERNAL_SERVER_ERROR",
            message: "Failed retrieving a checkout session URL.",
          });
        return { url: checkoutSession.url, message: "Payment required to publish team" };
      }

      if (!metadata.data?.requestedSlug) {
        throw new TRPCError({ code: "BAD_REQUEST", message: "Can't publish team without `requestedSlug`" });
      }

      const { requestedSlug, ...newMetadata } = metadata.data;
      let updatedTeam: Awaited<ReturnType<typeof ctx.prisma.team.update>>;

      try {
        updatedTeam = await ctx.prisma.team.update({
          where: { id },
          data: {
            slug: requestedSlug,
            metadata: { ...newMetadata },
          },
        });
      } catch (error) {
        const { getRequestedSlugError } = await import("@calcom/app-store/stripepayment/lib/team-billing");
        const { message } = getRequestedSlugError(error, requestedSlug);
        throw new TRPCError({ code: "INTERNAL_SERVER_ERROR", message });
      }
      const { closeComUpdateTeam } = await import("@calcom/lib/sync/SyncServiceManager");
      // Sync Services: Close.com
      closeComUpdateTeam(prevTeam, updatedTeam);

      return {
        url: `${WEBAPP_URL}/settings/teams/${updatedTeam.id}/profile`,
        message: "Team published successfully",
      };
    }),
  /** This is a temporal endpoint so we can progressively upgrade teams to the new billing system. */
  getUpgradeable: authedProcedure.query(async ({ ctx }) => {
    if (!IS_TEAM_BILLING_ENABLED) return [];
    let { teams } = await ctx.prisma.user.findUniqueOrThrow({
      where: { id: ctx.user.id },
      include: { teams: { where: { role: MembershipRole.OWNER }, include: { team: true } } },
    });
    /** We only need to return teams that don't have a `subscriptionId` on their metadata */
    teams = teams.filter((m) => {
      const metadata = teamMetadataSchema.safeParse(m.team.metadata);
      if (metadata.success && metadata.data?.subscriptionId) return false;
      return true;
    });
    return teams;
  }),
  listMembers: authedProcedure
    .input(
      z.object({
        teamIds: z.number().array().optional(),
      })
    )
    .query(async ({ ctx, input }) => {
      const teams = await ctx.prisma.team.findMany({
        where: {
          id: {
            in: input.teamIds,
          },
          members: {
            some: {
              user: {
                id: ctx.user.id,
              },
              accepted: true,
            },
          },
        },
        select: {
          members: {
            select: {
              user: {
                select: {
                  id: true,
                  name: true,
                  avatar: true,
                },
              },
            },
          },
        },
      });
      type UserMap = Record<number, (typeof teams)[number]["members"][number]["user"]>;
      // flattern users to be unique by id
      const users = teams
        .flatMap((t) => t.members)
        .reduce((acc, m) => (m.user.id in acc ? acc : { ...acc, [m.user.id]: m.user }), {} as UserMap);
      return Object.values(users);
    }),
  hasTeamPlan: authedProcedure.query(async ({ ctx }) => {
    const userId = ctx.user.id;
    const hasTeamPlan = await ctx.prisma.membership.findFirst({
      where: {
        userId,
        team: {
          slug: {
            not: null,
          },
        },
      },
    });
    return { hasTeamPlan: !!hasTeamPlan };
  }),
  listInvites: authedProcedure.query(async ({ ctx }) => {
    const userId = ctx.user.id;
    return await ctx.prisma.membership.findMany({
      where: {
        user: {
          id: userId,
        },
        accepted: false,
      },
    });
  }),
});<|MERGE_RESOLUTION|>--- conflicted
+++ resolved
@@ -2,11 +2,6 @@
 import { z } from "zod";
 
 import { IS_TEAM_BILLING_ENABLED, WEBAPP_URL } from "@calcom/lib/constants";
-<<<<<<< HEAD
-=======
-import { markdownToSafeHTML } from "@calcom/lib/markdownToSafeHTML";
-import { getTranslation } from "@calcom/lib/server/i18n";
->>>>>>> 4b0d2265
 import { getTeamWithMembers, isTeamAdmin, isTeamMember, isTeamOwner } from "@calcom/lib/server/queries/teams";
 import slugify from "@calcom/lib/slugify";
 import { teamMetadataSchema } from "@calcom/prisma/zod-utils";
@@ -29,6 +24,7 @@
       if (!team) {
         throw new TRPCError({ code: "NOT_FOUND", message: "Team not found." });
       }
+      const { markdownToSafeHTML } = await import("@calcom/lib/markdownToSafeHTML");
       const membership = team?.members.find((membership) => membership.id === ctx.user.id);
       return {
         ...team,
