<<<<<<< HEAD
=======
import type { Prisma } from "@prisma/client";

import { Resource } from "@calcom/features/pbac/domain/types/permission-registry";
import { getResourcePermissions } from "@calcom/features/pbac/lib/resource-permissions";
>>>>>>> 01a0d439
import { IS_TEAM_BILLING_ENABLED } from "@calcom/lib/constants";
import { getMetadataHelpers } from "@calcom/lib/getMetadataHelpers";
import { uploadLogo } from "@calcom/lib/server/avatar";
import { resizeBase64Image } from "@calcom/lib/server/resizeBase64Image";
import type { PrismaClient } from "@calcom/prisma";
import { prisma } from "@calcom/prisma";
<<<<<<< HEAD
import type { Prisma } from "@calcom/prisma/client";
import { UserPermissionRole } from "@calcom/prisma/enums";
=======
import { MembershipRole } from "@calcom/prisma/enums";
>>>>>>> 01a0d439
import { teamMetadataSchema } from "@calcom/prisma/zod-utils";

import { TRPCError } from "@trpc/server";

import type { TrpcSessionUser } from "../../../types";
import type { TUpdateInputSchema } from "./update.schema";

type UpdateOptions = {
  ctx: {
    user: NonNullable<TrpcSessionUser>;
  };
  input: TUpdateInputSchema;
};

const updateOrganizationSettings = async ({
  organizationId,
  input,
  tx,
}: {
  organizationId: number;
  input: TUpdateInputSchema;
  tx: Parameters<Parameters<PrismaClient["$transaction"]>[0]>[0];
}) => {
  const data: Prisma.OrganizationSettingsUpdateInput = {};

  if (input.hasOwnProperty("lockEventTypeCreation")) {
    data.lockEventTypeCreationForUsers = input.lockEventTypeCreation;
  }

  if (input.hasOwnProperty("adminGetsNoSlotsNotification")) {
    data.adminGetsNoSlotsNotification = input.adminGetsNoSlotsNotification;
  }

  if (input.hasOwnProperty("allowSEOIndexing")) {
    data.allowSEOIndexing = input.allowSEOIndexing;
  }

  if (input.hasOwnProperty("orgProfileRedirectsToVerifiedDomain")) {
    data.orgProfileRedirectsToVerifiedDomain = input.orgProfileRedirectsToVerifiedDomain;
  }

  if (input.hasOwnProperty("disablePhoneOnlySMSNotifications")) {
    data.disablePhoneOnlySMSNotifications = input.disablePhoneOnlySMSNotifications;
  }

  // If no settings values have changed lets skip this update
  if (Object.keys(data).length === 0) return;

  await tx.organizationSettings.update({
    where: {
      organizationId,
    },
    data,
  });

  if (input.lockEventTypeCreation) {
    switch (input.lockEventTypeCreationOptions) {
      case "HIDE":
        await tx.eventType.updateMany({
          where: {
            teamId: null, // Not assigned to a team
            parentId: null, // Not a managed event type
            owner: {
              profiles: {
                some: {
                  organizationId,
                },
              },
            },
          },
          data: {
            hidden: true,
          },
        });

        break;
      case "DELETE":
        await tx.eventType.deleteMany({
          where: {
            teamId: null, // Not assigned to a team
            parentId: null, // Not a managed event type
            owner: {
              profiles: {
                some: {
                  organizationId,
                },
              },
            },
          },
        });
        break;
      default:
        break;
    }
  }
};

export const updateHandler = async ({ ctx, input }: UpdateOptions) => {
  // A user can only have one org so we pass in their currentOrgId here
  const currentOrgId = ctx.user?.organization?.id || input.orgId;

  if (!currentOrgId) throw new TRPCError({ code: "BAD_REQUEST", message: "Organization ID is required." });

  const membership = await prisma.membership.findFirst({
    where: {
      userId: ctx.user.id,
      teamId: currentOrgId,
    },
    select: {
      role: true,
    },
  });

  if (!membership) throw new TRPCError({ code: "UNAUTHORIZED", message: "User role is required." });

  const { canEdit } = await getResourcePermissions({
    userId: ctx.user.id,
    teamId: currentOrgId,
    resource: Resource.Organization,
    userRole: membership.role,
    fallbackRoles: {
      update: {
        roles: [MembershipRole.OWNER, MembershipRole.ADMIN],
      },
    },
  });

  if (!canEdit) throw new TRPCError({ code: "UNAUTHORIZED" });

  if (input.slug) {
    const userConflict = await prisma.team.findMany({
      where: {
        slug: input.slug,
        parent: {
          id: currentOrgId,
        },
      },
    });
    if (userConflict.some((t) => t.id !== currentOrgId))
      throw new TRPCError({ code: "CONFLICT", message: "Slug already in use." });
  }

  const prevOrganisation = await prisma.team.findUnique({
    where: {
      id: currentOrgId,
    },
    select: {
      metadata: true,
      name: true,
      slug: true,
      bannerUrl: true,
    },
  });

  if (!prevOrganisation) throw new TRPCError({ code: "NOT_FOUND", message: "Organisation not found." });

  const { mergeMetadata } = getMetadataHelpers(teamMetadataSchema.unwrap(), prevOrganisation.metadata ?? {});

  const data: Prisma.TeamUpdateArgs["data"] = {
    logoUrl: input.logoUrl,
    name: input.name,
    calVideoLogo: input.calVideoLogo,
    bio: input.bio,
    hideBranding: input.hideBranding,
    hideBookATeamMember: input.hideBookATeamMember,
    brandColor: input.brandColor,
    darkBrandColor: input.darkBrandColor,
    theme: input.theme,
    timeZone: input.timeZone,
    weekStart: input.weekStart,
    timeFormat: input.timeFormat,
    metadata: mergeMetadata({ ...input.metadata }),
  };

  if (
    input.banner &&
    (input.banner.startsWith("data:image/png;base64,") ||
      input.banner.startsWith("data:image/jpeg;base64,") ||
      input.banner.startsWith("data:image/jpg;base64,"))
  ) {
    const banner = await resizeBase64Image(input.banner, { maxSize: 1500 });
    data.bannerUrl = await uploadLogo({
      logo: banner,
      teamId: currentOrgId,
      isBanner: true,
    });
  } else {
    data.bannerUrl = null;
  }

  if (
    input.logoUrl &&
    (input.logoUrl.startsWith("data:image/png;base64,") ||
      input.logoUrl.startsWith("data:image/jpeg;base64,") ||
      input.logoUrl.startsWith("data:image/jpg;base64,"))
  ) {
    data.logoUrl = await uploadLogo({
      logo: await resizeBase64Image(input.logoUrl),
      teamId: currentOrgId,
    });
  }

  if (input.slug) {
    if (
      IS_TEAM_BILLING_ENABLED &&
      /** If the team doesn't have a slug we can assume that it hasn't been published yet. */
      !prevOrganisation.slug
    ) {
      // Save it on the metadata so we can use it later
      data.metadata = mergeMetadata({ requestedSlug: input.slug });
    } else {
      data.slug = input.slug;
      data.metadata = mergeMetadata({
        // If we save slug, we don't need the requestedSlug anymore
        requestedSlug: undefined,
        ...input.metadata,
      });
    }
  }

  const updatedOrganisation = await prisma.$transaction(async (tx) => {
    const updatedOrganisation = await tx.team.update({
      where: { id: currentOrgId },
      data,
    });

    await updateOrganizationSettings({ tx, input, organizationId: currentOrgId });

    return updatedOrganisation;
  });

  return { update: true, userId: ctx.user.id, data: updatedOrganisation };
};

export default updateHandler;<|MERGE_RESOLUTION|>--- conflicted
+++ resolved
@@ -1,26 +1,15 @@
-<<<<<<< HEAD
-=======
-import type { Prisma } from "@prisma/client";
-
 import { Resource } from "@calcom/features/pbac/domain/types/permission-registry";
 import { getResourcePermissions } from "@calcom/features/pbac/lib/resource-permissions";
->>>>>>> 01a0d439
 import { IS_TEAM_BILLING_ENABLED } from "@calcom/lib/constants";
 import { getMetadataHelpers } from "@calcom/lib/getMetadataHelpers";
 import { uploadLogo } from "@calcom/lib/server/avatar";
 import { resizeBase64Image } from "@calcom/lib/server/resizeBase64Image";
 import type { PrismaClient } from "@calcom/prisma";
 import { prisma } from "@calcom/prisma";
-<<<<<<< HEAD
 import type { Prisma } from "@calcom/prisma/client";
-import { UserPermissionRole } from "@calcom/prisma/enums";
-=======
 import { MembershipRole } from "@calcom/prisma/enums";
->>>>>>> 01a0d439
 import { teamMetadataSchema } from "@calcom/prisma/zod-utils";
-
 import { TRPCError } from "@trpc/server";
-
 import type { TrpcSessionUser } from "../../../types";
 import type { TUpdateInputSchema } from "./update.schema";
 
