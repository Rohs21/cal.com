--- conflicted
+++ resolved
@@ -6,12 +6,9 @@
 import { checkRegularUsername } from "@calcom/lib/server/checkRegularUsername";
 import { resizeBase64Image } from "@calcom/lib/server/resizeBase64Image";
 import { prisma } from "@calcom/prisma";
-<<<<<<< HEAD
+
 import type { Prisma, PrismaPromise, User, Membership, Profile } from "@calcom/prisma/client";
 import { MembershipRole } from "@calcom/prisma/enums";
-=======
-import type { MembershipRole } from "@calcom/prisma/enums";
->>>>>>> 01a0d439
 import type { TrpcSessionUser } from "@calcom/trpc/server/types";
 
 import { TRPCError } from "@trpc/server";
