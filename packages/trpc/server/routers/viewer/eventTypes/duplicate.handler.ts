--- conflicted
+++ resolved
@@ -1,12 +1,8 @@
 import { Prisma } from "@prisma/client";
 
 import { generateHashedLink } from "@calcom/lib/generateHashedLink";
-<<<<<<< HEAD
+import { CalVideoSettingsRepository } from "@calcom/lib/server/repository/calVideoSettingsRepository";
 import { EventTypeRepository } from "@calcom/lib/server/repository/eventTypeRepository";
-=======
-import { CalVideoSettingsRepository } from "@calcom/lib/server/repository/calVideoSettings";
-import { EventTypeRepository } from "@calcom/lib/server/repository/eventType";
->>>>>>> bb4260c9
 import { prisma } from "@calcom/prisma";
 
 import { TRPCError } from "@trpc/server";
@@ -54,7 +50,6 @@
             disableRecordingForOrganizer: true,
             disableRecordingForGuests: true,
             enableAutomaticTranscription: true,
-            enableAutomaticRecordingForOrganizer: true,
             redirectUrlOnExit: true,
             disableTranscriptionForGuests: true,
             disableTranscriptionForOrganizer: true,
