import { z } from "zod";

import { templateTypeEnum } from "@calcom/features/ee/cal-ai-phone/zod-utils";
import { MAX_SEATS_PER_TIME_SLOT } from "@calcom/lib/constants";
import { _DestinationCalendarModel, _EventTypeModel } from "@calcom/prisma/zod";
import {
  customInputSchema,
  EventTypeMetaDataSchema,
  stringOrNumber,
  rrSegmentQueryValueSchema,
} from "@calcom/prisma/zod-utils";
import { eventTypeBookingFields } from "@calcom/prisma/zod-utils";

const aiPhoneCallConfig = z
  .object({
    generalPrompt: z.string(),
    enabled: z.boolean(),
    beginMessage: z.string().nullable(),
    yourPhoneNumber: z.string(),
    numberToCall: z.string(),
    guestName: z.string().nullable().optional(),
    guestEmail: z.string().nullable().optional(),
    guestCompany: z.string().nullable().optional(),
    templateType: templateTypeEnum,
  })
  .optional();

const calVideoSettingsSchema = z
  .object({
<<<<<<< HEAD
    disableRecordingForGuests: z.boolean().optional().nullable(),
    disableRecordingForOrganizer: z.boolean().optional().nullable(),
    disableRecordingDownloadEmailForGuests: z.boolean().optional().nullable(),
    enableAutomaticTranscription: z.boolean().optional().nullable(),
    disableTranscriptionForGuests: z.boolean().optional().nullable(),
    disableTranscriptionForOrganizer: z.boolean().optional().nullable(),
    redirectUrlOnExit: z.string().url().optional().nullable(),
=======
    disableRecordingForGuests: z.boolean().nullish(),
    disableRecordingForOrganizer: z.boolean().nullish(),
    enableAutomaticTranscription: z.boolean().nullish(),
    enableAutomaticRecordingForOrganizer: z.boolean().nullish(),
    disableTranscriptionForGuests: z.boolean().nullish(),
    disableTranscriptionForOrganizer: z.boolean().nullish(),
    redirectUrlOnExit: z.string().url().nullish(),
>>>>>>> 3ab67679
  })
  .optional()
  .nullable();

const hostSchema = z.object({
  userId: z.number(),
  profileId: z.number().or(z.null()).optional(),
  isFixed: z.boolean().optional(),
  priority: z.number().min(0).max(4).optional().nullable(),
  weight: z.number().min(0).optional().nullable(),
  scheduleId: z.number().optional().nullable(),
});

const childSchema = z.object({
  owner: z.object({
    id: z.number(),
    name: z.string(),
    email: z.string(),
    eventTypeSlugs: z.array(z.string()),
  }),
  hidden: z.boolean(),
});

/** Optional fields */
const BaseEventTypeUpdateInput = _EventTypeModel
  .extend({
    isInstantEvent: z.boolean(),
    instantMeetingParameters: z.array(z.string()),
    instantMeetingExpiryTimeOffsetInSeconds: z.number(),
    aiPhoneCallConfig,
    calVideoSettings: calVideoSettingsSchema,
    calAiPhoneScript: z.string(),
    customInputs: z.array(customInputSchema),
    destinationCalendar: _DestinationCalendarModel
      .pick({
        integration: true,
        externalId: true,
      })
      .nullable(),
    users: z.array(stringOrNumber),
    children: z.array(childSchema),
    hosts: z.array(hostSchema),
    schedule: z.number().nullable(),
    instantMeetingSchedule: z.number().nullable(),
    multiplePrivateLinks: z.array(z.string()),
    assignAllTeamMembers: z.boolean(),
    isRRWeightsEnabled: z.boolean(),
    metadata: EventTypeMetaDataSchema,
    bookingFields: eventTypeBookingFields,
    assignRRMembersUsingSegment: z.boolean().optional(),
    rrSegmentQueryValue: rrSegmentQueryValueSchema.optional(),
    useEventLevelSelectedCalendars: z.boolean().optional(),
    seatsPerTimeSlot: z.number().min(1).max(MAX_SEATS_PER_TIME_SLOT).nullable().optional(),
  })
  .partial()
  .extend(_EventTypeModel.pick({ id: true }).shape);

export const ZUpdateInputSchema = BaseEventTypeUpdateInput.extend({
  aiPhoneCallConfig: aiPhoneCallConfig.refine(
    (data) => {
      if (!data) return true;
      data.yourPhoneNumber = data.yourPhoneNumber || "";
      data.numberToCall = data.numberToCall || "";
      data.guestName = data.guestName ?? undefined;
      data.guestEmail = data.guestEmail ?? null;
      data.guestCompany = data.guestCompany ?? null;
      return true;
    },
    {
      message: "Applying default values and transformations",
    }
  ),
}).strict();
// only run infer over the simple type, excluding refines/transforms.
export type TUpdateInputSchema = z.infer<typeof BaseEventTypeUpdateInput>;<|MERGE_RESOLUTION|>--- conflicted
+++ resolved
@@ -27,23 +27,14 @@
 
 const calVideoSettingsSchema = z
   .object({
-<<<<<<< HEAD
-    disableRecordingForGuests: z.boolean().optional().nullable(),
-    disableRecordingForOrganizer: z.boolean().optional().nullable(),
-    disableRecordingDownloadEmailForGuests: z.boolean().optional().nullable(),
-    enableAutomaticTranscription: z.boolean().optional().nullable(),
-    disableTranscriptionForGuests: z.boolean().optional().nullable(),
-    disableTranscriptionForOrganizer: z.boolean().optional().nullable(),
-    redirectUrlOnExit: z.string().url().optional().nullable(),
-=======
     disableRecordingForGuests: z.boolean().nullish(),
     disableRecordingForOrganizer: z.boolean().nullish(),
     enableAutomaticTranscription: z.boolean().nullish(),
     enableAutomaticRecordingForOrganizer: z.boolean().nullish(),
+    disableRecordingDownloadEmailForGuests: z.boolean().nullish(),
     disableTranscriptionForGuests: z.boolean().nullish(),
     disableTranscriptionForOrganizer: z.boolean().nullish(),
     redirectUrlOnExit: z.string().url().nullish(),
->>>>>>> 3ab67679
   })
   .optional()
   .nullable();
