--- conflicted
+++ resolved
@@ -33,11 +33,7 @@
     },
   });
 
-<<<<<<< HEAD
   if (!org.id || !membership?.role) {
-=======
-  if (!org.id || !membership.role) {
->>>>>>> d84119b5
     throw new TRPCError({
       code: "UNAUTHORIZED",
       message: "You need to be apart of an organization to use this feature",
@@ -48,11 +44,7 @@
     userId: ctx.user.id,
     teamId: org.id,
     resource: Resource.Attributes,
-<<<<<<< HEAD
-    userRole: membership!.role,
-=======
     userRole: membership.role,
->>>>>>> d84119b5
     fallbackRoles: {
       create: {
         roles: [MembershipRole.ADMIN, MembershipRole.OWNER],
