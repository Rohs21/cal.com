import type { Prisma } from "@prisma/client";
import type { GetServerSidePropsContext, NextApiResponse } from "next";

import stripe from "@calcom/app-store/stripepayment/lib/server";
import { getPremiumPlanProductId } from "@calcom/app-store/stripepayment/lib/utils";
import { passwordResetRequest } from "@calcom/features/auth/lib/passwordResetRequest";
import { uploadAvatar } from "@calcom/features/profile/server/avatar";
import hasKeyInMetadata from "@calcom/lib/hasKeyInMetadata";
import logger from "@calcom/lib/logger";
import { getTranslation } from "@calcom/lib/server";
import { checkUsername } from "@calcom/lib/server/checkUsername";
import slugify from "@calcom/lib/slugify";
import { updateWebUser as syncServicesUpdateWebUser } from "@calcom/lib/sync/SyncServiceManager";
import { validateBookerLayouts } from "@calcom/lib/validateBookerLayouts";
import { prisma } from "@calcom/prisma";
import { IdentityProvider } from "@calcom/prisma/enums";
import { userMetadata as userMetadataSchema } from "@calcom/prisma/zod-utils";
import type { TrpcSessionUser } from "@calcom/trpc/server/trpc";

import { TRPCError } from "@trpc/server";

import { getDefaultScheduleId } from "../viewer/availability/util";
import { updateUserMetadataAllowedKeys, type TUpdateProfileInputSchema } from "./updateProfile.schema";

const log = logger.getSubLogger({ prefix: ["updateProfile"] });
type UpdateProfileOptions = {
  ctx: {
    user: NonNullable<TrpcSessionUser>;
    res?: NextApiResponse | GetServerSidePropsContext["res"];
  };
  input: TUpdateProfileInputSchema;
};

export const updateProfileHandler = async ({ ctx, input }: UpdateProfileOptions) => {
  const { user } = ctx;
  const userMetadata = handleUserMetadata({ ctx, input });
  const data: Prisma.UserUpdateInput = {
    ...input,
    avatar: await getAvatarToSet(input.avatar),
    metadata: userMetadata,
  };

  // some actions can invalidate a user session.
  let signOutUser = false;
  let passwordReset = false;
  let isPremiumUsername = false;

  const layoutError = validateBookerLayouts(input?.metadata?.defaultBookerLayouts || null);
  if (layoutError) {
    const t = await getTranslation("en", "common");
    throw new TRPCError({ code: "BAD_REQUEST", message: t(layoutError) });
  }

  if (input.username && !user.organizationId) {
    const username = slugify(input.username);
    // Only validate if we're changing usernames
    if (username !== user.username) {
      data.username = username;
      const response = await checkUsername(username);
      isPremiumUsername = response.premium;
      if (!response.available) {
        throw new TRPCError({ code: "BAD_REQUEST", message: response.message });
      }
    }
  }
<<<<<<< HEAD

  const avatarUploadResult = await uploadAvatar(user.id, input.avatar);
  data.avatarUrl = avatarUploadResult?.[0];
  data.avatar = avatarUploadResult?.[1];
=======
>>>>>>> e11cb9e3

  if (isPremiumUsername) {
    const stripeCustomerId = userMetadata?.stripeCustomerId;
    const isPremium = userMetadata?.isPremium;
    if (!isPremium || !stripeCustomerId) {
      throw new TRPCError({ code: "BAD_REQUEST", message: "User is not premium" });
    }

    const stripeSubscriptions = await stripe.subscriptions.list({ customer: stripeCustomerId });

    if (!stripeSubscriptions || !stripeSubscriptions.data.length) {
      throw new TRPCError({
        code: "INTERNAL_SERVER_ERROR",
        message: "No stripeSubscription found",
      });
    }

    // Iterate over subscriptions and look for premium product id and status active
    // @TODO: iterate if stripeSubscriptions.hasMore is true
    const isPremiumUsernameSubscriptionActive = stripeSubscriptions.data.some(
      (subscription) =>
        subscription.items.data[0].price.product === getPremiumPlanProductId() &&
        subscription.status === "active"
    );

    if (!isPremiumUsernameSubscriptionActive) {
      throw new TRPCError({
        code: "BAD_REQUEST",
        message: "You need to pay for premium username",
      });
    }
  }
  const hasEmailBeenChanged = data.email && user.email !== data.email;

  if (hasEmailBeenChanged) {
    data.emailVerified = null;
  }

  // check if we are changing email and identity provider is not CAL
  const hasEmailChangedOnNonCalProvider =
    hasEmailBeenChanged && user.identityProvider !== IdentityProvider.CAL;
  const hasEmailChangedOnCalProvider = hasEmailBeenChanged && user.identityProvider === IdentityProvider.CAL;

  if (hasEmailChangedOnNonCalProvider) {
    // Only validate if we're changing email
    data.identityProvider = IdentityProvider.CAL;
    data.identityProviderId = null;
  } else if (hasEmailChangedOnCalProvider) {
    // when the email changes, the user needs to sign in again.
    signOutUser = true;
  }

  const updatedUser = await prisma.user.update({
    where: {
      id: user.id,
    },
    data,
    select: {
      id: true,
      username: true,
      email: true,
      identityProvider: true,
      identityProviderId: true,
      metadata: true,
      name: true,
      createdDate: true,
      locale: true,
      schedules: {
        select: {
          id: true,
        },
      },
    },
  });

  if (user.timeZone !== data.timeZone && updatedUser.schedules.length > 0) {
    // on timezone change update timezone of default schedule
    const defaultScheduleId = await getDefaultScheduleId(user.id, prisma);

    if (!user.defaultScheduleId) {
      // set default schedule if not already set
      await prisma.user.update({
        where: {
          id: user.id,
        },
        data: {
          defaultScheduleId,
        },
      });
    }

    await prisma.schedule.updateMany({
      where: {
        id: defaultScheduleId,
      },
      data: {
        timeZone: data.timeZone,
      },
    });
  }

  if (hasEmailChangedOnNonCalProvider) {
    // Because the email has changed, we are now attempting to use the CAL provider-
    // which has no password yet. We have to send the reset password email.
    await passwordResetRequest(updatedUser);
    signOutUser = true;
    passwordReset = true;
  }

  // Sync Services
  await syncServicesUpdateWebUser(updatedUser);

  // Notify stripe about the change
  if (updatedUser && updatedUser.metadata && hasKeyInMetadata(updatedUser, "stripeCustomerId")) {
    const stripeCustomerId = `${updatedUser.metadata.stripeCustomerId}`;
    await stripe.customers.update(stripeCustomerId, {
      metadata: {
        username: updatedUser.username,
        email: updatedUser.email,
        userId: updatedUser.id,
      },
    });
  }
  // Revalidate booking pages
  // Disabled because the booking pages are currently not using getStaticProps
  /*const res = ctx.res as NextApiResponse;
  if (typeof res?.revalidate !== "undefined") {
    const eventTypes = await prisma.eventType.findMany({
      where: {
        userId: user.id,
        team: null,
      },
      select: {
        id: true,
        slug: true,
      },
    });
    // waiting for this isn't needed
    Promise.all(
      eventTypes.map((eventType) => res?.revalidate(`/new-booker/${ctx.user.username}/${eventType.slug}`))
    )
      .then(() => console.info("Booking pages revalidated"))
      .catch((e) => console.error(e));
  }*/
  return { ...input, signOutUser, passwordReset };
};

const cleanMetadataAllowedUpdateKeys = (metadata: TUpdateProfileInputSchema["metadata"]) => {
  if (!metadata) {
    return {};
  }
  const cleanedMetadata = updateUserMetadataAllowedKeys.safeParse(metadata);
  if (!cleanedMetadata.success) {
    logger.error("Error cleaning metadata", cleanedMetadata.error);
    return {};
  }

  return cleanedMetadata.data;
};

const handleUserMetadata = ({ ctx, input }: UpdateProfileOptions) => {
  const { user } = ctx;
  const cleanMetadata = cleanMetadataAllowedUpdateKeys(input.metadata);
  const userMetadata = userMetadataSchema.parse(user.metadata);
  // Required so we don't override and delete saved values
  return { ...userMetadata, ...cleanMetadata };
};

async function getAvatarToSet(avatar: string | null | undefined) {
  if (avatar === null || avatar === undefined) {
    return avatar;
  }

  if (!avatar.startsWith("data:image")) {
    // Non Base64 avatar currently could only be the dynamic avatar URL(i.e. /{USER}/avatar.png). If we allow setting that URL, we would get infinite redirects on /user/avatar.ts endpoint
    log.warn("Non Base64 avatar, ignored it", { avatar });
    // `undefined` would not ignore the avatar, but `null` would remove it. So, we return `undefined` here.
    return undefined;
  }
  return await resizeBase64Image(avatar);
}<|MERGE_RESOLUTION|>--- conflicted
+++ resolved
@@ -63,13 +63,10 @@
       }
     }
   }
-<<<<<<< HEAD
 
   const avatarUploadResult = await uploadAvatar(user.id, input.avatar);
   data.avatarUrl = avatarUploadResult?.[0];
   data.avatar = avatarUploadResult?.[1];
-=======
->>>>>>> e11cb9e3
 
   if (isPremiumUsername) {
     const stripeCustomerId = userMetadata?.stripeCustomerId;
