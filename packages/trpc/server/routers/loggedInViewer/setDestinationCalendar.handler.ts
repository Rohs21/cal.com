import { getCalendarCredentials, getConnectedCalendars } from "@calcom/lib/CalendarManager";
import { getUsersCredentials } from "@calcom/lib/server/getUsersCredentials";
import { DestinationCalendarRepository } from "@calcom/lib/server/repository/destinationCalendar";
import { prisma } from "@calcom/prisma";
import type { TrpcSessionUser } from "@calcom/trpc/server/types";

import { TRPCError } from "@trpc/server";

import type { TSetDestinationCalendarInputSchema } from "./setDestinationCalendar.schema";

type SessionUser = NonNullable<TrpcSessionUser>;
type User = {
  id: SessionUser["id"];
  email: SessionUser["email"];
  userLevelSelectedCalendars: SessionUser["userLevelSelectedCalendars"];
};

type SetDestinationCalendarOptions = {
  ctx: {
    user: User;
  };
  input: TSetDestinationCalendarInputSchema;
};

type ConnectedCalendar = Awaited<ReturnType<typeof getConnectedCalendars>>["connectedCalendars"][number];
type ConnectedCalendarCalendar = NonNullable<ConnectedCalendar["calendars"]>[number];
export const getFirstConnectedCalendar = ({
  connectedCalendars,
  matcher,
}: {
  connectedCalendars: ConnectedCalendar[];
  matcher: (calendar: ConnectedCalendarCalendar) => boolean;
}) => {
  const calendars = connectedCalendars.flatMap((c) => c.calendars ?? []);
  const matchingCalendars = calendars.filter(matcher);
<<<<<<< HEAD
  const dwdCredentialCalendar = matchingCalendars.find((cal) => !!cal.domainWideDelegationCredentialId);

  // Prefer DWD credential calendar as there could be other one due to existing connections even after DWD is enabled.
  if (dwdCredentialCalendar) {
    return dwdCredentialCalendar;
=======
  const delegationCredentialCalendar = matchingCalendars.find((cal) => !!cal.delegationCredentialId);

  // Prefer Delegation credential calendar as there could be other one due to existing connections even after DelegationCredential is enabled.
  if (delegationCredentialCalendar) {
    return delegationCredentialCalendar;
>>>>>>> 96fcf7be
  } else {
    return matchingCalendars[0];
  }
};

/**
 * It identifies the destination calendar by externalId, integration and eventTypeId and doesn't consider the `credentialId` or destinationCalendar.id
 * Also, DestinationCalendar doesn't have unique constraint on externalId, integration and eventTypeId, so there could be multiple destinationCalendars with same externalId, integration and eventTypeId in DB.
 * So, it could update any of the destinationCalendar when there are duplicates in DB. Ideally we should have unique constraint on externalId, integration and eventTypeId.
 *
<<<<<<< HEAD
 * With the addition of DWD credential, it adds another dimension to the problem.
 * A user could have DWD and non-DWD credential for the same calendar and he might be selecting DWD credential connected calendar but it could still be set with nullish destinationCalendar.domainWideDelegationCredentialId.
=======
 * With the addition of Delegation credential, it adds another dimension to the problem.
 * A user could have DelegationCredential and non-Delegation credential for the same calendar and he might be selecting Delegation credential connected calendar but it could still be set with nullish destinationCalendar.delegationCredentialId.
>>>>>>> 96fcf7be
 */
export const setDestinationCalendarHandler = async ({ ctx, input }: SetDestinationCalendarOptions) => {
  const { user } = ctx;
  const { integration, externalId, eventTypeId } = input;
  const credentials = await getUsersCredentials(user);
  const calendarCredentials = getCalendarCredentials(credentials);
  const { connectedCalendars } = await getConnectedCalendars(
    calendarCredentials,
    user.userLevelSelectedCalendars
  );

  const allCals = connectedCalendars.map((cal) => cal.calendars ?? []).flat();

  const firstConnectedCalendar = getFirstConnectedCalendar({
    connectedCalendars,
    matcher: (cal) =>
      cal.externalId === externalId && cal.integration === integration && cal.readOnly === false,
  });

<<<<<<< HEAD
  const { credentialId, domainWideDelegationCredentialId } = firstConnectedCalendar || {};

  let where;

  if (!credentialId && !domainWideDelegationCredentialId) {
=======
  const { credentialId, delegationCredentialId } = firstConnectedCalendar || {};

  let where;

  if (!credentialId && !delegationCredentialId) {
>>>>>>> 96fcf7be
    throw new TRPCError({ code: "BAD_REQUEST", message: `Could not find calendar ${input.externalId}` });
  }

  const primaryEmail =
    allCals.find(
      (cal) =>
        cal.primary &&
<<<<<<< HEAD
        (cal.credentialId === credentialId ||
          cal.domainWideDelegationCredentialId === domainWideDelegationCredentialId)
=======
        (cal.credentialId === credentialId || cal.delegationCredentialId === delegationCredentialId)
>>>>>>> 96fcf7be
    )?.email ?? null;

  if (eventTypeId) {
    if (
      !(await prisma.eventType.findFirst({
        where: {
          id: eventTypeId,
          userId: user.id,
        },
      }))
    ) {
      throw new TRPCError({
        code: "UNAUTHORIZED",
        message: `You don't have access to event type ${eventTypeId}`,
      });
    }

    where = { eventTypeId };
  } else where = { userId: user.id };

  await DestinationCalendarRepository.upsert({
    where,
    update: {
      integration,
      externalId,
      primaryEmail,
      credentialId,
<<<<<<< HEAD
      domainWideDelegationCredentialId,
=======
      delegationCredentialId,
>>>>>>> 96fcf7be
    },
    create: {
      ...where,
      integration,
      externalId,
      primaryEmail,
      credentialId,
<<<<<<< HEAD
      domainWideDelegationCredentialId,
=======
      delegationCredentialId,
>>>>>>> 96fcf7be
    },
  });
};<|MERGE_RESOLUTION|>--- conflicted
+++ resolved
@@ -33,19 +33,11 @@
 }) => {
   const calendars = connectedCalendars.flatMap((c) => c.calendars ?? []);
   const matchingCalendars = calendars.filter(matcher);
-<<<<<<< HEAD
-  const dwdCredentialCalendar = matchingCalendars.find((cal) => !!cal.domainWideDelegationCredentialId);
-
-  // Prefer DWD credential calendar as there could be other one due to existing connections even after DWD is enabled.
-  if (dwdCredentialCalendar) {
-    return dwdCredentialCalendar;
-=======
   const delegationCredentialCalendar = matchingCalendars.find((cal) => !!cal.delegationCredentialId);
 
   // Prefer Delegation credential calendar as there could be other one due to existing connections even after DelegationCredential is enabled.
   if (delegationCredentialCalendar) {
     return delegationCredentialCalendar;
->>>>>>> 96fcf7be
   } else {
     return matchingCalendars[0];
   }
@@ -56,13 +48,8 @@
  * Also, DestinationCalendar doesn't have unique constraint on externalId, integration and eventTypeId, so there could be multiple destinationCalendars with same externalId, integration and eventTypeId in DB.
  * So, it could update any of the destinationCalendar when there are duplicates in DB. Ideally we should have unique constraint on externalId, integration and eventTypeId.
  *
-<<<<<<< HEAD
- * With the addition of DWD credential, it adds another dimension to the problem.
- * A user could have DWD and non-DWD credential for the same calendar and he might be selecting DWD credential connected calendar but it could still be set with nullish destinationCalendar.domainWideDelegationCredentialId.
-=======
  * With the addition of Delegation credential, it adds another dimension to the problem.
  * A user could have DelegationCredential and non-Delegation credential for the same calendar and he might be selecting Delegation credential connected calendar but it could still be set with nullish destinationCalendar.delegationCredentialId.
->>>>>>> 96fcf7be
  */
 export const setDestinationCalendarHandler = async ({ ctx, input }: SetDestinationCalendarOptions) => {
   const { user } = ctx;
@@ -82,19 +69,11 @@
       cal.externalId === externalId && cal.integration === integration && cal.readOnly === false,
   });
 
-<<<<<<< HEAD
-  const { credentialId, domainWideDelegationCredentialId } = firstConnectedCalendar || {};
-
-  let where;
-
-  if (!credentialId && !domainWideDelegationCredentialId) {
-=======
   const { credentialId, delegationCredentialId } = firstConnectedCalendar || {};
 
   let where;
 
   if (!credentialId && !delegationCredentialId) {
->>>>>>> 96fcf7be
     throw new TRPCError({ code: "BAD_REQUEST", message: `Could not find calendar ${input.externalId}` });
   }
 
@@ -102,12 +81,7 @@
     allCals.find(
       (cal) =>
         cal.primary &&
-<<<<<<< HEAD
-        (cal.credentialId === credentialId ||
-          cal.domainWideDelegationCredentialId === domainWideDelegationCredentialId)
-=======
         (cal.credentialId === credentialId || cal.delegationCredentialId === delegationCredentialId)
->>>>>>> 96fcf7be
     )?.email ?? null;
 
   if (eventTypeId) {
@@ -135,11 +109,7 @@
       externalId,
       primaryEmail,
       credentialId,
-<<<<<<< HEAD
-      domainWideDelegationCredentialId,
-=======
       delegationCredentialId,
->>>>>>> 96fcf7be
     },
     create: {
       ...where,
@@ -147,11 +117,7 @@
       externalId,
       primaryEmail,
       credentialId,
-<<<<<<< HEAD
-      domainWideDelegationCredentialId,
-=======
       delegationCredentialId,
->>>>>>> 96fcf7be
     },
   });
 };