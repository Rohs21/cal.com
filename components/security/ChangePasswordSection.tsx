--- conflicted
+++ resolved
@@ -104,17 +104,8 @@
             </div>
           </div>
           {errorMessage && <p className="mt-1 text-sm text-red-700">{errorMessage}</p>}
-<<<<<<< HEAD
-          <div className="flex justify-end py-8">
-            <button
-              type="submit"
-              className="inline-flex justify-center px-4 py-2 ml-2 text-sm font-medium text-white border border-transparent rounded-sm shadow-sm bg-neutral-900 hover:bg-gray-700 focus:outline-none focus:ring-2 focus:ring-offset-2 focus:ring-black dark:bg-white dark:text-black dark:hover:text-gray-300">
-              {t("save")}
-            </button>
-=======
           <div className="py-8 flex justify-end">
             <Button type="submit">{t("save")}</Button>
->>>>>>> 0a7233d4
           </div>
           <hr className="mt-4" />
         </div>
